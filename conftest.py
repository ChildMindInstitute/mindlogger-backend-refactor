--- conflicted
+++ resolved
@@ -1,11 +1,7 @@
 import datetime
 import os
 import uuid
-<<<<<<< HEAD
-from typing import Any, AsyncGenerator, Generator, cast
-=======
 from typing import Any, AsyncGenerator, Callable, Generator, cast
->>>>>>> e84a6265
 
 import pytest
 import taskiq_fastapi
@@ -19,10 +15,7 @@
 from sqlalchemy.ext.asyncio import AsyncConnection, AsyncEngine, AsyncSession
 from sqlalchemy.orm import Session, SessionTransaction
 
-from apps.answers.deps.preprocess_arbitrary import (
-    get_answer_session,
-    get_answer_session_by_subject,
-)
+from apps.answers.deps.preprocess_arbitrary import get_answer_session, get_answer_session_by_subject
 from apps.shared.test.client import TestClient
 from broker import broker
 from config import settings
@@ -196,13 +189,9 @@
     taskiq_fastapi.populate_dependency_context(broker, app)
     client = TestClient(app)
     yield client
-<<<<<<< HEAD
     app.dependency_overrides.pop(get_answer_session_by_subject)
     app.dependency_overrides.pop(get_answer_session)
 
-=======
-    app.dependency_overrides.pop(get_answer_session)
->>>>>>> e84a6265
 
 
 def pytest_collection_modifyitems(items) -> None:
