--- conflicted
+++ resolved
@@ -1,11 +1,7 @@
 import datetime
 import os
-<<<<<<< HEAD
-from typing import Any, AsyncGenerator, Generator, cast
-=======
 import uuid
 from typing import Any, AsyncGenerator, Callable, Generator, cast
->>>>>>> b84f88f0
 
 import nest_asyncio
 import pytest
@@ -35,14 +31,10 @@
     "apps.activities.tests.fixtures.items",
     "apps.activities.tests.fixtures.conditional_logic",
     "apps.activities.tests.fixtures.scores_reports",
-<<<<<<< HEAD
-    "apps.users.tests.fixtures.users",
-=======
     "apps.activities.tests.fixtures.activities",
     "apps.users.tests.fixtures.users",
     "apps.applets.tests.fixtures.applets",
     "apps.users.tests.fixtures.user_devices",
->>>>>>> b84f88f0
 ]
 
 
@@ -222,26 +214,17 @@
 
 
 @pytest.fixture
-<<<<<<< HEAD
-def mock_kiq_report(mocker: MockerFixture):
-=======
 async def mock_kiq_report(mocker) -> AsyncGenerator[Any, Any]:
->>>>>>> b84f88f0
     mock = mocker.patch("apps.answers.service.create_report.kiq")
     yield mock
 
 
 @pytest.fixture
-<<<<<<< HEAD
-def mock_report_server_response(mocker: MockerFixture) -> Generator:
-    def json_():
-=======
 async def mock_report_server_response(mocker) -> AsyncGenerator[Any, Any]:
     Recipients = list[str]
     FakeBody = dict[str, str | dict[str, str | Recipients]]
 
     def json_() -> FakeBody:
->>>>>>> b84f88f0
         return dict(
             pdf="cGRmIGJvZHk=",
             email=dict(
@@ -259,21 +242,11 @@
 
 
 @pytest.fixture
-<<<<<<< HEAD
-def mock_reencrypt_kiq(mocker: MockerFixture) -> Generator:
-=======
 async def mock_reencrypt_kiq(mocker) -> AsyncGenerator[Any, Any]:
->>>>>>> b84f88f0
     mock = mocker.patch("apps.users.api.password.reencrypt_answers.kiq")
     yield mock
 
 
-<<<<<<< HEAD
-@pytest.fixture
-def mock_activity_log(mocker: MockerFixture) -> Generator:
-    mock = mocker.patch("apps.logs.services.UserActivityLogService.create_log")
-    yield mock
-=======
 @pytest.fixture(scope="session")
 def uuid_zero() -> uuid.UUID:
     return uuid.UUID("00000000-0000-0000-0000-000000000000")
@@ -313,4 +286,9 @@
     client = FCMNotificationTest()
     client.notifications.clear()
     return client
->>>>>>> b84f88f0
+
+
+@pytest.fixture
+def mock_activity_log(mocker: MockerFixture) -> Generator:
+    mock = mocker.patch("apps.logs.services.UserActivityLogService.create_log")
+    yield mock