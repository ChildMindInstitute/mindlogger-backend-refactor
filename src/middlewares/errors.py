--- conflicted
+++ resolved
@@ -4,22 +4,6 @@
     RequestResponseEndpoint,
 )
 
-<<<<<<< HEAD
-from apps.applets.errors import AppletsError, AppletsNotFoundError
-from apps.authentication.errors import (
-    AuthenticationError,
-    BadCredentials,
-    TokenNotFoundError,
-)
-from apps.shared.domain import BaseError, ErrorResponse
-from apps.users.errors import (
-    UserAppletAccessesError,
-    UserAppletAccessesNotFound,
-    UsersError,
-)
-
-__all__ = ["ErrorsHandlingMiddleware"]
-=======
 from apps.authentication.errors import AuthenticationError
 from apps.shared.domain import ErrorResponse
 from apps.shared.errors import (
@@ -28,7 +12,6 @@
     NotFoundError,
     ValidationError,
 )
->>>>>>> f088afcb
 
 
 class ErrorsHandlingMiddleware(BaseHTTPMiddleware):
@@ -60,39 +43,10 @@
                 status_code=status.HTTP_404_NOT_FOUND,
                 headers=self.headers,
             )
-<<<<<<< HEAD
-        except AppletsError as error:
-            resp = ErrorResponse(messages=[str(error)])
-            return Response(
-                resp.json(),
-                status_code=status.HTTP_400_BAD_REQUEST,
-                headers=self.headers,
-            )
-        except AppletsNotFoundError as error:
-            resp = ErrorResponse(messages=[str(error)])
-            return Response(
-                resp.json(),
-                status_code=status.HTTP_404_NOT_FOUND,
-                headers=self.headers,
-            )
-        except UserAppletAccessesError as error:
-            resp = ErrorResponse(messages=[str(error)])
-            return Response(
-                resp.json(),
-                status_code=status.HTTP_400_BAD_REQUEST,
-                headers=self.headers,
-            )
-        except UserAppletAccessesNotFound as error:
-            resp = ErrorResponse(messages=[str(error)])
-            return Response(
-                resp.json(),
-                status_code=status.HTTP_404_NOT_FOUND,
-=======
         except NotContentError:
             return Response(
                 None,
                 status_code=status.HTTP_204_NO_CONTENT,
->>>>>>> f088afcb
                 headers=self.headers,
             )
         except BaseError as error:
