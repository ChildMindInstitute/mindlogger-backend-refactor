from pydantic import Field

from apps.shared.domain import PublicModel


class OneupHealthToken(PublicModel):
    access_token: str = Field(default=...)
    refresh_token: str | None = Field(default=None)
<<<<<<< HEAD
    subject_id: uuid.UUID | None = Field(default=None)
    submit_id: uuid.UUID | None = Field(default=None)
    oneup_user_id: int


class RefreshTokenRequest(PublicModel):
    refresh_token: str = Field(description="The refresh token to use for getting a new access token")
    oneup_user_id: int | None = Field(default=0, description="The 1UpHealth user ID (optional)")
    subject_id: uuid.UUID | None = Field(default=None)
    submit_id: uuid.UUID | None = Field(default=None)
=======
    app_user_id: str
    oneup_user_id: int
>>>>>>> e4ac4135
<|MERGE_RESOLUTION|>--- conflicted
+++ resolved
@@ -6,9 +6,7 @@
 class OneupHealthToken(PublicModel):
     access_token: str = Field(default=...)
     refresh_token: str | None = Field(default=None)
-<<<<<<< HEAD
-    subject_id: uuid.UUID | None = Field(default=None)
-    submit_id: uuid.UUID | None = Field(default=None)
+    app_user_id: str
     oneup_user_id: int
 
 
@@ -16,8 +14,4 @@
     refresh_token: str = Field(description="The refresh token to use for getting a new access token")
     oneup_user_id: int | None = Field(default=0, description="The 1UpHealth user ID (optional)")
     subject_id: uuid.UUID | None = Field(default=None)
-    submit_id: uuid.UUID | None = Field(default=None)
-=======
-    app_user_id: str
-    oneup_user_id: int
->>>>>>> e4ac4135
+    submit_id: uuid.UUID | None = Field(default=None)