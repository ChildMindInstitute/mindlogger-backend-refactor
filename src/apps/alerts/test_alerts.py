--- conflicted
+++ resolved
@@ -67,16 +67,10 @@
     alert_list_url = "/alerts"
     watch_alert_url = "/alerts/{alert_id}/is_watched"
 
-<<<<<<< HEAD
     async def test_alert_get_all(
         self, session, client, lucy: User, lucy_alert_for_applet_three: list[AlertSchema], lucy_subject: Subject
     ):
-        await client.login(self.login_url, lucy.email_encrypted, "Test123")
-=======
-    async def test_all_alerts(self, client, tom):
-        client.login(tom)
-
->>>>>>> 77caf366
+        client.login(lucy)
         response = await client.get(self.alert_list_url)
         payload = response.json()
         assert response.status_code == http.HTTPStatus.OK
@@ -96,7 +90,7 @@
     async def test_alert_secret_id_from_subject(
         self, session, client, lucy: User, lucy_alert_for_applet_three: list[AlertSchema], lucy_subject: Subject
     ):
-        await client.login(self.login_url, lucy.email_encrypted, "Test123")
+        client.login(lucy)
         response = await client.get(self.alert_list_url)
         payload = response.json()
         assert response.status_code == http.HTTPStatus.OK
