import datetime
import uuid

from apps.shared.domain import InternalModel, PublicModel, ResponseMulti

__all__ = [
    "Alert",
    "AlertPublic",
    "AlertMessage",
]


class Alert(InternalModel):
    id: uuid.UUID
    is_watched: bool
    applet_id: uuid.UUID
    applet_name: str
    version: str
    secret_id: str
    activity_id: uuid.UUID
    activity_item_id: uuid.UUID
    message: str
    created_at: datetime.datetime
    answer_id: uuid.UUID


class AlertPublic(PublicModel):
    id: uuid.UUID
    is_watched: bool
    applet_id: uuid.UUID
    applet_name: str
    version: str
    secret_id: str
    activity_id: uuid.UUID
    activity_item_id: uuid.UUID
    message: str
    created_at: datetime.datetime
    answer_id: uuid.UUID


class AlertMessage(InternalModel):
    id: uuid.UUID
    respondent_id: uuid.UUID
    applet_id: uuid.UUID
    version: str
    message: str
    created_at: datetime.datetime
    activity_id: uuid.UUID
    activity_item_id: uuid.UUID
    answer_id: uuid.UUID


<<<<<<< HEAD
class AlertResponseMulti(ResponseMulti[AlertPublic]):
    not_watched: int
=======
class AlertHandlerResult(InternalModel):
    id: str
    applet_id: str
    applet_name: str
    version: str
    secret_id: str
    activity_id: str
    activity_item_id: str
    message: str
    created_at: str
    answer_id: str
    encryption: dict
    image: str
    workspace: str
    respondent_id: str
>>>>>>> 1022ef54
<|MERGE_RESOLUTION|>--- conflicted
+++ resolved
@@ -50,10 +50,6 @@
     answer_id: uuid.UUID
 
 
-<<<<<<< HEAD
-class AlertResponseMulti(ResponseMulti[AlertPublic]):
-    not_watched: int
-=======
 class AlertHandlerResult(InternalModel):
     id: str
     applet_id: str
@@ -69,4 +65,7 @@
     image: str
     workspace: str
     respondent_id: str
->>>>>>> 1022ef54
+
+
+class AlertResponseMulti(ResponseMulti[AlertPublic]):
+    not_watched: int