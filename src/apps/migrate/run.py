import asyncio
import datetime
import uuid
import csv

from bson.objectid import ObjectId

from apps.migrate.exception.exception import (
    FormatldException,
    EmptyAppletException,
)
from apps.migrate.services.mongo import Mongo
from apps.migrate.services.postgres import Postgres
from apps.migrate.services.event_service import (
    MongoEvent,
    EventMigrationService,
)
from apps.girderformindlogger.models.applet import Applet
from apps.girderformindlogger.models.item import Item


from apps.migrate.utilities import migration_log
from infrastructure.database import session_manager


async def migrate_applets(mongo: Mongo, postgres: Postgres):
    toSkip = [
        "62768ff20a62aa1056078093",  # broken flanker
        "627be2e30a62aa47962268c7",  # broken stability
        "62d06045acd35a1054f106f6",  # broken stability
        "635d04365cb700431121f8a1",  # chinese texts
        "649465528819c1120b4f91cf",  # broken js expression in subscales in main applet
        "64946e208819c1120b4f9271",  # broken stimulus
    ]

    # applets = Applet().find(
    #     query={"_id": ObjectId("6201cc26ace55b10691c0814")}, fields={"_id": 1}
    # )

    answers = Item().find(
        query={
            "meta.dataSource": {"$exists": True},
            "created": {
                "$gte": datetime.datetime(2022, 8, 1, 0, 0, 0, 0),
            },
        },
        fields={"meta.applet.@id": 1},
    )
    applet_ids = []
    for answer in answers:
        applet_ids.append(answer["meta"]["applet"]["@id"])

    applets = Applet().find(
        query={
            "meta.applet.displayName": {"$exists": True},
            "meta.applet.deleted": {"$ne": True},
            "meta.applet.editing": {"$ne": True},
            "$or": [
                {
                    "created": {
                        "$gte": datetime.datetime(2023, 2, 1, 0, 0, 0, 0),
                    }
                },
                {
                    "updated": {
                        "$gte": datetime.datetime(2023, 2, 1, 0, 0, 0, 0),
                    }
                },
                {"_id": {"$in": applet_ids}},
            ],
        },
        fields={"_id": 1},
    )
    migrating_applets = []
    for applet in applets:
        migrating_applets.append(str(applet["_id"]))
    # migrating_applets = [
    #     "6202738aace55b10691c101d",  # broken conditional logic [object object]  in main applet
    #     "620eb401b0b0a55f680dd5f5",  # broken conditional logic [object object]  in main applet
    #     "6210202db0b0a55f680de1a5",  # broken conditional logic [object object]  in main applet
    # ]

    appletsCount = len(migrating_applets)
    print("total", appletsCount)

    skipUntil = None
    skipped_applets = []
    for index, applet_id in enumerate(migrating_applets, start=1):
        if skipUntil == applet_id:
            skipUntil = None
        if skipUntil is not None or applet_id in toSkip:
            continue
        print("processing", applet_id, index, "/", appletsCount)
        try:
            applet = await mongo.get_applet(applet_id)

            applets, owner_id = await mongo.get_applet_versions(applet_id)
            for version, _applet in applets.items():
                _applet.extra_fields["created"] = applet.extra_fields[
                    "created"
                ]
                _applet.display_name = applet.display_name
                _applet.encryption = applet.encryption

            if applets != {}:
                applets[list(applets.keys())[-1]] = applet
            else:
                applets[applet.extra_fields["version"]] = applet

            await postgres.save_applets(applets, owner_id)
        except (FormatldException, EmptyAppletException) as e:
            print("Skipped because: ", e.message)
        except Exception as e:
            skipped_applets.append(applet_id)
            print("error: ", applet_id)

    print("error in", len(skipped_applets), "applets:")
    print(skipped_applets)


# def extract_applet_info(mongo: Mongo):
#     answers = Item().find(
#         query={
#             "meta.dataSource": {"$exists": True},
#             "created": {
#                 "$gte": datetime.datetime(2022, 8, 1, 0, 0, 0, 0),
#             },
#         },
#         fields={"meta.applet.@id": 1},
#     )
#     applet_ids = []
#     for answer in answers:
#         applet_ids.append(answer["meta"]["applet"]["@id"])

#     applets = Applet().find(
#         query={
#             "meta.applet.displayName": {"$exists": True},
#             "meta.applet.deleted": {"$ne": True},
#             "meta.applet.editing": {"$ne": True},
#             "$or": [
#                 {
#                     "created": {
#                         "$gte": datetime.datetime(2023, 2, 1, 0, 0, 0, 0),
#                     }
#                 },
#                 {
#                     "updated": {
#                         "$gte": datetime.datetime(2023, 2, 1, 0, 0, 0, 0),
#                     }
#                 },
#                 {"_id": {"$in": applet_ids}},
#             ],
#         },
#         fields={"_id": 1},
#     )
#     migrating_applets = []
#     for applet in applets:
#         migrating_applets.append(applet["_id"])

#     not_migrating = Applet().find(
#         query={
#             "meta.applet.displayName": {"$exists": True},
#             "meta.applet.deleted": {"$ne": True},
#             "meta.applet.editing": {"$ne": True},
#             "_id": {"$nin": migrating_applets},
#         },
#         fields={"_id": 1},
#     )
#     not_migrating_applets = []
#     print(not_migrating.count())
#     for applet in not_migrating:
#         not_migrating_applets.append(applet["_id"])

#     info = []
#     for applet in not_migrating_applets:
#         info.append(mongo.get_applet_info(applet))

#     return info


def migrate_roles(mongo: Mongo, postgres: Postgres):
    migration_log.warning("Start Role migration")
    applet_ids = postgres.get_migrated_applets()
    roles = mongo.get_user_applet_role_mapping(applet_ids)
    postgres.save_user_access_workspace(roles)
    migration_log.warning("Role has been migrated")


def migrate_user_pins(mongo: Mongo, postgres: Postgres):
    migration_log.warning("Start UserPins migration")
    pinned_dao = mongo.get_user_pin_mapping()
    migrated_ids = postgres.get_migrated_users_ids()
    to_migrate = []
    skipped = 0
    for profile in pinned_dao:
        if profile.user_id not in migrated_ids:
            migration_log.warning(
                f"user_id {profile.user_id} not presented in PostgreSQL"
            )
            skipped += 1
            continue
        if profile.pinned_user_id not in migrated_ids:
            migration_log.warning(
                f"pinned_user_id {profile.user_id} not presented in PostgreSQL"
            )
            skipped += 1
            continue
        if profile.owner_id not in migrated_ids:
            migration_log.warning(
                f"owner_id {profile.owner_id} not presented in PostgreSQL"
            )
            skipped += 1
            continue
        to_migrate.append(profile)
    postgres.save_user_pins(to_migrate)
    migration_log.warning("UserPins has been migrated")


def migrate_folders(mongo, postgres):
    migration_log.warning("[FOLDERS] In progress")
    workspaces_ids = postgres.get_migrated_workspaces()
    folders_dao, applet_dao = mongo.get_folder_mapping(workspaces_ids)
    migrated, skipped = postgres.save_folders(folders_dao)
    migration_log.warning(f"[FOLDERS] {migrated=}, {skipped=}")
    migration_log.warning("[FOLDER_APPLETS] In progress")
    migrated, skipped = postgres.save_folders_applet(applet_dao)
    migration_log.warning(f"[FOLDER_APPLETS] {migrated=}, {skipped=}")


<<<<<<< HEAD
def migrate_library(mongo, postgres):
    lib_count = 0
    theme_count = 0
    lib_set, theme_set = mongo.get_library()
    for lib in lib_set:
        if lib.applet_id_version is None:
            version = postgres.get_latest_applet_id_version(lib.applet_id)
            lib.applet_id_version = version
            if version is None:
                continue
        keywords = postgres.get_applet_library_keywords(
            applet_id=lib.applet_id, applet_version=lib.applet_id_version
        )
        lib.search_keywords = keywords + lib.keywords
        success = postgres.save_library_item(lib)
        if success:
            lib_count += 1

    for theme in theme_set:
        success = postgres.save_theme_item(theme)
        if success:
            theme_count += 1
            postgres.add_theme_to_applet(theme.applet_id, theme.id)

    migration_log.warning(f"[LIBRARY] Migrated {lib_count}")
    migration_log.warning(f"[THEME] Migrated {theme_count}")
=======
async def migrate_events(mongo: Mongo, postgres: Postgres):
    events_collection = mongo.db["events"]
    session = session_manager.get_session()

    events: list = []
    for event in events_collection.find():
        events.append(MongoEvent.parse_obj(event))

    print(f"Total number of events in mongo: {len(events)}")
    assert len(events) == events_collection.estimated_document_count()

    await EventMigrationService(session, events).run_events_migration()
>>>>>>> 06de1ce8


async def main():
    mongo = Mongo()
    postgres = Postgres()

    # Migrate with users
    users: list[dict] = mongo.get_users()
    users_mapping = postgres.save_users(users)

    # Migrate with users_workspace
    workspaces = mongo.get_users_workspaces(list(users_mapping.keys()))
    postgres.save_users_workspace(workspaces, users_mapping)

    # Migrate applets, activities, items
    await migrate_applets(mongo, postgres)

    # Extract failing applets info
    # info = extract_applet_info(mongo)
    # headers = list(info[0].keys())
    # with open("not_migrating.csv", "w") as file:
    #     writer = csv.DictWriter(file, fieldnames=headers)
    #     writer.writerows(info)

    # Migrate roles
    migrate_roles(mongo, postgres)
    # Migrate user pins
    migrate_user_pins(mongo, postgres)
    # Migrate folders
    migrate_folders(mongo, postgres)

    # Migrate events
    await migrate_events(mongo, postgres)

    # Close connections
    mongo.close_connection()
    postgres.close_connection()


if __name__ == "__main__":
    asyncio.run(main())<|MERGE_RESOLUTION|>--- conflicted
+++ resolved
@@ -227,7 +227,6 @@
     migration_log.warning(f"[FOLDER_APPLETS] {migrated=}, {skipped=}")
 
 
-<<<<<<< HEAD
 def migrate_library(mongo, postgres):
     lib_count = 0
     theme_count = 0
@@ -254,7 +253,8 @@
 
     migration_log.warning(f"[LIBRARY] Migrated {lib_count}")
     migration_log.warning(f"[THEME] Migrated {theme_count}")
-=======
+
+
 async def migrate_events(mongo: Mongo, postgres: Postgres):
     events_collection = mongo.db["events"]
     session = session_manager.get_session()
@@ -267,7 +267,6 @@
     assert len(events) == events_collection.estimated_document_count()
 
     await EventMigrationService(session, events).run_events_migration()
->>>>>>> 06de1ce8
 
 
 async def main():
