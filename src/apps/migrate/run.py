import asyncio
import datetime
import csv

from bson.objectid import ObjectId

from apps.migrate.exception.exception import (
    FormatldException,
    EmptyAppletException,
)
from apps.migrate.services.mongo import Mongo
from apps.migrate.services.postgres import Postgres
from apps.girderformindlogger.models.applet import Applet
from apps.girderformindlogger.models.item import Item


from apps.migrate.utilities import get_logger, migration_log


async def migrate_applets(mongo: Mongo, postgres: Postgres):
    toSkip = [
        "62768ff20a62aa1056078093",  # broken flanker
        "627be2e30a62aa47962268c7",  # broken stability
        "62d06045acd35a1054f106f6",  # broken stability
        "635d04365cb700431121f8a1",  # chinese texts
        "649465528819c1120b4f91cf",  # broken js expression in subscales in main applet
        "64946e208819c1120b4f9271",  # broken stimulus
    ]

    # applets = Applet().find(
    #     query={"_id": ObjectId("6201cc26ace55b10691c0814")}, fields={"_id": 1}
    # )

    answers = Item().find(
        query={
            "meta.dataSource": {"$exists": True},
            "created": {
                "$gte": datetime.datetime(2022, 8, 1, 0, 0, 0, 0),
            },
        },
        fields={"meta.applet.@id": 1},
    )
    applet_ids = []
    for answer in answers:
        applet_ids.append(answer["meta"]["applet"]["@id"])

    applets = Applet().find(
        query={
            "meta.applet.displayName": {"$exists": True},
            "meta.applet.deleted": {"$ne": True},
            "meta.applet.editing": {"$ne": True},
            "$or": [
                {
                    "created": {
                        "$gte": datetime.datetime(2023, 2, 1, 0, 0, 0, 0),
                    }
                },
                {
                    "updated": {
                        "$gte": datetime.datetime(2023, 2, 1, 0, 0, 0, 0),
                    }
                },
                {"_id": {"$in": applet_ids}},
            ],
        },
        fields={"_id": 1},
    )
    migrating_applets = []
    for applet in applets:
        migrating_applets.append(str(applet["_id"]))
    # migrating_applets = [
    #     "6202738aace55b10691c101d",  # broken conditional logic [object object]  in main applet
    #     "620eb401b0b0a55f680dd5f5",  # broken conditional logic [object object]  in main applet
    #     "6210202db0b0a55f680de1a5",  # broken conditional logic [object object]  in main applet
    # ]

    appletsCount = len(migrating_applets)
    print("total", appletsCount)

    skipUntil = None
    skipped_applets = []
    for index, applet_id in enumerate(migrating_applets, start=1):
        if skipUntil == applet_id:
            skipUntil = None
        if skipUntil is not None or applet_id in toSkip:
            continue
        print("processing", applet_id, index, "/", appletsCount)
        try:
            applet: dict | None = await mongo.get_applet(applet_id)

            applets, owner_id = await mongo.get_applet_versions(applet_id)
            for version, _applet in applets.items():
                _applet.extra_fields["created"] = applet.extra_fields[
                    "created"
                ]
                _applet.display_name = applet.display_name
                _applet.encryption = applet.encryption

            if applets != {}:
                applets[list(applets.keys())[-1]] = applet
            else:
                applets[applet.extra_fields["version"]] = applet

            await postgres.save_applets(applets, owner_id)
        except (FormatldException, EmptyAppletException) as e:
            print("Skipped because: ", e.message)
        except Exception as e:
            skipped_applets.append(applet_id)
            print("error: ", applet_id)

    print("error in", len(skipped_applets), "applets:")
    print(skipped_applets)


# def extract_applet_info(mongo: Mongo):
#     answers = Item().find(
#         query={
#             "meta.dataSource": {"$exists": True},
#             "created": {
#                 "$gte": datetime.datetime(2022, 8, 1, 0, 0, 0, 0),
#             },
#         },
#         fields={"meta.applet.@id": 1},
#     )
#     applet_ids = []
#     for answer in answers:
#         applet_ids.append(answer["meta"]["applet"]["@id"])

#     applets = Applet().find(
#         query={
#             "meta.applet.displayName": {"$exists": True},
#             "meta.applet.deleted": {"$ne": True},
#             "meta.applet.editing": {"$ne": True},
#             "$or": [
#                 {
#                     "created": {
#                         "$gte": datetime.datetime(2023, 2, 1, 0, 0, 0, 0),
#                     }
#                 },
#                 {
#                     "updated": {
#                         "$gte": datetime.datetime(2023, 2, 1, 0, 0, 0, 0),
#                     }
#                 },
#                 {"_id": {"$in": applet_ids}},
#             ],
#         },
#         fields={"_id": 1},
#     )
#     migrating_applets = []
#     for applet in applets:
#         migrating_applets.append(applet["_id"])

#     not_migrating = Applet().find(
#         query={
#             "meta.applet.displayName": {"$exists": True},
#             "meta.applet.deleted": {"$ne": True},
#             "meta.applet.editing": {"$ne": True},
#             "_id": {"$nin": migrating_applets},
#         },
#         fields={"_id": 1},
#     )
#     not_migrating_applets = []
#     print(not_migrating.count())
#     for applet in not_migrating:
#         not_migrating_applets.append(applet["_id"])

#     info = []
#     for applet in not_migrating_applets:
#         info.append(mongo.get_applet_info(applet))

#     return info


def migrate_roles(mongo: Mongo, postgres: Postgres):
    migration_log.warning("Start Role migration")
    applet_ids = postgres.get_migrated_applets()
    roles = mongo.get_user_applet_role_mapping(applet_ids)
    postgres.save_user_access_workspace(roles)
    migration_log.warning("Role has been migrated")


def migrate_user_pins(mongo: Mongo, postgres: Postgres):
    migration_log.warning("Start UserPins migration")
    pinned_dao = mongo.get_user_pin_mapping()
    migrated_ids = postgres.get_migrated_users_ids()
    to_migrate = []
    skipped = 0
    for profile in pinned_dao:
        if profile.user_id not in migrated_ids:
            migration_log.warning(
                f"user_id {profile.user_id} not presented in PostgreSQL"
            )
            skipped += 1
            continue
        if profile.pinned_user_id not in migrated_ids:
            migration_log.warning(
                f"pinned_user_id {profile.user_id} not presented in PostgreSQL"
            )
            skipped += 1
            continue
        if profile.owner_id not in migrated_ids:
            migration_log.warning(
                f"owner_id {profile.owner_id} not presented in PostgreSQL"
            )
            skipped += 1
            continue
        to_migrate.append(profile)
    postgres.save_user_pins(to_migrate)
    migration_log.warning("UserPins has been migrated")


async def main():
    mongo = Mongo()
    postgres = Postgres()

<<<<<<< HEAD
    # # Migrate with users
    # users: list[dict] = mongo.get_users()
    # users_mapping = postgres.save_users(users)
    #
    # # Migrate with users_workspace
    # workspaces = mongo.get_users_workspaces(list(users_mapping.keys()))
    # postgres.save_users_workspace(workspaces, users_mapping)
=======
    # Migrate with users
    users: list[dict] = mongo.get_users()
    users_mapping = postgres.save_users(users)

    # Migrate with users_workspace
    workspaces = mongo.get_users_workspaces(list(users_mapping.keys()))
    postgres.save_users_workspace(workspaces, users_mapping)
>>>>>>> 37c1f147

    # Migrate applets, activities, items
    await migrate_applets(mongo, postgres)

    # Extract failing applets info
    # info = extract_applet_info(mongo)
    # headers = list(info[0].keys())
    # with open("not_migrating.csv", "w") as file:
    #     writer = csv.DictWriter(file, fieldnames=headers)
    #     writer.writerows(info)

    # Migrate roles
    migrate_roles(mongo, postgres)
    # Migrate user pins
    migrate_user_pins(mongo, postgres)
    # Close connections
    mongo.close_connection()
    postgres.close_connection()


if __name__ == "__main__":
    asyncio.run(main())<|MERGE_RESOLUTION|>--- conflicted
+++ resolved
@@ -214,15 +214,6 @@
     mongo = Mongo()
     postgres = Postgres()
 
-<<<<<<< HEAD
-    # # Migrate with users
-    # users: list[dict] = mongo.get_users()
-    # users_mapping = postgres.save_users(users)
-    #
-    # # Migrate with users_workspace
-    # workspaces = mongo.get_users_workspaces(list(users_mapping.keys()))
-    # postgres.save_users_workspace(workspaces, users_mapping)
-=======
     # Migrate with users
     users: list[dict] = mongo.get_users()
     users_mapping = postgres.save_users(users)
@@ -230,7 +221,14 @@
     # Migrate with users_workspace
     workspaces = mongo.get_users_workspaces(list(users_mapping.keys()))
     postgres.save_users_workspace(workspaces, users_mapping)
->>>>>>> 37c1f147
+
+    # Migrate with users
+    users: list[dict] = mongo.get_users()
+    users_mapping = postgres.save_users(users)
+
+    # Migrate with users_workspace
+    workspaces = mongo.get_users_workspaces(list(users_mapping.keys()))
+    postgres.save_users_workspace(workspaces, users_mapping)
 
     # Migrate applets, activities, items
     await migrate_applets(mongo, postgres)
