import asyncio
import datetime
import csv

from bson.objectid import ObjectId

from apps.migrate.exception.exception import (
    FormatldException,
    EmptyAppletException,
)
from apps.migrate.services.mongo import Mongo
from apps.migrate.services.postgres import Postgres
from apps.girderformindlogger.models.applet import Applet
from apps.girderformindlogger.models.item import Item


async def migrate_applets(mongo: Mongo, postgres: Postgres):
    toSkip = [
        "62768ff20a62aa1056078093",  # broken flanker
        "627be2e30a62aa47962268c7",  # broken stability
        "62d06045acd35a1054f106f6",  # broken stability
        "635d04365cb700431121f8a1",  # chinese texts
        "649465528819c1120b4f91cf",  # broken js expression in subscales in main applet
        "64946e208819c1120b4f9271",  # broken stimulus
    ]

<<<<<<< HEAD
    # applets = Applet().find(query={'_id': ObjectId('64d0de7e5e3d9e04c28a1720')}, fields={"_id": 1}) # TODO: 6.2.6 6.2.7 ???
    # applets = Applet().find(
    #     query={"_id": ObjectId("64243279eddaf60f21c3a5e7")}, fields={"_id": 1}
=======
    # applets = Applet().find(
    #     query={"_id": ObjectId("6201cc26ace55b10691c0814")}, fields={"_id": 1}
>>>>>>> 529d7926
    # )

    answers = Item().find(
        query={
            "meta.dataSource": {"$exists": True},
            "created": {
                "$gte": datetime.datetime(2022, 8, 1, 0, 0, 0, 0),
            },
        },
        fields={"meta.applet.@id": 1},
    )
    applet_ids = []
    for answer in answers:
        applet_ids.append(answer["meta"]["applet"]["@id"])

    applets = Applet().find(
        query={
            "meta.applet.displayName": {"$exists": True},
            "meta.applet.deleted": {"$ne": True},
            "meta.applet.editing": {"$ne": True},
            "$or": [
                {
                    "created": {
                        "$gte": datetime.datetime(2023, 2, 1, 0, 0, 0, 0),
                    }
                },
                {
                    "updated": {
                        "$gte": datetime.datetime(2023, 2, 1, 0, 0, 0, 0),
                    }
                },
                {"_id": {"$in": applet_ids}},
            ],
        },
        fields={"_id": 1},
    )
    migrating_applets = []
    for applet in applets:
        migrating_applets.append(str(applet["_id"]))
    # migrating_applets = [
    #     "6202738aace55b10691c101d",  # broken conditional logic [object object]  in main applet
    #     "620eb401b0b0a55f680dd5f5",  # broken conditional logic [object object]  in main applet
    #     "6210202db0b0a55f680de1a5",  # broken conditional logic [object object]  in main applet
    # ]

    appletsCount = len(migrating_applets)
    print("total", appletsCount)

    skipUntil = None
    skipped_applets = []
    for index, applet_id in enumerate(migrating_applets, start=1):
        if skipUntil == applet_id:
            skipUntil = None
        if skipUntil is not None or applet_id in toSkip:
            continue
        print("processing", applet_id, index, "/", appletsCount)
        try:
            applet: dict | None = await mongo.get_applet(applet_id)

            applets, owner_id = await mongo.get_applet_versions(applet_id)
            for version, _applet in applets.items():
                _applet.extra_fields["created"] = applet.extra_fields[
                    "created"
                ]
                _applet.display_name = applet.display_name
                _applet.encryption = applet.encryption

            if applets != {}:
                applets[list(applets.keys())[-1]] = applet
            else:
                applets[applet.extra_fields["version"]] = applet

            await postgres.save_applets(applets, owner_id)
        except (FormatldException, EmptyAppletException) as e:
            print("Skipped because: ", e.message)
        except Exception as e:
            skipped_applets.append(applet_id)
            print("error: ", applet_id)

    print("error in", len(skipped_applets), "applets:")
    print(skipped_applets)


# def extract_applet_info(mongo: Mongo):
#     answers = Item().find(
#         query={
#             "meta.dataSource": {"$exists": True},
#             "created": {
#                 "$gte": datetime.datetime(2022, 8, 1, 0, 0, 0, 0),
#             },
#         },
#         fields={"meta.applet.@id": 1},
#     )
#     applet_ids = []
#     for answer in answers:
#         applet_ids.append(answer["meta"]["applet"]["@id"])

#     applets = Applet().find(
#         query={
#             "meta.applet.displayName": {"$exists": True},
#             "meta.applet.deleted": {"$ne": True},
#             "meta.applet.editing": {"$ne": True},
#             "$or": [
#                 {
#                     "created": {
#                         "$gte": datetime.datetime(2023, 2, 1, 0, 0, 0, 0),
#                     }
#                 },
#                 {
#                     "updated": {
#                         "$gte": datetime.datetime(2023, 2, 1, 0, 0, 0, 0),
#                     }
#                 },
#                 {"_id": {"$in": applet_ids}},
#             ],
#         },
#         fields={"_id": 1},
#     )
#     migrating_applets = []
#     for applet in applets:
#         migrating_applets.append(applet["_id"])

#     not_migrating = Applet().find(
#         query={
#             "meta.applet.displayName": {"$exists": True},
#             "meta.applet.deleted": {"$ne": True},
#             "meta.applet.editing": {"$ne": True},
#             "_id": {"$nin": migrating_applets},
#         },
#         fields={"_id": 1},
#     )
#     not_migrating_applets = []
#     print(not_migrating.count())
#     for applet in not_migrating:
#         not_migrating_applets.append(applet["_id"])

#     info = []
#     for applet in not_migrating_applets:
#         info.append(mongo.get_applet_info(applet))

#     return info


async def main():
    mongo = Mongo()
    postgres = Postgres()

    # # Migrate with users
    # users: list[dict] = mongo.get_users()
    # users_mapping = postgres.save_users(users)
    #
    # # Migrate with users_workspace
    # workspaces = mongo.get_users_workspaces(list(users_mapping.keys()))
    # postgres.save_users_workspace(workspaces, users_mapping)

    # Migrate applets, activities, items
    await migrate_applets(mongo, postgres)

    # Extract failing applets info
    # info = extract_applet_info(mongo)
    # headers = list(info[0].keys())
    # with open("not_migrating.csv", "w") as file:
    #     writer = csv.DictWriter(file, fieldnames=headers)
    #     writer.writerows(info)

    # Close connections
    mongo.close_connection()
    postgres.close_connection()


if __name__ == "__main__":
    asyncio.run(main())<|MERGE_RESOLUTION|>--- conflicted
+++ resolved
@@ -24,14 +24,8 @@
         "64946e208819c1120b4f9271",  # broken stimulus
     ]
 
-<<<<<<< HEAD
-    # applets = Applet().find(query={'_id': ObjectId('64d0de7e5e3d9e04c28a1720')}, fields={"_id": 1}) # TODO: 6.2.6 6.2.7 ???
-    # applets = Applet().find(
-    #     query={"_id": ObjectId("64243279eddaf60f21c3a5e7")}, fields={"_id": 1}
-=======
     # applets = Applet().find(
     #     query={"_id": ObjectId("6201cc26ace55b10691c0814")}, fields={"_id": 1}
->>>>>>> 529d7926
     # )
 
     answers = Item().find(
