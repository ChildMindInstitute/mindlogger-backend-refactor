import asyncio
import datetime
import csv

from bson.objectid import ObjectId

from apps.migrate.exception.exception import (
    FormatldException,
    EmptyAppletException,
)
from apps.migrate.services.mongo import Mongo
from apps.migrate.services.postgres import Postgres
from apps.girderformindlogger.models.applet import Applet
from apps.girderformindlogger.models.item import Item


from apps.migrate.utilities import get_logger, migration_log


async def migrate_applets(mongo: Mongo, postgres: Postgres):
    toSkip = [
        "62768ff20a62aa1056078093",  # broken flanker
        "627be2e30a62aa47962268c7",  # broken stability
        "62d06045acd35a1054f106f6",  # broken stability
        "635d04365cb700431121f8a1",  # chinese texts
        "649465528819c1120b4f91cf",  # broken js expression in subscales in main applet
        "64946e208819c1120b4f9271",  # broken stimulus
    ]

    # applets = Applet().find(
    #     query={"_id": ObjectId("6201cc26ace55b10691c0814")}, fields={"_id": 1}
    # )

    answers = Item().find(
        query={
            "meta.dataSource": {"$exists": True},
            "created": {
                "$gte": datetime.datetime(2022, 8, 1, 0, 0, 0, 0),
            },
        },
        fields={"meta.applet.@id": 1},
    )
    applet_ids = []
    for answer in answers:
        applet_ids.append(answer["meta"]["applet"]["@id"])

    applets = Applet().find(
        query={
            "meta.applet.displayName": {"$exists": True},
            "meta.applet.deleted": {"$ne": True},
            "meta.applet.editing": {"$ne": True},
            "$or": [
                {
                    "created": {
                        "$gte": datetime.datetime(2023, 2, 1, 0, 0, 0, 0),
                    }
                },
                {
                    "updated": {
                        "$gte": datetime.datetime(2023, 2, 1, 0, 0, 0, 0),
                    }
                },
                {"_id": {"$in": applet_ids}},
            ],
        },
        fields={"_id": 1},
    )
    migrating_applets = []
    for applet in applets:
        migrating_applets.append(str(applet["_id"]))
    # migrating_applets = [
    #     "6202738aace55b10691c101d",  # broken conditional logic [object object]  in main applet
    #     "620eb401b0b0a55f680dd5f5",  # broken conditional logic [object object]  in main applet
    #     "6210202db0b0a55f680de1a5",  # broken conditional logic [object object]  in main applet
    # ]

    appletsCount = len(migrating_applets)
    print("total", appletsCount)

    skipUntil = None
    skipped_applets = []
    for index, applet_id in enumerate(migrating_applets, start=1):
        if skipUntil == applet_id:
            skipUntil = None
        if skipUntil is not None or applet_id in toSkip:
            continue
        print("processing", applet_id, index, "/", appletsCount)
        try:
            applet: dict | None = await mongo.get_applet(applet_id)

            applets, owner_id = await mongo.get_applet_versions(applet_id)
            for version, _applet in applets.items():
                _applet.extra_fields["created"] = applet.extra_fields[
                    "created"
                ]
                _applet.display_name = applet.display_name
                _applet.encryption = applet.encryption

            if applets != {}:
                applets[list(applets.keys())[-1]] = applet
            else:
                applets[applet.extra_fields["version"]] = applet

            await postgres.save_applets(applets, owner_id)
        except (FormatldException, EmptyAppletException) as e:
            print("Skipped because: ", e.message)
        except Exception as e:
            skipped_applets.append(applet_id)
            print("error: ", applet_id)

    print("error in", len(skipped_applets), "applets:")
    print(skipped_applets)


# def extract_applet_info(mongo: Mongo):
#     answers = Item().find(
#         query={
#             "meta.dataSource": {"$exists": True},
#             "created": {
#                 "$gte": datetime.datetime(2022, 8, 1, 0, 0, 0, 0),
#             },
#         },
#         fields={"meta.applet.@id": 1},
#     )
#     applet_ids = []
#     for answer in answers:
#         applet_ids.append(answer["meta"]["applet"]["@id"])

#     applets = Applet().find(
#         query={
#             "meta.applet.displayName": {"$exists": True},
#             "meta.applet.deleted": {"$ne": True},
#             "meta.applet.editing": {"$ne": True},
#             "$or": [
#                 {
#                     "created": {
#                         "$gte": datetime.datetime(2023, 2, 1, 0, 0, 0, 0),
#                     }
#                 },
#                 {
#                     "updated": {
#                         "$gte": datetime.datetime(2023, 2, 1, 0, 0, 0, 0),
#                     }
#                 },
#                 {"_id": {"$in": applet_ids}},
#             ],
#         },
#         fields={"_id": 1},
#     )
#     migrating_applets = []
#     for applet in applets:
#         migrating_applets.append(applet["_id"])

#     not_migrating = Applet().find(
#         query={
#             "meta.applet.displayName": {"$exists": True},
#             "meta.applet.deleted": {"$ne": True},
#             "meta.applet.editing": {"$ne": True},
#             "_id": {"$nin": migrating_applets},
#         },
#         fields={"_id": 1},
#     )
#     not_migrating_applets = []
#     print(not_migrating.count())
#     for applet in not_migrating:
#         not_migrating_applets.append(applet["_id"])

#     info = []
#     for applet in not_migrating_applets:
#         info.append(mongo.get_applet_info(applet))

#     return info


def migrate_roles(mongo: Mongo, postgres: Postgres):
    migration_log.warning("Start Role migration")
    applet_ids = postgres.get_migrated_applets()
    roles = mongo.get_user_applet_role_mapping(applet_ids)
    postgres.save_user_access_workspace(roles)
    migration_log.warning("Role has been migrated")


def migrate_user_pins(mongo: Mongo, postgres: Postgres):
    migration_log.warning("Start UserPins migration")
    pinned_dao = mongo.get_user_pin_mapping()
    migrated_ids = postgres.get_migrated_users_ids()
    to_migrate = []
    skipped = 0
    for profile in pinned_dao:
        if profile.user_id not in migrated_ids:
            migration_log.warning(
                f"user_id {profile.user_id} not presented in PostgreSQL"
            )
            skipped += 1
            continue
        if profile.pinned_user_id not in migrated_ids:
            migration_log.warning(
                f"pinned_user_id {profile.user_id} not presented in PostgreSQL"
            )
            skipped += 1
            continue
        if profile.owner_id not in migrated_ids:
            migration_log.warning(
                f"owner_id {profile.owner_id} not presented in PostgreSQL"
            )
            skipped += 1
            continue
        to_migrate.append(profile)
    postgres.save_user_pins(to_migrate)
    migration_log.warning("UserPins has been migrated")


async def main():
    mongo = Mongo()
    postgres = Postgres()

    # Migrate with users
    users: list[dict] = mongo.get_users()
    users_mapping = postgres.save_users(users)

    # Migrate with users_workspace
    workspaces = mongo.get_users_workspaces(list(users_mapping.keys()))
    postgres.save_users_workspace(workspaces, users_mapping)

    # Migrate applets, activities, items
    await migrate_applets(mongo, postgres)
<<<<<<< HEAD
    # Migrate roles
    migrate_roles(mongo, postgres)
    # Migrate user pins
    migrate_user_pins(mongo, postgres)
=======

    # Extract failing applets info
    # info = extract_applet_info(mongo)
    # headers = list(info[0].keys())
    # with open("not_migrating.csv", "w") as file:
    #     writer = csv.DictWriter(file, fieldnames=headers)
    #     writer.writerows(info)

>>>>>>> 529d7926
    # Close connections
    mongo.close_connection()
    postgres.close_connection()


if __name__ == "__main__":
    asyncio.run(main())<|MERGE_RESOLUTION|>--- conflicted
+++ resolved
@@ -224,12 +224,6 @@
 
     # Migrate applets, activities, items
     await migrate_applets(mongo, postgres)
-<<<<<<< HEAD
-    # Migrate roles
-    migrate_roles(mongo, postgres)
-    # Migrate user pins
-    migrate_user_pins(mongo, postgres)
-=======
 
     # Extract failing applets info
     # info = extract_applet_info(mongo)
@@ -238,7 +232,10 @@
     #     writer = csv.DictWriter(file, fieldnames=headers)
     #     writer.writerows(info)
 
->>>>>>> 529d7926
+    # Migrate roles
+    migrate_roles(mongo, postgres)
+    # Migrate user pins
+    migrate_user_pins(mongo, postgres)
     # Close connections
     mongo.close_connection()
     postgres.close_connection()
