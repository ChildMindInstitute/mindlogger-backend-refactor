import asyncio
from bson.objectid import ObjectId

from apps.migrate.exception.exception import FormatldException, EmptyAppletException
from apps.migrate.services.mongo import Mongo
from apps.migrate.services.postgres import Postgres
from apps.girderformindlogger.models.applet import Applet


# class Convertor:
#     @staticmethod
#     def conver_users(users: list[dict]) -> list[dict]:
#         """Convert user from mongo into user
#         that can be stored into the Postgres"""
#         pass


async def migrate_applets(mongo: Mongo, postgres: Postgres):
<<<<<<< HEAD
    applets = Applet().find(
        query={"_id": ObjectId("6493172ee828ce3fa02a5b43")}, fields={"_id": 1}
    )
    # applets = Applet().find(query={'_id': ObjectId('64d0de7e5e3d9e04c28a1720')}, fields={"_id": 1}) # TODO: 6.2.6 6.2.7 ???
    # applets = Applet().find(query={'_id': ObjectId('62d15a03154fa87efa129760')}, fields={"_id": 1})
    # applets = Applet().find(query={'meta.applet': {'$exists': True}}, fields={"_id": 1})
    skipUntil = None  # ObjectId('62d15a03154fa87efa129760')
=======
    applets = Applet().find(query={'_id': ObjectId('5f8ba7baf9ba2aa3f6b5cf15')}, fields={"_id": 1})
    # applets = Applet().find(query={'_id': ObjectId('64d0de7e5e3d9e04c28a1720')}, fields={"_id": 1}) # TODO: 6.2.6 6.2.7 ???
    # applets = Applet().find(query={'_id': ObjectId('62d15a03154fa87efa129760')}, fields={"_id": 1})
    # applets = Applet().find(query={'meta.applet.displayName': {'$exists': True}, 'meta.applet.deleted': {'$ne': True}}, fields={"_id": 1})
    skipUntil = None # '5ee669e79ad71c275d322719'
>>>>>>> 541b695c
    appletsCount = applets.count()
    print("total", appletsCount)
    for index, applet_id in enumerate(applets, start=1):
        applet_id = str(applet_id["_id"])
        if skipUntil == applet_id:
            skipUntil = None
        if skipUntil is not None:
            continue
<<<<<<< HEAD
        print("processing", applet_id, index, "/", appletsCount)
=======
        print('processing', applet_id, index, '/', appletsCount)
        try:
            applet: dict | None = await mongo.get_applet(applet_id)  # noqa: F841
>>>>>>> 541b695c

            applets, owner_id = await mongo.get_applet_versions(applet_id)
            for version, _applet in applets.items():
                _applet.extra_fields['created'] = applet.extra_fields['created']

<<<<<<< HEAD
        applets, owner_id = await mongo.get_applet_versions(applet_id)
        for version, _applet in applets.items():
            _applet.extra_fields["created"] = applet.extra_fields["created"]

        applets[list(applets.keys())[-1]] = applet
        await postgres.save_applets(applets, owner_id)
=======
            applets[list(applets.keys())[-1]] = applet
            await postgres.save_applets(applets, owner_id)
        except (FormatldException, EmptyAppletException) as e:
            print('Skipped because: ', e.message)
>>>>>>> 541b695c


async def main():
    mongo = Mongo()
    postgres = Postgres()

    # Migrate with users
    # users: list[dict] = mongo.get_users()
    # users_mapping = postgres.save_users(users)
    # Migrate with users_workspace
    # workspaces = mongo.get_users_workspaces(list(users_mapping.keys()))
    # postgres.save_users_workspace(workspaces, users_mapping)

    # Migrate applets, activities, items
    await migrate_applets(mongo, postgres)

    # Close connections
    mongo.close_connection()
    postgres.close_connection()


if __name__ == "__main__":
    asyncio.run(main())<|MERGE_RESOLUTION|>--- conflicted
+++ resolved
@@ -5,6 +5,7 @@
 from apps.migrate.services.mongo import Mongo
 from apps.migrate.services.postgres import Postgres
 from apps.girderformindlogger.models.applet import Applet
+
 
 
 # class Convertor:
@@ -16,55 +17,31 @@
 
 
 async def migrate_applets(mongo: Mongo, postgres: Postgres):
-<<<<<<< HEAD
-    applets = Applet().find(
-        query={"_id": ObjectId("6493172ee828ce3fa02a5b43")}, fields={"_id": 1}
-    )
-    # applets = Applet().find(query={'_id': ObjectId('64d0de7e5e3d9e04c28a1720')}, fields={"_id": 1}) # TODO: 6.2.6 6.2.7 ???
-    # applets = Applet().find(query={'_id': ObjectId('62d15a03154fa87efa129760')}, fields={"_id": 1})
-    # applets = Applet().find(query={'meta.applet': {'$exists': True}}, fields={"_id": 1})
-    skipUntil = None  # ObjectId('62d15a03154fa87efa129760')
-=======
     applets = Applet().find(query={'_id': ObjectId('5f8ba7baf9ba2aa3f6b5cf15')}, fields={"_id": 1})
     # applets = Applet().find(query={'_id': ObjectId('64d0de7e5e3d9e04c28a1720')}, fields={"_id": 1}) # TODO: 6.2.6 6.2.7 ???
     # applets = Applet().find(query={'_id': ObjectId('62d15a03154fa87efa129760')}, fields={"_id": 1})
     # applets = Applet().find(query={'meta.applet.displayName': {'$exists': True}, 'meta.applet.deleted': {'$ne': True}}, fields={"_id": 1})
     skipUntil = None # '5ee669e79ad71c275d322719'
->>>>>>> 541b695c
     appletsCount = applets.count()
-    print("total", appletsCount)
+    print('total', appletsCount)
     for index, applet_id in enumerate(applets, start=1):
-        applet_id = str(applet_id["_id"])
+        applet_id = str(applet_id['_id'])
         if skipUntil == applet_id:
             skipUntil = None
         if skipUntil is not None:
             continue
-<<<<<<< HEAD
-        print("processing", applet_id, index, "/", appletsCount)
-=======
         print('processing', applet_id, index, '/', appletsCount)
         try:
             applet: dict | None = await mongo.get_applet(applet_id)  # noqa: F841
->>>>>>> 541b695c
 
             applets, owner_id = await mongo.get_applet_versions(applet_id)
             for version, _applet in applets.items():
                 _applet.extra_fields['created'] = applet.extra_fields['created']
 
-<<<<<<< HEAD
-        applets, owner_id = await mongo.get_applet_versions(applet_id)
-        for version, _applet in applets.items():
-            _applet.extra_fields["created"] = applet.extra_fields["created"]
-
-        applets[list(applets.keys())[-1]] = applet
-        await postgres.save_applets(applets, owner_id)
-=======
             applets[list(applets.keys())[-1]] = applet
             await postgres.save_applets(applets, owner_id)
         except (FormatldException, EmptyAppletException) as e:
             print('Skipped because: ', e.message)
->>>>>>> 541b695c
-
 
 async def main():
     mongo = Mongo()
@@ -84,6 +61,5 @@
     mongo.close_connection()
     postgres.close_connection()
 
-
 if __name__ == "__main__":
     asyncio.run(main())