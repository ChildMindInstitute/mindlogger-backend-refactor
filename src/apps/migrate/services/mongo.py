import hashlib
import os
from pprint import pprint as print
from typing import Any

from bson.objectid import ObjectId
from Cryptodome.Cipher import AES
from pymongo import MongoClient

from apps.girderformindlogger.models.activity import Activity
from apps.girderformindlogger.models.applet import Applet
from apps.girderformindlogger.models.folder import Folder as FolderModel
from apps.girderformindlogger.utility import jsonld_expander
from apps.jsonld_converter.dependencies import (
    get_context_resolver,
    get_document_loader,
    get_jsonld_model_converter,
)
from apps.migrate.services.applet_versions import (
    get_versions_from_content,
    content_to_jsonld,
    CONTEXT,
)
from apps.migrate.utilities import mongoid_to_uuid
from apps.shared.domain.base import InternalModel, PublicModel

# from apps.applets.domain.applet_create_update import AppletCreate


def decrypt(data):
    aes_key = b"n]fwen%Z.,Ce4!/0(1D-Q0#ZUOBoqJrV"
    max_count = 4

    try:
        cipher = AES.new(aes_key, AES.MODE_EAX, nonce=data[-32:-16])
        plaintext = cipher.decrypt(data[:-32])
        cipher.verify(data[-16:])
    except Exception:
        return None

    txt = plaintext.decode("utf-8")
    length = int(txt[-max_count:])

    return txt[:length]


class Mongo:
    def __init__(self) -> None:
        # Setup MongoDB connection
<<<<<<< HEAD
        # uri = f"mongodb+srv://{os.getenv('MONGO__USER')}:{os.getenv('MONGO__PASSWORD')}@{os.getenv('MONGO__HOST')}"  # noqa: E501
        uri = os.getenv(
            "GIRDER_MONGO_URI", "mongodb://localhost:27017/mindlogger"
        )
        print(uri)
        self.client = MongoClient(
            # "localhost",
            # 27017
            uri,
            # int(os.getenv("MONGO__PORT", 27017)),
        )  # "localhost"
        self.db = self.client[os.getenv("MONGO__DB")]
=======
        uri = f"mongodb+srv://{os.getenv('MONGO__USER')}:{os.getenv('MONGO__PASSWORD')}@{os.getenv('MONGO__HOST')}"  # noqa: E501
        self.client = MongoClient(uri, 27017)  # uri
        self.db = self.client[os.getenv("MONGO__DB", "mindlogger")]
>>>>>>> 8e922b84

    @staticmethod
    async def get_converter_result(schema) -> InternalModel | PublicModel:
        document_loader = get_document_loader()
        context_resolver = get_context_resolver(document_loader)
        converter = get_jsonld_model_converter(
            document_loader, context_resolver
        )

        return await converter.convert(schema)

    def close_connection(self):
        self.client.close()

    def get_users(self) -> list[dict]:
        collection = self.db["user"]
        users = collection.find(
            {},
            {
                "_id": 1,
                "email": 1,
                "firstName": 1,
                "lastName": 1,
                "salt": 1,
                "created": 1,
                "email_encrypted": 1,
            },
        )

        count = 0
        total_documents = 0
        results = []
        email_hashes = []

        for user in users:
            first_name = decrypt(user.get("firstName"))
            if not first_name:
                first_name = "-"
            elif len(first_name) >= 50:
                first_name = first_name[:49]

            last_name = decrypt(user.get("lastName"))
            if not last_name:
                last_name = "-"
            elif len(last_name) >= 50:
                last_name = last_name[:49]

            if user.get("email"):
                if not user.get("email_encrypted"):
                    email_hash = hashlib.sha224(
                        user.get("email").encode("utf-8")
                    ).hexdigest()
                elif (
                    user.get("email_encrypted")
                    and len(user.get("email")) == 56
                ):
                    email_hash = user.get("email")
                else:
                    total_documents += 1
                    continue

                if email_hash not in email_hashes:
                    email_hashes.append(email_hash)
                    results.append(
                        {
                            "id_": user.get("_id"),
                            "email": email_hash,
                            "hashed_password": user.get("salt"),
                            "first_name": first_name,
                            "last_name": last_name,
                            "created_at": user.get("created"),
                        }
                    )
                    count += 1
            total_documents += 1
        print(
            f"Total Users Documents - {total_documents}, "
            f"Successfully prepared for migration - {count}"
        )

        return results

    def get_users_workspaces(self, users_ids: list[ObjectId]) -> list[dict]:
        collection = self.db["accountProfile"]
        users_workspaces = collection.find(
            {
                "$expr": {"$eq": ["$accountId", "$_id"]},
                "userId": {"$in": users_ids},
            }
        )

        count = 0
        results = []

        for user_workspace in users_workspaces:
            workspace_name = user_workspace.get("accountName")
            if len(workspace_name) >= 100:
                workspace_name = workspace_name[:99]
            results.append(
                {
                    "id_": user_workspace.get("_id"),
                    "user_id": user_workspace.get("userId"),
                    "workspace_name": workspace_name,
                }
            )
            count += 1
        print(f"Successfully prepared for migration - {count}")

        return results

    def get_applet_repro_schema(self, applet: dict) -> dict:
        applet_format = jsonld_expander.formatLdObject(applet, "applet")

        for key, activity in applet_format["activities"].items():
            applet_format["activities"][key] = jsonld_expander.formatLdObject(
                Activity().findOne({"_id": activity}), "activity"
            )

        activities = applet_format["activities"]
        # setup activity items
        for key, value in activities.items():
            activity_items = value["items"]
            activity_object = value["activity"]
            activity_items_objects = []
            for item in activity_object["reprolib:terms/order"][0]["@list"]:
                activity_items_objects.append(activity_items[item["@id"]])

            activities[key]["activity"]["reprolib:terms/order"][0][
                "@list"
            ] = activity_items_objects
            activities[key].pop("items")

        applet = applet_format["applet"]
        activity_objects = []
        # setup activities
        for activity in applet["reprolib:terms/order"][0]["@list"]:
            activity_objects.append(activities[activity["@id"]]["activity"])

        applet["reprolib:terms/order"][0]["@list"] = activity_objects

        activity_flows = applet_format["activityFlows"]
        activity_flow_objects = []
        # setup activity flows
        for flow in applet["reprolib:terms/activityFlowOrder"][0]["@list"]:
            activity_flow_objects.append(activity_flows[flow["@id"]])

        applet["reprolib:terms/activityFlowOrder"][0][
            "@list"
        ] = activity_flow_objects
        # add context

        applet["@context"] = CONTEXT["@context"]
        applet["@type"] = CONTEXT["@type"]

        return applet

    async def get_applet(self, applet_id: str) -> dict:
        applet = Applet().findOne({"_id": ObjectId(applet_id)})
        ld_request_schema = self.get_applet_repro_schema(applet)
        converted = await self.get_converter_result(ld_request_schema)

        converted.extra_fields["created"] = applet['created']
        converted.extra_fields["updated"] = applet['updated']
        converted.extra_fields["version"] = applet['meta']['applet']['version']
        converted = self._extract_ids(converted, applet_id)

        return converted

    async def get_applet_versions(self, applet_id: str) -> [dict, str]:
        applet = FolderModel().findOne(query={"_id": ObjectId(applet_id)})
        owner_id = str(applet["creatorId"])
        protocolId = applet["meta"]["protocol"].get("_id").split("/").pop()
        result = get_versions_from_content(protocolId)
        converted_applet_versions = dict()
        for version, content in result.items():
            print(version)
            ld_request_schema = content_to_jsonld(content["applet"])
            converted = await self.get_converter_result(ld_request_schema)
            converted.extra_fields["created"] = content["updated"]
            converted.extra_fields["updated"] = content["updated"]
            converted.extra_fields["version"] = version
            converted = self._extract_ids(converted, applet_id)

            converted_applet_versions[version] = converted

        return converted_applet_versions, owner_id

    def _extract_ids(self, converted: dict, applet_id: str = None) -> dict:
        converted.extra_fields["id"] = mongoid_to_uuid(
            applet_id if applet_id is not None else converted.extra_fields["extra"]["_:id"][0]["@value"]
        )
        for activity in converted.activities:
            activity.extra_fields["id"] = mongoid_to_uuid(
                activity.extra_fields["extra"]["_:id"][0]["@value"]
            )
            for item in activity.items:
                item.extra_fields["id"] = mongoid_to_uuid(
                    item.extra_fields["extra"]["_:id"][0]["@value"]
                )
        for flow in converted.activity_flows:
            flow.extra_fields["id"] = mongoid_to_uuid(
                flow.extra_fields["extra"]["_:id"][0]["@value"]
            )
        return converted<|MERGE_RESOLUTION|>--- conflicted
+++ resolved
@@ -47,24 +47,9 @@
 class Mongo:
     def __init__(self) -> None:
         # Setup MongoDB connection
-<<<<<<< HEAD
-        # uri = f"mongodb+srv://{os.getenv('MONGO__USER')}:{os.getenv('MONGO__PASSWORD')}@{os.getenv('MONGO__HOST')}"  # noqa: E501
-        uri = os.getenv(
-            "GIRDER_MONGO_URI", "mongodb://localhost:27017/mindlogger"
-        )
-        print(uri)
-        self.client = MongoClient(
-            # "localhost",
-            # 27017
-            uri,
-            # int(os.getenv("MONGO__PORT", 27017)),
-        )  # "localhost"
-        self.db = self.client[os.getenv("MONGO__DB")]
-=======
         uri = f"mongodb+srv://{os.getenv('MONGO__USER')}:{os.getenv('MONGO__PASSWORD')}@{os.getenv('MONGO__HOST')}"  # noqa: E501
         self.client = MongoClient(uri, 27017)  # uri
         self.db = self.client[os.getenv("MONGO__DB", "mindlogger")]
->>>>>>> 8e922b84
 
     @staticmethod
     async def get_converter_result(schema) -> InternalModel | PublicModel:
