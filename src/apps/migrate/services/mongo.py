import datetime
import hashlib
import os
import uuid
from typing import List, Set, Tuple
import json
<<<<<<< HEAD
=======
from typing import List
from functools import partial
>>>>>>> ec58eeb6

from Cryptodome.Cipher import AES
from bson.objectid import ObjectId
from pymongo import MongoClient, ASCENDING

from apps.girderformindlogger.models.activity import Activity
from apps.girderformindlogger.models.applet import Applet
from apps.girderformindlogger.models.account_profile import AccountProfile
from apps.girderformindlogger.models.user import User

from apps.girderformindlogger.models.folder import Folder as FolderModel
from apps.girderformindlogger.models.user import User
from apps.girderformindlogger.utility import jsonld_expander
from apps.jsonld_converter.dependencies import (
    get_context_resolver,
    get_document_loader,
    get_jsonld_model_converter,
)
from apps.migrate.data_description.applet_user_access import AppletUserDAO
from apps.migrate.data_description.user_pins import UserPinsDAO
from apps.migrate.data_description.folder_dao import FolderDAO, FolderAppletDAO
from apps.migrate.exception.exception import (
    FormatldException,
    EmptyAppletException,
)
from apps.migrate.services.applet_versions import (
    get_versions_from_content,
    content_to_jsonld,
    CONTEXT,
)
from apps.migrate.utilities import (
    mongoid_to_uuid,
    migration_log,
    convert_role,
    uuid_to_mongoid,
)
from apps.shared.domain.base import InternalModel, PublicModel
from apps.shared.encryption import encrypt
from apps.workspaces.domain.constants import Role
from apps.applets.domain.base import Encryption


def decrypt(data):
    aes_key = b"n]fwen%Z.,Ce4!/0(1D-Q0#ZUOBoqJrV"
    max_count = 4

    try:
        cipher = AES.new(aes_key, AES.MODE_EAX, nonce=data[-32:-16])
        plaintext = cipher.decrypt(data[:-32])
        cipher.verify(data[-16:])
    except Exception:
        return None

    txt = plaintext.decode("utf-8")
    length = int(txt[-max_count:])

    return txt[:length]


def patch_broken_applet_versions(applet_id: str, applet: dict) -> dict:
    broken_applet_versions = [
        "6201cc26ace55b10691c0814",
        "6202734eace55b10691c0fc4",
        "623b757b5197b9338bdae930",
        "623cd7ee5197b9338bdaf218",
        "623e26175197b9338bdafbf0",
        "627be9f60a62aa47962269b7",
        "62f2ce4facd35a39e99b5e92",
        "634715115cb70043112196ba",
        "63ca78b7b71996780cdf1f16",
        "63dd2d4eb7199623ac5002e4",
        "6202738aace55b10691c101d",
        "620eb401b0b0a55f680dd5f5",
        "6210202db0b0a55f680de1a5",
        "63ebcec2601cdc0fee1f3d42",
        "63ec1498601cdc0fee1f47d2",
    ]
    if applet_id in broken_applet_versions:
        for activity in applet["reprolib:terms/order"][0]["@list"]:
            for property in activity["reprolib:terms/addProperties"]:
                property["reprolib:terms/isVis"] = [{"@value": True}]

    return applet


def patch_broken_applets(
    applet_id: str, applet_ld: dict, applet_mongo: dict
) -> tuple[dict, dict]:
    broken_applets = [
        # broken conditional logic [object object]  in main applet
        "6202738aace55b10691c101d",
        "620eb401b0b0a55f680dd5f5",
        "6210202db0b0a55f680de1a5",
    ]
    if applet_id in broken_applets:
        for activity in applet_ld["reprolib:terms/order"][0]["@list"]:
            for property in activity["reprolib:terms/addProperties"]:
                if type(
                    property["reprolib:terms/isVis"][0]["@value"]
                ) == str and (
                    "[object object]"
                    in property["reprolib:terms/isVis"][0]["@value"]
                ):
                    property["reprolib:terms/isVis"] = [{"@value": True}]

    # "623ce52a5197b9338bdaf4b6",  # needs to be renamed in cache,version as well
    broken_applet_name = [
        "623ce52a5197b9338bdaf4b6",
        "64934a618819c1120b4f8e34",
    ]
    if applet_id in broken_applet_name:
        applet_ld["displayName"] = str(applet_ld["displayName"]) + str("(1)")
        applet_ld["http://www.w3.org/2004/02/skos/core#prefLabel"] = applet_ld[
            "displayName"
        ]
    broken_applet_version = "623ce52a5197b9338bdaf4b6"
    if applet_id == broken_applet_version:
        applet_mongo["meta"]["applet"]["version"] = str("2.6.40")

    broken_conditional_logic = [
        "63ebcec2601cdc0fee1f3d42",
        "63ec1498601cdc0fee1f47d2",
    ]
    if applet_id in broken_conditional_logic:
        for activity in applet_ld["reprolib:terms/order"][0]["@list"]:
            for property in activity["reprolib:terms/addProperties"]:
                if (
                    property["reprolib:terms/isAbout"][0]["@id"]
                    == "IUQ_Wd_Social_Device"
                ):
                    property["reprolib:terms/isVis"] = [{"@value": True}]
    return applet_ld, applet_mongo


class Mongo:
    def __init__(self) -> None:
        # Setup MongoDB connection
        # uri = f"mongodb+srv://{os.getenv('MONGO__USER')}:{os.getenv('MONGO__PASSWORD')}@{os.getenv('MONGO__HOST')}"  # noqa: E501
        uri = f"mongodb://{os.getenv('MONGO__HOST')}"  # noqa: E501  {os.getenv('MONGO__USER')}:{os.getenv('MONGO__PASSWORD')}@
        self.client = MongoClient(uri, 27017)  # uri
        self.db = self.client[os.getenv("MONGO__DB", "mindlogger")]

    @staticmethod
    async def get_converter_result(schema) -> InternalModel | PublicModel:
        document_loader = get_document_loader()
        context_resolver = get_context_resolver(document_loader)
        converter = get_jsonld_model_converter(
            document_loader, context_resolver
        )

        return await converter.convert(schema)

    def close_connection(self):
        self.client.close()

    def get_users(self) -> list[dict]:
        collection = self.db["user"]
        users = collection.find(
            {},
            {
                "_id": 1,
                "email": 1,
                "firstName": 1,
                "lastName": 1,
                "salt": 1,
                "created": 1,
                "email_encrypted": 1,
            },
        )

        count = 0
        total_documents = 0
        encrypted_count = 0
        results = []
        email_hashes = []

        for user in users:
            first_name = decrypt(user.get("firstName"))
            if not first_name:
                first_name = "-"
            elif len(first_name) >= 50:
                first_name = first_name[:49]

            last_name = decrypt(user.get("lastName"))
            if not last_name:
                last_name = "-"
            elif len(last_name) >= 50:
                last_name = last_name[:49]

            if user.get("email"):
                if not user.get("email_encrypted"):
                    email_hash = hashlib.sha224(
                        user.get("email").encode("utf-8")
                    ).hexdigest()
                    if "@" in user.get("email"):
                        email_aes_encrypted = encrypt(
                            bytes(user.get("email"), "utf-8")
                        ).hex()
                        encrypted_count += 1
                    else:
                        email_aes_encrypted = None
                elif (
                    user.get("email_encrypted")
                    and len(user.get("email")) == 56
                ):
                    email_hash = user.get("email")
                    email_aes_encrypted = None
                else:
                    total_documents += 1
                    continue

                if email_hash not in email_hashes:
                    email_hashes.append(email_hash)
                    results.append(
                        {
                            "id_": user.get("_id"),
                            "email": email_hash,
                            "hashed_password": user.get("salt"),
                            "first_name": first_name,
                            "last_name": last_name,
                            "created_at": user.get("created"),
                            "email_aes_encrypted": email_aes_encrypted,
                        }
                    )
                    count += 1
            total_documents += 1
        print(
            f"Total Users Documents - {total_documents}, "
            f"Successfully prepared for migration - {count}, "
            f"Users with email_aes_encrypted - {encrypted_count}"
        )

        return results

    def get_users_workspaces(self, users_ids: list[ObjectId]) -> list[dict]:
        collection = self.db["accountProfile"]
        users_workspaces = collection.find(
            {
                "$expr": {"$eq": ["$accountId", "$_id"]},
                "userId": {"$in": users_ids},
            }
        )

        count = 0
        results = []

        for user_workspace in users_workspaces:
            workspace_name = user_workspace.get("accountName")
            if len(workspace_name) >= 100:
                workspace_name = workspace_name[:99]
            results.append(
                {
                    "id_": user_workspace.get("_id"),
                    "user_id": user_workspace.get("userId"),
                    "workspace_name": workspace_name,
                }
            )
            count += 1
        print(f"Successfully prepared for migration - {count}")

        return results

    def get_applet_repro_schema(self, applet: dict) -> dict:
        applet_format = jsonld_expander.formatLdObject(
            applet, "applet", refreshCache=False, reimportFromUrl=False
        )

        if applet_format is None or applet_format == {}:
            raise FormatldException(
                message="formatLdObject returned empty object"
            )

        if applet_format["activities"] == {}:
            raise FormatldException(
                message="formatLdObject returned empty activities"
            )

        for key, activity in applet_format["activities"].items():
            applet_format["activities"][key] = jsonld_expander.formatLdObject(
                Activity().findOne({"_id": ObjectId(activity)}),
                "activity",
                refreshCache=False,
                reimportFromUrl=False,
            )

        activities_by_id = applet_format["activities"].copy()
        for _key, _activity in activities_by_id.copy().items():
            activity_id = _activity["activity"]["@id"]
            if activity_id not in activities_by_id:
                activities_by_id[activity_id] = _activity.copy()

        # setup activity items
        for key, value in activities_by_id.items():
            if "items" not in value:
                print("Warning: activity  ", key, " has no items")
                continue

            activity_items_by_id = value["items"].copy()
            for _key, _item in activity_items_by_id.copy().items():
                if "url" in _item:
                    activity_items_by_id[_item["url"]] = _item.copy()

            activity_object = value["activity"]
            activity_items_objects = []
            for item in activity_object["reprolib:terms/order"][0]["@list"]:
                item_key = item["@id"]
                if item_key in activity_items_by_id:
                    activity_items_objects.append(
                        activity_items_by_id[item_key]
                    )
                else:
                    activity_items_objects.append(item)
                    print(
                        "Warning: item ",
                        item_key,
                        "presents in order but absent in activity items. activityId:",
                        str(activity_object["_id"]),
                    )

            activities_by_id[key]["activity"]["reprolib:terms/order"][0][
                "@list"
            ] = activity_items_objects
            activities_by_id[key].pop("items")

        applet = applet_format["applet"]
        activity_objects = []
        # setup activities
        for activity in applet["reprolib:terms/order"][0]["@list"]:
            activity_id = activity["@id"]
            if activity_id in activities_by_id:
                activity_objects.append(
                    activities_by_id[activity_id]["activity"]
                )
            else:
                print(
                    "Warning: activity ",
                    activity_id,
                    " presents in order but absent in applet activities.",
                )

        applet["reprolib:terms/order"][0]["@list"] = activity_objects

        activity_ids_inside_applet = []
        for activity in activity_objects:
            activity_ids_inside_applet.append(activity["@id"])

        if applet.get("reprolib:terms/activityFlowOrder"):
            activity_flows = applet_format["activityFlows"].copy()
            for _key, _flow in activity_flows.copy().items():
                flow_id = _flow["@id"]
                if flow_id not in activity_flows:
                    activity_flows[flow_id] = _flow.copy()

            activity_flows_fixed = {}
            # setup activity flow items
            for key, activity_flow in activity_flows.items():
                activity_flow_order = []
                for item in activity_flow["reprolib:terms/order"][0]["@list"]:
                    if item["@id"] in activity_ids_inside_applet:
                        activity_flow_order.append(item)
                    else:
                        print(
                            "Warning: item ",
                            item["@id"],
                            "presents in flow order but absent in applet activities. activityFlowId:",
                            str(key),
                        )
                activity_flow["reprolib:terms/order"][0][
                    "@list"
                ] = activity_flow_order
                activity_flows_fixed[key] = activity_flow

            activity_flow_objects = []

            # setup activity flows
            for flow in applet["reprolib:terms/activityFlowOrder"][0]["@list"]:
                if activity_flows_fixed.get(flow["@id"]):
                    activity_flow_objects.append(
                        activity_flows_fixed[flow["@id"]]
                    )

            applet["reprolib:terms/activityFlowOrder"][0][
                "@list"
            ] = activity_flow_objects
        # add context

        applet["@context"] = CONTEXT["@context"]
        applet["@type"] = CONTEXT["@type"]

        return applet

    async def get_applet(self, applet_id: str) -> dict:
        applet = Applet().findOne({"_id": ObjectId(applet_id)})
        if "applet" not in applet["meta"] or applet["meta"]["applet"] == {}:
            raise EmptyAppletException()

        ld_request_schema = self.get_applet_repro_schema(applet)
        ld_request_schema, applet = patch_broken_applets(
            applet_id, ld_request_schema, applet
        )
        converted = await self.get_converter_result(ld_request_schema)

        converted.extra_fields["created"] = applet["created"]
        converted.extra_fields["updated"] = applet["updated"]
        converted.extra_fields["version"] = applet["meta"]["applet"].get(
            "version", "0.0.1"
        )
        converted.encryption = Encryption(
            public_key=json.dumps(
                applet["meta"]["encryption"]["appletPublicKey"]
            ),
            prime=json.dumps(applet["meta"]["encryption"]["appletPrime"]),
            base=json.dumps(applet["meta"]["encryption"]["base"]),
            account_id=str(applet["accountId"]),
        )
        converted = self._extract_ids(converted, applet_id)

        return converted

    async def get_applet_versions(self, applet_id: str) -> [dict, str]:
        applet = FolderModel().findOne(query={"_id": ObjectId(applet_id)})
        owner_id = str(applet["creatorId"])
        protocolId = applet["meta"]["protocol"].get("_id").split("/").pop()
        result = get_versions_from_content(protocolId)
        converted_applet_versions = dict()
        if result is not None:
            old_activities_by_id = {}
            for version, content in result.items():
                print(version)
                ld_request_schema, old_activities_by_id = content_to_jsonld(
                    content["applet"], old_activities_by_id
                )
                ld_request_schema = patch_broken_applet_versions(
                    applet_id, ld_request_schema
                )
                converted = await self.get_converter_result(ld_request_schema)
                converted.extra_fields["created"] = content["updated"]
                converted.extra_fields["updated"] = content["updated"]
                converted.extra_fields["version"] = version
                converted = self._extract_ids(converted, applet_id)

                converted_applet_versions[version] = converted

        return converted_applet_versions, owner_id

    def _extract_ids(self, converted: dict, applet_id: str = None) -> dict:
        converted.extra_fields["id"] = mongoid_to_uuid(
            applet_id
            if applet_id is not None
            else converted.extra_fields["extra"]["_:id"][0]["@value"]
        )
        for activity in converted.activities:
            activity.extra_fields["id"] = mongoid_to_uuid(
                activity.extra_fields["extra"]["_:id"][0]["@value"]
            )
            for item in activity.items:
                item.extra_fields["id"] = mongoid_to_uuid(
                    item.extra_fields["extra"]["_:id"][0]["@value"]
                )
        for flow in converted.activity_flows:
            flow.extra_fields["id"] = mongoid_to_uuid(
                flow.extra_fields["extra"]["_:id"][0]["@value"]
            )
        return converted

    def paginate(self, collection_function, page_size=300):
        def _page(page_size=page_size, skip_count=0):
            items = collection_function().skip(skip_count).limit(page_size)
            return items

        page_number = 1

        while True:
            skip_count = (page_number - 1) * page_size
            items = _page(skip_count=skip_count)
            yield from items
            page_number += 1
            if items.count() < page_size:
                break

    def get_answer_migration_queries(self, **kwargs):
        query = {
            "meta.responses": {"$exists": True},
            "meta.activity.@id": kwargs["activity_id"],
            "meta.applet.@id": kwargs["applet_id"],
            "meta.applet.version": kwargs["version"],
        }

        item_collection = self.db["item"]
        creators_ids = item_collection.find(query).distinct("creatorId")
        for creator_id in creators_ids:
            yield {**query, "creatorId": creator_id}

    def get_answers_with_files(
        self,
        *,
        answer_migration_queries,
    ):
        for query in answer_migration_queries:
            item_collection = self.db["item"]
            collection_function = partial(
                item_collection.find,
                query,
                sort=[
                    ("created", ASCENDING),
                ],
            )
            del query["meta.responses"]
            answer_with_files = dict()
            for item in self.paginate(collection_function):
                if not answer_with_files and "dataSource" in item["meta"]:
                    answer_with_files["answer"] = item
                    answer_with_files["query"] = query
                elif answer_with_files and "dataSource" not in item["meta"]:
                    answer_with_files.setdefault("files", []).append(
                        item["meta"]["responses"]
                    )
                elif answer_with_files and "dataSource" in item["meta"]:
                    yield answer_with_files
                    answer_with_files = dict(answer=item, query=query)
            yield answer_with_files

    def get_applet_info(self, applet_id: str) -> dict:
        info = {}
        applet = Applet().findOne({"_id": ObjectId(applet_id)})
        account = AccountProfile().findOne({"_id": applet["accountId"]})
        owner = User().findOne({"_id": applet["creatorId"]})
        info["applet_id"] = applet_id
        info["applet_name"] = applet["meta"]["applet"].get(
            "displayName", "Untitled"
        )
        info["account_name"] = account["accountName"]
        info["owner_email"] = owner["email"]
        info["updated"] = applet["updated"]

        return info

    def docs_by_ids(
        self, collection: str, doc_ids: List[ObjectId]
    ) -> List[dict]:
        return self.db[collection].find({"_id": {"$in": doc_ids}})

    def get_user_nickname(self, user) -> str:
        first_name = decrypt(user.get("firstName"))
        if not first_name:
            first_name = "-"
        elif len(first_name) >= 50:
            first_name = first_name[:49]

        last_name = decrypt(user.get("lastName"))
        if not last_name:
            last_name = "-"
        elif len(last_name) >= 50:
            last_name = last_name[:49]
        return f"{first_name} {last_name}"

    def reviewer_meta(self, applet_id: ObjectId) -> List[str]:
        applet_docs = self.db["accountProfile"].find(
            {"applets.user": applet_id}
        )
        return list(
            map(lambda doc: str(mongoid_to_uuid(doc["userId"])), applet_docs)
        )

    def respondent_metadata(self, user: dict, applet_id: ObjectId):
        doc_cur = (
            self.db["appletProfile"]
            .find({"userId": user["_id"], "appletId": applet_id})
            .limit(1)
        )
        doc = next(doc_cur, None)
        if not doc:
            return {}
        return {
            "nick": self.get_user_nickname(user),
            "secret": doc.get("MRN", ""),
        }

    def inviter_id(self, user_id, applet_id):
        doc_invite = self.db["invitation"].find(
            {"userId": user_id, "appletId": applet_id}
        )
        doc_invite = next(doc_invite, {})
        invitor = doc_invite.get("invitedBy", {})
        invitor_profile_id = invitor.get("_id")
        ap_doc = self.db["appletProfile"].find_one({"_id": invitor_profile_id})
        return mongoid_to_uuid(ap_doc["userId"]) if ap_doc else None

    def is_pinned(self, user_id):
        res = self.db["appletProfile"].find_one(
            {"userId": user_id, "pinnedBy": {"$exists": 1, "$ne": []}}
        )
        return bool(res)

    def get_user_applet_role_mapping(
        self, migrated_applet_ids: List[ObjectId]
    ) -> List[AppletUserDAO]:
        account_profile_collection = self.db["accountProfile"]
        not_found_users = []
        not_found_applets = []
        access_result = []
        account_profile_docs = account_profile_collection.find()
        for doc in account_profile_docs:
            if doc["userId"] in not_found_users:
                continue

            user = User().findOne({"_id": doc["userId"]})
            if not user:
                msg = (
                    f"Skip AppletProfile({doc['_id']}), "
                    f"User({doc['userId']}) does not exist (field: userId)"
                )
                migration_log.warning(msg)
                not_found_users.append(doc["userId"])
                continue
            role_applets_mapping = doc.get("applets")
            for role_name, applet_ids in role_applets_mapping.items():
                applet_docs = self.docs_by_ids("folder", applet_ids)
                for applet_id in applet_ids:
                    # Check maybe we already check this id in past
                    if applet_id in not_found_applets:
                        continue

                    if applet_id not in migrated_applet_ids:
                        # Applet doesn't exist in postgresql, just skip it
                        # ant put id to cache
                        migration_log.warning(
                            f"Skip: Applet({applet_id}) "
                            f"doesnt represent in PostgreSQL"
                        )
                        not_found_applets.append(applet_id)
                        continue
                    applet = next(
                        filter(
                            lambda item: item["_id"] == applet_id, applet_docs
                        ),
                        None,
                    )
                    if not applet:
                        continue
                    meta = {}
                    if role_name == Role.REVIEWER:
                        meta["respondents"] = self.reviewer_meta(applet_id)
                    elif role_name == "user":
                        data = self.respondent_metadata(user, applet_id)
                        if data:
                            meta["nickname"] = data["nick"]
                            meta["secretUserId"] = data["secret"]

                    owner_id = (
                        mongoid_to_uuid(applet.get("creatorId"))
                        if applet.get("creatorId")
                        else None
                    )
                    access = AppletUserDAO(
                        applet_id=mongoid_to_uuid(applet_id),
                        user_id=mongoid_to_uuid(doc["userId"]),
                        owner_id=owner_id,
                        inviter_id=self.inviter_id(doc["userId"], applet_id),
                        role=convert_role(role_name),
                        created_at=datetime.datetime.now(),
                        updated_at=datetime.datetime.now(),
                        meta=meta,
                        is_pinned=self.is_pinned(doc["userId"]),
                        is_deleted=False,
                    )
                    access_result.append(access)
        migration_log.warning(
            f"[Role] Prepared for migrations {len(access_result)} items"
        )
        return list(set(access_result))

    def get_pinned_users(self):
        return self.db["appletProfile"].find(
            {"pinnedBy": {"$exists": 1}, "userId": {"$exists": 1, "$ne": None}}
        )

    def get_applet_profiles_by_ids(self, ids):
        return self.db["appletProfile"].find({"_id": {"$in": ids}})

    def get_pinned_role(self, applet_profile):
        system_roles = Role.as_list().copy()
        system_roles.remove(Role.RESPONDENT)
        system_roles = set(system_roles)
        applet_roles = set(applet_profile.get("roles", []))
        if system_roles.intersection(applet_roles):
            return Role.MANAGER
        else:
            return Role.RESPONDENT

    def get_owner_by_applet_profile(self, applet_profile):
        profiles = self.db["accountProfile"].find(
            {"userId": applet_profile["userId"]}
        )
        it = filter(lambda p: p["_id"] == p["accountId"], profiles)
        profile = next(it, None)
        return profile["userId"] if profiles else None

    def get_user_pin_mapping(self):
        pin_profiles = self.get_pinned_users()
        pin_dao_list = set()
        for profile in pin_profiles:
            if not profile["pinnedBy"]:
                continue
            pinned_by = self.get_applet_profiles_by_ids(profile["pinnedBy"])
            for manager_profile in pinned_by:
                role = self.get_pinned_role(manager_profile)
                owner_id = self.get_owner_by_applet_profile(manager_profile)
                dao = UserPinsDAO(
                    user_id=mongoid_to_uuid(profile["userId"]),
                    pinned_user_id=mongoid_to_uuid(manager_profile["userId"]),
                    owner_id=mongoid_to_uuid(owner_id),
                    role=convert_role(role),
                    created_at=datetime.datetime.now(),
                    updated_at=datetime.datetime.now(),
                )
                pin_dao_list.add(dao)
        return pin_dao_list

    def get_folders(self, account_id):
        return list(
            FolderModel().find(
                query={"accountId": account_id, "baseParentType": "user"}
            )
        )

    def get_applets_in_folder(self, folder_id):
        return list(
            FolderModel().find(
                query={
                    "baseParentType": "folder",
                    "baseParentId": folder_id,
                    "meta.applet": {"$exists": True},
                }
            )
        )

    def get_root_applets(self, account_id):
        return list(
            FolderModel().find(
                query={
                    "accountId": account_id,
                    "baseParentType": "collection",
                    "baseParentId": ObjectId("5ea689a286d25a5dbb14e82c"),
                    "meta.applet": {"$exists": True},
                }
            )
        )

    def get_folders_and_applets(self, account_id):
        folders = self.get_folders(account_id)
        for folder in folders:
            folder["applets"] = self.get_applets_in_folder(folder["_id"])
        result = {
            "applets": self.get_root_applets(account_id),
            "folders": folders,
        }
        return result

    def get_folder_pin(
        self, folder: dict, applet_id: ObjectId
    ) -> datetime.datetime | None:
        meta = folder.get("meta", {})
        applets_order = meta.get("applets", {})
        order_it = filter(lambda m: m["_id"] == applet_id, applets_order)
        order = next(order_it, None)
        if not order or order.get("_pin_order"):
            return None
        now = datetime.datetime.now()
        return now + datetime.timedelta(seconds=order["_pin_order"])

    def get_folder_mapping(
        self, workspace_ids: List[uuid.UUID]
    ) -> Tuple[Set[FolderDAO], Set[FolderAppletDAO]]:
        folders_list = []
        applets_list = []
        for workspace_id in workspace_ids:
            profile_id = uuid_to_mongoid(workspace_id)
            if profile_id is None:
                # non migrated workspace
                continue
            res = self.get_folders_and_applets(profile_id)
            for folder in res["folders"]:
                folders_list.append(
                    FolderDAO(
                        id=mongoid_to_uuid(folder["_id"]),
                        created_at=folder["created"],
                        updated_at=folder["updated"],
                        name=folder["name"],
                        creator_id=mongoid_to_uuid(folder["creatorId"]),
                        workspace_id=mongoid_to_uuid(folder["parentId"]),
                        migrated_date=datetime.datetime.now(),
                        migrated_update=datetime.datetime.now(),
                        is_deleted=False,
                    )
                )
                for applet in folder["applets"]:
                    pinned_at = self.get_folder_pin(folder, applet["_id"])
                    applets_list.append(
                        FolderAppletDAO(
                            id=uuid.uuid4(),
                            folder_id=mongoid_to_uuid(folder["_id"]),
                            applet_id=mongoid_to_uuid(applet["_id"]),
                            created_at=applet["created"],
                            updated_at=applet["updated"],
                            pinned_at=pinned_at,
                            migrated_date=datetime.datetime.now(),
                            migrated_update=datetime.datetime.now(),
                            is_deleted=False,
                        )
                    )

        return set(folders_list), set(applets_list)<|MERGE_RESOLUTION|>--- conflicted
+++ resolved
@@ -4,11 +4,8 @@
 import uuid
 from typing import List, Set, Tuple
 import json
-<<<<<<< HEAD
-=======
 from typing import List
 from functools import partial
->>>>>>> ec58eeb6
 
 from Cryptodome.Cipher import AES
 from bson.objectid import ObjectId
