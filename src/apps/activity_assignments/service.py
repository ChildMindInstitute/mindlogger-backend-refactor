import asyncio
import uuid
from collections import defaultdict

from apps.activities.crud import ActivitiesCRUD
from apps.activities.db.schemas import ActivitySchema
from apps.activity_assignments.crud.assignments import ActivityAssigmentCRUD
from apps.activity_assignments.db.schemas import ActivityAssigmentSchema
from apps.activity_assignments.domain.assignments import (
    ActivityAssignment,
    ActivityAssignmentCreate,
    ActivityAssignmentWithSubject,
)
from apps.activity_flows.crud import FlowsCRUD
from apps.activity_flows.db.schemas import ActivityFlowSchema
from apps.applets.crud import AppletsCRUD
from apps.invitations.crud import InvitationCRUD
from apps.mailing.domain import MessageSchema
from apps.mailing.services import MailingService
from apps.shared.exception import NotFoundError, ValidationError
from apps.shared.query_params import QueryParams
from apps.subjects.crud import SubjectsCrud
from apps.subjects.db.schemas import SubjectSchema
from apps.subjects.domain import SubjectReadResponse
from config import settings


class ActivityAssignmentService:
    class _AssignmentEntities:
        activities: dict[uuid.UUID, ActivitySchema]
        flows: dict[uuid.UUID, ActivityFlowSchema]
        respondent_subjects: dict[uuid.UUID, SubjectSchema]
        target_subjects: dict[uuid.UUID, SubjectSchema]

    def __init__(self, session):
        self.session = session

    async def create_many(
        self, applet_id: uuid.UUID, assignments_create: list[ActivityAssignmentCreate]
    ) -> list[ActivityAssignment]:
        """
        Creates multiple activity assignments for the given applet.

        This method takes a list of assignment creation requests, validates them, checks for
        existing assignments, and then creates new assignments in the database. If an assignment 
        already exists, it is skipped. The method returns the successfully created assignments.

        Parameters:
        -----------
        applet_id : uuid.UUID
            The ID of the applet for which the assignments are being created.

        assignments_create : list[ActivityAssignmentCreate]
            A list of assignment creation objects that specify the details of each assignment.
            Each object contains information such as `activity_id`, `activity_flow_id`, 
            `respondent_subject_id`, and `target_subject_id`.

        Returns:
        --------
        list[ActivityAssignment]
            A list of `ActivityAssignment` objects that have been successfully created.

        Process:
        --------
        1. Retrieves all relevant entities (activities, flows, subjects) using 
        `_get_assignments_entities`.
        2. Validates each assignment and retrieves the corresponding activity or flow name 
        using `_validate_assignment_and_get_activity_or_flow_name`.
        3. Checks if the assignment already exists using `ActivityAssigmentCRUD.already_exists`.
        If it does, the assignment is skipped.
        4. Creates a new `ActivityAssigmentSchema` for each valid assignment and collects them 
        into a list.
        5. Inserts the new assignments into the database using `ActivityAssigmentCRUD.create_many`.
        6. Optionally, stores respondent activities for future processing (e.g., sending emails).
        (This step is marked as a TODO.)
        7. Returns the newly created `ActivityAssignment` objects.

        """
        entities = await self._get_assignments_entities(applet_id, assignments_create)

        respondent_activities: dict[uuid.UUID, set[str]] = defaultdict(set)
        schemas = []
        for assignment in assignments_create:
            activity_or_flow_name: str = self._validate_assignment_and_get_activity_or_flow_name(assignment, entities)
            schema = ActivityAssigmentSchema(
                id=uuid.uuid4(),
                activity_id=assignment.activity_id,
                activity_flow_id=assignment.activity_flow_id,
                respondent_subject_id=assignment.respondent_subject_id,
                target_subject_id=assignment.target_subject_id,
            )
            if await ActivityAssigmentCRUD(self.session).already_exists(schema):
                continue

            schemas.append(schema)

            pending_invitation = await InvitationCRUD(self.session).get_pending_subject_invitation(
                applet_id, assignment.respondent_subject_id
            )
            if not pending_invitation:
                respondent_activities[assignment.respondent_subject_id].add(activity_or_flow_name)

        assignment_schemas: list[ActivityAssigmentSchema] = await ActivityAssigmentCRUD(self.session).create_many(
            schemas
        )

        await self.send_email_notification(applet_id, entities.respondent_subjects, respondent_activities)

        return [
            ActivityAssignment(
                id=assignment.id,
                activity_id=assignment.activity_id,
                activity_flow_id=assignment.activity_flow_id,
                respondent_subject_id=assignment.respondent_subject_id,
                target_subject_id=assignment.target_subject_id,
            )
            for assignment in assignment_schemas
        ]

    async def check_for_assignment_and_notify(self, applet_id: uuid.UUID, respondent_subject_id: uuid.UUID) -> None:
        assignments = await ActivityAssigmentCRUD(self.session).get_by_respondent_subject_id(respondent_subject_id)
        if not assignments:
            return

        activity_ids = []
        flow_ids = []
        for assignment in assignments:
            if assignment.activity_id:
                activity_ids.append(assignment.activity_id)
            if assignment.activity_flow_id:
                flow_ids.append(assignment.activity_flow_id)

        activities = {
            activity.id: activity
            for activity in await ActivitiesCRUD(self.session).get_by_applet_id_and_activities_ids(
                applet_id, activity_ids
            )
        }
        flows = {
            flow.id: flow for flow in await FlowsCRUD(self.session).get_by_applet_id_and_flows_ids(applet_id, flow_ids)
        }

        respondent_subject = await SubjectsCrud(self.session).get_by_id(respondent_subject_id)
        assert respondent_subject

        respondent_activities: dict[uuid.UUID, set[str]] = defaultdict(set)
        for assignment in assignments:
            activity_or_flow = activities.get(assignment.activity_id) or flows.get(assignment.activity_flow_id)
            if activity_or_flow:
                respondent_activities[respondent_subject_id].add(activity_or_flow.name)

        if len(respondent_activities[respondent_subject_id]) > 0:
            await self.send_email_notification(
                applet_id, {respondent_subject_id: respondent_subject}, respondent_activities
            )

    async def send_email_notification(
        self,
        applet_id: uuid.UUID,
        subjects: dict[uuid.UUID, SubjectSchema],
        respondent_activities: dict[uuid.UUID, set[str]],
    ) -> None:
        service = MailingService()
        applet = await AppletsCRUD(self.session).get_by_id(applet_id)
        for respondent_subject_id, activities in respondent_activities.items():
            respondent_subject: SubjectSchema = subjects[respondent_subject_id]

            language = respondent_subject.language or "en"
            template_name = self._get_email_template_name(language)

            domain = settings.service.urls.frontend.web_base
            path = settings.service.urls.frontend.applet_home
            link = (
                f"https://{domain}/{path}/{applet.id}"
                if not domain.startswith("http")
                else f"{domain}/{path}/{applet.id}"
            )

            message = MessageSchema(
                recipients=[respondent_subject.email],
                subject=self._get_email_assignment_subject(language),
                body=service.get_template(
                    path=template_name,
                    first_name=respondent_subject.first_name,
                    applet_name=applet.display_name,
                    link=link,
                    language=language,
                    activity_or_flows_names=activities,
                ),
            )
            _ = asyncio.create_task(service.send(message))

    async def _check_for_already_existing_assignment(self, schema: ActivityAssigmentSchema) -> bool:
        return await ActivityAssigmentCRUD(self.session).already_exists(schema)

    @staticmethod
    def _validate_assignment_and_get_activity_or_flow_name(
        assignment: ActivityAssignmentCreate, entities: _AssignmentEntities
    ) -> str:
        """
        Validates the assignment request and retrieves the name of the activity or flow.

        This method checks the validity of the provided `activity_id`, `activity_flow_id`, 
        `respondent_subject_id`, and `target_subject_id` by ensuring they correspond to existing 
        records. If validation passes, it returns the name of the activity or flow. If any validation 
        fails, it raises a `ValidationError`.

        Parameters:
        ----------
        assignment : ActivityAssignmentCreate
            The assignment request object containing the details of the assignment, 
            including `activity_id`, `activity_flow_id`, `respondent_subject_id`, and `target_subject_id`.
        
        entities : _AssignmentEntities
            A collection of entities that includes activities, flows, respondent subjects, 
            and target subjects, used for validation.

        Returns:
        -------
        str
            The name of the activity or flow corresponding to the assignment.

        Raises:
        ------
        ValidationError
            If any of the following conditions are met:
            - The `activity_id` provided does not correspond to an existing activity.
            - The `activity_flow_id` provided does not correspond to an existing activity flow.
            - The `respondent_subject_id` provided does not correspond to an existing respondent subject.
            - The `target_subject_id` provided does not correspond to an existing target subject.
        """
        name: str = ""
        activity_flow_message = ""
        if assignment.activity_id:
            if (activity := entities.activities.get(assignment.activity_id)) is None:
                raise ValidationError(f"Invalid activity id {assignment.activity_id}")

            activity_flow_message = f"for assignment to activity {activity.name}"
            name = activity.name

        if assignment.activity_flow_id:
            if (flow := entities.flows.get(assignment.activity_flow_id)) is None:
                raise ValidationError(f"Invalid flow id {assignment.activity_flow_id}")

            activity_flow_message = f"for assignment to activity flow {flow.name}"
            name = flow.name

        if entities.respondent_subjects.get(assignment.respondent_subject_id) is None:
            raise ValidationError(
                f"Invalid respondent subject id {assignment.respondent_subject_id} {activity_flow_message}"
            )

        if entities.target_subjects.get(assignment.target_subject_id) is None:
            raise ValidationError(f"Invalid target subject id {assignment.target_subject_id} {activity_flow_message}")

        return name

    async def _get_assignments_entities(
        self, applet_id: uuid.UUID, assignments_create: list[ActivityAssignmentCreate]
    ) -> _AssignmentEntities:
        activity_ids = []
        flow_ids = []
        target_subject_ids = []
        respondent_subject_ids = []
        for assignment in assignments_create:
            if assignment.activity_id:
                activity_ids.append(assignment.activity_id)
            if assignment.activity_flow_id:
                flow_ids.append(assignment.activity_flow_id)
            respondent_subject_ids.append(assignment.respondent_subject_id)
            target_subject_ids.append(assignment.target_subject_id)

        entities = self._AssignmentEntities()
        entities.activities = {
            activity.id: activity
            for activity in await ActivitiesCRUD(self.session).get_by_applet_id_and_activities_ids(
                applet_id, activity_ids
            )
        }
        entities.flows = {
            flow.id: flow for flow in await FlowsCRUD(self.session).get_by_applet_id_and_flows_ids(applet_id, flow_ids)
        }

        entities.respondent_subjects = {
            subject.id: subject
            for subject in await SubjectsCrud(self.session).get_by_ids(respondent_subject_ids)
            if subject.applet_id == applet_id and subject.email is not None
        }

        entities.target_subjects = {
            subject.id: subject
            for subject in await SubjectsCrud(self.session).get_by_ids(target_subject_ids)
            if subject.applet_id == applet_id
        }

        return entities
<<<<<<< HEAD
    
    async def _get_assignment_by_activity_or_flow_and_subject_id(
        self, assignment: ActivityAssignmentCreate
    ) -> uuid.UUID:
        activity_id = assignment.activity_id
        flow_id = assignment.activity_flow_id
        respondent_subject_id = assignment.respondent_subject_id
        target_subject_id = assignment.target_subject_id

        entities = self._AssignmentEntities()
        search_id = flow_id if flow_id is not None else activity_id
        assignment_id = await ActivityAssigmentCRUD(self.session).get_assignments_by_activity_or_flow_id_and_subject_id(
                    search_id=search_id,
                    respondent_subject_id=respondent_subject_id,
                    target_subject_id=target_subject_id
                )
        return assignment_id
    
    
    async def unassign_many(
        self, applet_id: uuid.UUID, assignments_unassign: list[ActivityAssignmentCreate]
    ) -> list[ActivityAssignment]:
        """
        Unassigns multiple activity assignments by marking them as deleted.

        This method takes a list of assignment requests, retrieves the corresponding 
        assignment entities from the database, marks them as deleted, and then returns 
        the updated assignments.

        Parameters:
        -----------
        applet_id : uuid.UUID
            The ID of the applet for which the assignments are being unassigned.

        assignments_unassign : list[ActivityAssignmentCreate]
            A list of assignment creation objects that specify which assignments to unassign.
            Each object contains details such as `activity_id`, `activity_flow_id`, 
            `respondent_subject_id`, and `target_subject_id`.

        Returns:
        --------
        list[ActivityAssignment]
            A list of `ActivityAssignment` objects that have been marked as deleted.

        Process:
        --------
        1. Retrieves all relevant entities (activities, flows, subjects) using 
        `_get_assignments_entities`.
        2. Validates each assignment and retrieves the corresponding assignment ID 
        using `_get_assignment_by_activity_or_flow_and_subject_id`.
        3. Creates a schema for each assignment, marking it as deleted.
        4. Unassigns the assignments in the database using `ActivityAssigmentCRUD.unassign_many`.
        5. Optionally, sends emails based on the respondent activities (not yet implemented).
        6. Returns a list of the updated `ActivityAssignment` objects.

        """
        entities = await self._get_assignments_entities(applet_id, assignments_unassign)

        respondent_activities: dict[uuid.UUID, list[str]] = defaultdict(list)
        schemas = []
        for assignment in assignments_unassign:
            activity_or_flow_name: str = self._validate_assignment_and_get_activity_or_flow_name(assignment, entities)
            
            id_assignment = await self._get_assignment_by_activity_or_flow_and_subject_id(assignment)
            schema = ActivityAssigmentSchema(
                id=id_assignment,
=======

    async def get_all(self, applet_id: uuid.UUID, query_params: QueryParams) -> list[ActivityAssignment]:
        assignments = await ActivityAssigmentCRUD(self.session).get_by_applet(applet_id, query_params)

        return [
            ActivityAssignment(
                id=assignment.id,
>>>>>>> b6a1a721
                activity_id=assignment.activity_id,
                activity_flow_id=assignment.activity_flow_id,
                respondent_subject_id=assignment.respondent_subject_id,
                target_subject_id=assignment.target_subject_id,
<<<<<<< HEAD
                is_deleted=True,
            )
            
            if entities.respondent_subjects[assignment.respondent_subject_id].user_id:
                respondent_activities[assignment.respondent_subject_id].append(activity_or_flow_name)

            schemas.append(schema)

        assignment_schemas: list[ActivityAssigmentSchema] = await ActivityAssigmentCRUD(self.session).unassign_many(
            schemas
        )
        
        # Todo: send emails based on respondent_activities array

        return [
            ActivityAssignment(
                id=assignment.id,
                activity_id=assignment.activity_id,
                activity_flow_id=assignment.activity_flow_id,
                respondent_subject_id=assignment.respondent_subject_id,
                target_subject_id=assignment.target_subject_id,
                is_deleted=assignment.is_deleted,

            )
            for assignment in assignment_schemas
        ]
=======
            )
            for assignment in assignments
        ]

    async def get_all_by_respondent(
        self, applet_id: uuid.UUID, respondent_subject_id: uuid.UUID
    ) -> list[ActivityAssignmentWithSubject]:
        respondent_subject = await SubjectsCrud(self.session).get_by_id(respondent_subject_id)
        if not respondent_subject:
            raise NotFoundError(f"Respondent subject id {respondent_subject_id} not found")

        assignments = await ActivityAssigmentCRUD(self.session).get_by_applet_and_respondent(
            applet_id, respondent_subject_id
        )

        target_subject_ids = [assignment.target_subject_id for assignment in assignments]

        target_subjects = {
            subject.id: SubjectReadResponse(
                id=subject.id,
                first_name=subject.first_name,
                last_name=subject.last_name,
                email=subject.email,
                language=subject.language,
                nickname=subject.nickname,
                secret_user_id=subject.secret_user_id,
                tag=subject.tag,
                applet_id=subject.applet_id,
            )
            for subject in await SubjectsCrud(self.session).get_by_ids(target_subject_ids)
        }

        return [
            ActivityAssignmentWithSubject(
                activity_id=assignment.activity_id,
                activity_flow_id=assignment.activity_flow_id,
                respondent_subject=SubjectReadResponse(
                    id=respondent_subject.id,
                    first_name=respondent_subject.first_name,
                    last_name=respondent_subject.last_name,
                    email=respondent_subject.email,
                    language=respondent_subject.language,
                    nickname=respondent_subject.nickname,
                    secret_user_id=respondent_subject.secret_user_id,
                    tag=respondent_subject.tag,
                    applet_id=respondent_subject.applet_id,
                ),
                target_subject=target_subjects[assignment.target_subject_id],
            )
            for assignment in assignments
        ]

    @staticmethod
    def _get_email_template_name(language: str) -> str:
        return f"new_activity_assignments_{language}"

    @staticmethod
    def _get_email_assignment_subject(language: str) -> str:
        translations = {
            "en": "Assignment Notification",
            "fr": "Notification d'attribution",
        }
        return translations.get(language, translations["en"])
>>>>>>> b6a1a721
<|MERGE_RESOLUTION|>--- conflicted
+++ resolved
@@ -294,7 +294,6 @@
         }
 
         return entities
-<<<<<<< HEAD
     
     async def _get_assignment_by_activity_or_flow_and_subject_id(
         self, assignment: ActivityAssignmentCreate
@@ -361,33 +360,9 @@
             id_assignment = await self._get_assignment_by_activity_or_flow_and_subject_id(assignment)
             schema = ActivityAssigmentSchema(
                 id=id_assignment,
-=======
 
     async def get_all(self, applet_id: uuid.UUID, query_params: QueryParams) -> list[ActivityAssignment]:
         assignments = await ActivityAssigmentCRUD(self.session).get_by_applet(applet_id, query_params)
-
-        return [
-            ActivityAssignment(
-                id=assignment.id,
->>>>>>> b6a1a721
-                activity_id=assignment.activity_id,
-                activity_flow_id=assignment.activity_flow_id,
-                respondent_subject_id=assignment.respondent_subject_id,
-                target_subject_id=assignment.target_subject_id,
-<<<<<<< HEAD
-                is_deleted=True,
-            )
-            
-            if entities.respondent_subjects[assignment.respondent_subject_id].user_id:
-                respondent_activities[assignment.respondent_subject_id].append(activity_or_flow_name)
-
-            schemas.append(schema)
-
-        assignment_schemas: list[ActivityAssigmentSchema] = await ActivityAssigmentCRUD(self.session).unassign_many(
-            schemas
-        )
-        
-        # Todo: send emails based on respondent_activities array
 
         return [
             ActivityAssignment(
@@ -396,12 +371,6 @@
                 activity_flow_id=assignment.activity_flow_id,
                 respondent_subject_id=assignment.respondent_subject_id,
                 target_subject_id=assignment.target_subject_id,
-                is_deleted=assignment.is_deleted,
-
-            )
-            for assignment in assignment_schemas
-        ]
-=======
             )
             for assignment in assignments
         ]
@@ -464,5 +433,4 @@
             "en": "Assignment Notification",
             "fr": "Notification d'attribution",
         }
-        return translations.get(language, translations["en"])
->>>>>>> b6a1a721
+        return translations.get(language, translations["en"])