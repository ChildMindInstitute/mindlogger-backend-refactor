--- conflicted
+++ resolved
@@ -1,8 +1,3 @@
-<<<<<<< HEAD
-from sqlalchemy import select, or_
-from sqlalchemy.orm import Query
-=======
->>>>>>> b6a1a721
 import uuid
 
 from sqlalchemy import or_, select
@@ -106,7 +101,6 @@
         query = query.exists()
         db_result = await self._execute(select(query))
         return db_result.scalars().first() or False
-<<<<<<< HEAD
     
     
     async def unassign_many(self, schemas: list[ActivityAssigmentSchema]) -> list[ActivityAssigmentSchema]:
@@ -184,7 +178,7 @@
         # Fetch the first matching assignment and return its ID, or None if no match is found
         assignment = result.scalars().first()
         return assignment.id if assignment else None
-=======
+
 
     async def get_by_respondent_subject_id(self, respondent_subject_id) -> list[ActivityAssigmentSchema]:
         query: Query = select(ActivityAssigmentSchema)
@@ -248,5 +242,4 @@
 
         db_result = await self._execute(query)
 
-        return db_result.scalars().all()
->>>>>>> b6a1a721
+        return db_result.scalars().all()