import operator

__all__ = ["Filtering", "FilterField"]

from enum import Enum

from sqlalchemy import Column


class Comparisons(str, Enum):
    EQUAL = "eq"
    NOT_EQUAL = "neq"
    IN = "in"
    GREAT_OR_EQUAL = "gte"
    LESS_OR_EQUAL = "lte"


def generate_clause(condition):
    def handle(field, value):
        clause = getattr(field, condition, None)
        return clause(value)

    return handle


lookups = {
    Comparisons.EQUAL: operator.eq,
    Comparisons.NOT_EQUAL: operator.ne,
    Comparisons.IN: generate_clause("in_"),
    Comparisons.GREAT_OR_EQUAL: operator.ge,
    Comparisons.LESS_OR_EQUAL: operator.le,
}


class FilterField:
    """
    Adds filter field by lookup
    Example:
        name = FilterField(Schema.first_name, lookup='eq')
    """

    def __init__(
        self,
        field: Column,
        lookup: Comparisons = Comparisons.EQUAL,
        cast=lambda x: x,
        method_name=None,
    ):
        assert lookup not in [None, ""] and isinstance(lookup, str)
        self.field = field
        self.lookup = lookup
        self._lookup = lookups.get(lookup, lookups[Comparisons.EQUAL])
        self.method_name = method_name
        self.cast = cast

    def generate_filter(self, val, filtering_method):
        if filtering_method:
            return filtering_method(self.field, self.cast(val))
        return self._lookup(self.field, self.cast(val))


class Filtering:
    """
    Generates filter clauses for query by
    provided filtering fields and conditions
    Example:
        class SchemaFilter(Filtering):
            name = FilterField(Schema.first_name, lookup='eq')

        SchemaFilter().get_clauses(name='Tom') will generate where clause like
        select * from schema where first_name='Tom'
    """

    def __init__(self):
        self.fields = dict()
        for name, filter_field in self.__class__.__dict__.items():
            if isinstance(filter_field, FilterField):
                self.fields[name] = filter_field

    def get_clauses(self, **kwargs):
        clauses = []
        for name, value in kwargs.items():
            filter_field = self.fields.get(name)
            if not filter_field:
                continue
            filtering_method = None
            prepare_method = getattr(self, f"prepare_{name}", lambda x: x)
            if filter_field.method_name:
                filtering_method = getattr(self, filter_field.method_name, None)
<<<<<<< HEAD
            _clause = filter_field.generate_filter(prepare_method(value), filtering_method)
            if _clause is not None:
                clauses.append(_clause)
        return clauses
=======
            clauses.append(filter_field.generate_filter(prepare_method(value), filtering_method))
        return clauses

    def null(self, field, value):
        return field.is_(None) if value else field.isnot(None)
>>>>>>> 64bb867e
<|MERGE_RESOLUTION|>--- conflicted
+++ resolved
@@ -87,15 +87,10 @@
             prepare_method = getattr(self, f"prepare_{name}", lambda x: x)
             if filter_field.method_name:
                 filtering_method = getattr(self, filter_field.method_name, None)
-<<<<<<< HEAD
             _clause = filter_field.generate_filter(prepare_method(value), filtering_method)
             if _clause is not None:
                 clauses.append(_clause)
         return clauses
-=======
-            clauses.append(filter_field.generate_filter(prepare_method(value), filtering_method))
-        return clauses
 
     def null(self, field, value):
-        return field.is_(None) if value else field.isnot(None)
->>>>>>> 64bb867e
+        return field.is_(None) if value else field.isnot(None)