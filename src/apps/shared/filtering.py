import operator

__all__ = ["Filtering", "FilterField"]

from enum import Enum

from sqlalchemy import Column


class Comparisons(str, Enum):
    EQUAL = "eq"
    NOT_EQUAL = "neq"
    IN = "in"
    GREAT_OR_EQUAL = "gte"
    LESS_OR_EQUAL = "lte"


def generate_clause(condition):
    def handle(field, value):
        clause = getattr(field, condition, None)
        return clause(value)

    return handle


lookups = {
    Comparisons.EQUAL: operator.eq,
    Comparisons.NOT_EQUAL: operator.ne,
    Comparisons.IN: generate_clause("in_"),
    Comparisons.GREAT_OR_EQUAL: operator.ge,
    Comparisons.LESS_OR_EQUAL: operator.le,
}


class FilterField:
    """
    Adds filter field by lookup
    Example:
        name = FilterField(Schema.first_name, lookup='eq')
    """

    def __init__(
        self,
        field: Column,
        lookup: Comparisons = Comparisons.EQUAL,
        cast=lambda x: x,
        method_name=None,
    ):
        assert lookup not in [None, ""] and isinstance(lookup, str)
        self.field = field
        self.lookup = lookup
        self._lookup = lookups.get(lookup, lookups[Comparisons.EQUAL])
        self.method_name = method_name
        self.cast = cast

    def generate_filter(self, val, filtering_method):
        if filtering_method:
            return filtering_method(self.field, self.cast(val))
        return self._lookup(self.field, self.cast(val))


class Filtering:
    """
    Generates filter clauses for query by
    provided filtering fields and conditions
    Example:
        class SchemaFilter(Filtering):
            name = FilterField(Schema.first_name, lookup='eq')

        SchemaFilter().get_clauses(name='Tom') will generate where clause like
        select * from schema where first_name='Tom'
    """

    def __init__(self):
        self.fields = dict()
        for name, filter_field in self.__class__.__dict__.items():
            if isinstance(filter_field, FilterField):
                self.fields[name] = filter_field

    def get_clauses(self, **kwargs):
        clauses = []
        for name, value in kwargs.items():
            filter_field = self.fields.get(name)
            if not filter_field:
                continue
            filtering_method = None
            prepare_method = getattr(self, f"prepare_{name}", lambda x: x)
            if filter_field.method_name:
<<<<<<< HEAD
                filtering_method = getattr(
                    self, filter_field.method_name, None
                )
            clauses.append(
                filter_field.generate_filter(
                    prepare_method(value), filtering_method
                )
            )
        return clauses

    def null(self, field, value):
        return field.is_(None) if value else field.isnot(None)
=======
                filtering_method = getattr(self, filter_field.method_name, None)
            clauses.append(filter_field.generate_filter(prepare_method(value), filtering_method))
        return clauses
>>>>>>> e84a6265
<|MERGE_RESOLUTION|>--- conflicted
+++ resolved
@@ -86,21 +86,9 @@
             filtering_method = None
             prepare_method = getattr(self, f"prepare_{name}", lambda x: x)
             if filter_field.method_name:
-<<<<<<< HEAD
-                filtering_method = getattr(
-                    self, filter_field.method_name, None
-                )
-            clauses.append(
-                filter_field.generate_filter(
-                    prepare_method(value), filtering_method
-                )
-            )
+                filtering_method = getattr(self, filter_field.method_name, None)
+            clauses.append(filter_field.generate_filter(prepare_method(value), filtering_method))
         return clauses
 
     def null(self, field, value):
-        return field.is_(None) if value else field.isnot(None)
-=======
-                filtering_method = getattr(self, filter_field.method_name, None)
-            clauses.append(filter_field.generate_filter(prepare_method(value), filtering_method))
-        return clauses
->>>>>>> e84a6265
+        return field.is_(None) if value else field.isnot(None)