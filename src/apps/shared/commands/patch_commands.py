--- conflicted
+++ resolved
@@ -133,24 +133,6 @@
 async def exec_patch(patch: Patch, owner_id: Optional[uuid.UUID]):
     session_maker = session_manager.get_session()
     arbitrary = None
-<<<<<<< HEAD
-    if owner_id:
-        try:
-            async with session_maker() as session:
-                async with atomic(session):
-                    try:
-                        arbitrary = await WorkspaceService(
-                            session, owner_id
-                        ).get_arbitrary_info_by_owner_id(owner_id)
-                        if not arbitrary:
-                            raise WorkspaceNotFoundError("Workspace not found")
-
-                    except WorkspaceNotFoundError as e:
-                        print(wrap_error_msg(e))
-                        raise
-        finally:
-            await session_maker.remove()
-=======
     async with session_maker() as session:
         async with atomic(session):
             if owner_id:
@@ -162,7 +144,6 @@
                 except WorkspaceNotFoundError as e:
                     print(wrap_error_msg(e))
                     raise
->>>>>>> e84a6265
 
     arbitrary_session_maker = None
     if arbitrary:
