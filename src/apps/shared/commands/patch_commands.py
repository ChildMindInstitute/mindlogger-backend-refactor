--- conflicted
+++ resolved
@@ -85,15 +85,14 @@
     description="[Subject] Populate alerts with subject ids",
 )
 PatchRegister.register(
-<<<<<<< HEAD
+    file_path="m2_6757_replace_amp_sanitizer.py",
+    task_id="M2-6757",
+    description="Change ampersand sanitizer to symbol '&'",
+)
+PatchRegister.register(
     file_path="m2-6857-library-kw-fix.py",
     task_id="M2-6857",
     description="Update null KW in library",
-=======
-    file_path="m2_6757_replace_amp_sanitizer.py",
-    task_id="M2-6757",
-    description="Change ampersand sanitizer to symbol '&'",
->>>>>>> 806aac15
 )
 
 app = typer.Typer()
