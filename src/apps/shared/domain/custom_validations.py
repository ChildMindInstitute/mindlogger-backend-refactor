import datetime
import mimetypes
import uuid
from gettext import gettext as _
from urllib.parse import urlparse

import requests
from pydantic.color import Color

__all__ = [
    "validate_image",
    "validate_color",
    "validate_audio",
    "extract_history_version",
    "validate_uuid",
    "lowercase_email",
]

from apps.shared.exception import ValidationError


class InvalidImageError(ValidationError):
    message = _("Invalid image.")


class InvalidColorError(ValidationError):
    message = _("Invalid color.")


class InvalidAudioError(ValidationError):
    message = _("Invalid audio file.")


class InvalidUUIDError(ValidationError):
    zero_path = None
    message = _("Invalid uuid value.")


def validate_image(value: str) -> str:
    if value.startswith("http"):
        type = _get_mimetype_from_url_without_download(value) or _get_mimetype_from_url(value) or ""
        if type.startswith("image/"):
            return value

    if (mimetypes.guess_type(value)[0] or "").startswith("image/"):
        return value
    raise InvalidImageError()


def _get_mimetype_from_url_without_download(value: str) -> str | None:
    try:
        res = urlparse(value)
        path = res.path
        return mimetypes.guess_type(path)[0] or None
    except Exception:
        return None


def _get_mimetype_from_url(value: str) -> str | None:
    try:
        r = requests.head(value)
        return r.headers.get("content-type")
    except Exception:
        return None


def validate_color(value: str | Color) -> str:
    if type(value) is Color:
        return value.as_hex()
    raise InvalidColorError()


def validate_audio(value: str) -> str:
    # validate file format is mp3 or wav
    type_ = mimetypes.guess_type(value)[0] or ""
    supported = (
        "audio/mpeg",
        "audio/wav",
        "audio/x-wav",
        "audio/x-pn-wav",
        "audio/wave",
        "video/mpeg",
        "video/webm",
    )
    if any(type_.startswith(mime_type) for mime_type in supported):
        return value

    raise InvalidAudioError()


def extract_history_version(value, values):
    """
    Requires id_version in values. Format: <uuid4>_<version_str>
    """
    if val := values.get("id_version"):
        return val[37:]

    return value


def validate_uuid(value):
    # if none, generate a new id
    if value is None:
        return str(uuid.uuid4())
    if not isinstance(value, str) or not uuid.UUID(value):
        raise InvalidUUIDError()
    return value


def datetime_from_ms(value):
    if isinstance(value, int):
        if (
            value > datetime.datetime(year=2000, month=1, day=1, tzinfo=datetime.timezone.utc).timestamp() * 1000
        ):  # ms, assume date > 2000-01-01
            value = value / 1000  # wtf, rework this
        return datetime.datetime.utcfromtimestamp(value)
    return value


def lowercase_email(values):
    email = values.get("email")
    if email:
        values["email"] = email.lower()
    return values


def translate(val):
    lang = "en"
    if isinstance(val, dict):
        return val.get(lang, None)


<<<<<<< HEAD
def array_from_string(comma_separated: bool = False):
    def _array_from_string(val):
        if comma_separated and isinstance(val, list) and len(val) == 1:
            val = val[0]
        if isinstance(val, str):
            if not val:
                return []
            val = val.split(",")
        return val

    return _array_from_string
=======
def lowercase(value: str | None):
    if value is not None:
        value = value.lower()
    return value
>>>>>>> 64bb867e
<|MERGE_RESOLUTION|>--- conflicted
+++ resolved
@@ -13,6 +13,7 @@
     "validate_audio",
     "extract_history_version",
     "validate_uuid",
+    "lowercase",
     "lowercase_email",
 ]
 
@@ -130,7 +131,12 @@
         return val.get(lang, None)
 
 
-<<<<<<< HEAD
+def lowercase(value: str | None):
+    if value is not None:
+        value = value.lower()
+    return value
+
+
 def array_from_string(comma_separated: bool = False):
     def _array_from_string(val):
         if comma_separated and isinstance(val, list) and len(val) == 1:
@@ -141,10 +147,4 @@
             val = val.split(",")
         return val
 
-    return _array_from_string
-=======
-def lowercase(value: str | None):
-    if value is not None:
-        value = value.lower()
-    return value
->>>>>>> 64bb867e
+    return _array_from_string