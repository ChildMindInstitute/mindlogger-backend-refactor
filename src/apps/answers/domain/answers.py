import datetime
import uuid
from copy import deepcopy
from typing import Any, Generic

from pydantic import BaseModel, Field, root_validator, validator
from pydantic.generics import GenericModel

from apps.activities.domain.activity_full import ActivityFull, PublicActivityItemFull
from apps.activities.domain.activity_history import (
    ActivityHistoryExport,
    ActivityHistoryFull,
    ActivityHistoryTranslatedExport,
)
from apps.activities.domain.response_type_config import ResponseType
from apps.activities.domain.scores_reports import SubscaleSetting
from apps.activity_flows.domain.flow_full import FlowFull, FlowHistoryWithActivityFlat, FlowHistoryWithActivityFull
from apps.answers.domain.answer_items import AnswerItem, ItemAnswerCreate
from apps.applets.domain.base import AppletBaseInfo
from apps.shared.domain import InternalModel, PublicModel, Response
from apps.shared.domain.custom_validations import datetime_from_ms
from apps.shared.domain.types import _BaseModel
from apps.shared.locale import I18N


class ClientMeta(InternalModel):
    app_id: str
    app_version: str
    width: int | None = None
    height: int | None = None


class Answer(InternalModel):
    id: uuid.UUID
    applet_id: uuid.UUID
    version: str
    submit_id: uuid.UUID
    client: ClientMeta | None
    applet_history_id: str
    flow_history_id: str | None
    activity_history_id: str
    respondent_id: uuid.UUID | None
    is_flow_completed: bool | None = False

    migrated_data: dict | None = None
    created_at: datetime.datetime
    updated_at: datetime.datetime
    migrated_date: datetime.datetime | None = None
    migrated_updated: datetime.datetime | None = None
    is_deleted: bool

    answer_item: AnswerItem


class Text(InternalModel):
    value: str
    should_identify_response: bool = False


class SingleSelection(InternalModel):
    value: uuid.UUID
    additional_text: str | None


class MultipleSelection(InternalModel):
    value: list[uuid.UUID]
    additional_text: str | None


class Slider(InternalModel):
    value: float
    additional_text: str | None


AnswerTypes = SingleSelection | Slider | MultipleSelection | Text

ANSWER_TYPE_MAP: dict[ResponseType, Any] = {
    ResponseType.TEXT: Text,
    ResponseType.SINGLESELECT: SingleSelection,
    ResponseType.MULTISELECT: MultipleSelection,
    ResponseType.SLIDER: Slider,
}


class AnswerAlert(InternalModel):
    activity_item_id: uuid.UUID
    message: str


class AppletAnswerCreate(InternalModel):
    applet_id: uuid.UUID
    version: str
    submit_id: uuid.UUID
    flow_id: uuid.UUID | None = None
    is_flow_completed: bool | None = None
    activity_id: uuid.UUID
    answer: ItemAnswerCreate
    created_at: datetime.datetime | None
    alerts: list[AnswerAlert] = Field(default_factory=list)
    client: ClientMeta
    target_subject_id: uuid.UUID | None
    source_subject_id: uuid.UUID | None
<<<<<<< HEAD
    consent_to_share: bool | None
=======
    input_subject_id: uuid.UUID | None
>>>>>>> 297697bd

    _dates_from_ms = validator("created_at", pre=True, allow_reuse=True)(datetime_from_ms)


class AssessmentAnswerCreate(InternalModel):
    answer: str
    item_ids: list[uuid.UUID]
    reviewer_public_key: str
    assessment_version_id: str
    reviewed_flow_submit_id: uuid.UUID | None


class AnswerDate(InternalModel):
    created_at: datetime.datetime
    answer_id: uuid.UUID
    end_datetime: datetime.datetime


class ReviewActivity(InternalModel):
    id: uuid.UUID
    name: str
    answer_dates: list[AnswerDate] = Field(default_factory=list)


class SummaryActivityFlow(InternalModel):
    id: uuid.UUID
    name: str
    has_answer: bool
    last_answer_date: datetime.datetime | None


class SummaryActivity(SummaryActivityFlow):
    is_performance_task: bool


class PublicAnswerDate(PublicModel):
    created_at: datetime.datetime
    answer_id: uuid.UUID
    end_datetime: datetime.datetime


class ReviewItem(PublicModel, GenericModel, Generic[_BaseModel]):
    id: uuid.UUID
    name: str
    answer_dates: list[_BaseModel] = Field(default_factory=list)


class PublicReviewActivity(ReviewItem[PublicAnswerDate]):
    last_answer_date: datetime.datetime | None

    @root_validator
    def calculate_last_answer_date(cls, values):
        answer_dates = values.get("answer_dates", [])
        if answer_dates:
            last_date = max(ad.created_at for ad in answer_dates)
            values["last_answer_date"] = last_date
        else:
            values["last_answer_date"] = None
        return values


class SubmissionDate(PublicModel):
    submit_id: uuid.UUID
    created_at: datetime.datetime
    end_datetime: datetime.datetime


class ReviewFlow(ReviewItem[SubmissionDate]):
    ...


class PublicReviewFlow(ReviewFlow):
    last_answer_date: datetime.datetime | None

    @validator("last_answer_date", always=True)
    def calculate_last_answer_date(cls, value, values):
        answer_dates = values.get("answer_dates", [])
        if answer_dates:
            value = max(v.created_at for v in answer_dates)
        return value


class FlowSubmissionInfo(PublicModel):
    submit_id: uuid.UUID
    flow_history_id: str
    applet_id: uuid.UUID
    version: str
    created_at: datetime.datetime
    end_datetime: datetime.datetime


class PublicSummaryActivityFlow(InternalModel):
    id: uuid.UUID
    name: str
    has_answer: bool
    last_answer_date: datetime.datetime | None


class PublicSummaryActivity(PublicSummaryActivityFlow):
    is_performance_task: bool


class PublicAnswerDates(PublicModel):
    dates: list[datetime.date]


class IdentifierData(InternalModel):
    identifier: str
    user_public_key: str
    is_encrypted: bool
    last_answer_date: datetime.datetime


class Identifier(InternalModel):
    identifier: str
    user_public_key: str | None = None
    last_answer_date: datetime.datetime


class ActivityAnswer(PublicModel):
    id: uuid.UUID
    submit_id: uuid.UUID
    version: str
    activity_history_id: str
    activity_id: uuid.UUID | None = None
    flow_history_id: str | None
    user_public_key: str | None
    answer: str | None
    events: str | None
    item_ids: list[str] = Field(default_factory=list)
    identifier: str | None = None
    migrated_data: dict | None = None
    end_datetime: datetime.datetime
    created_at: datetime.datetime

    @validator("activity_id", always=True)
    def extract_activity_id(cls, value, values):
        if val := values.get("activity_history_id"):
            return val[:36]


class SubmissionSummary(PublicModel):
    end_datetime: datetime.datetime
    created_at: datetime.datetime
    identifier: Identifier | None = None
    version: str


class ActivitySubmission(PublicModel):
    activity: ActivityHistoryFull
    answer: ActivityAnswer


class ActivitySubmissionResponse(ActivitySubmission):
    summary: SubmissionSummary | None = None

    @validator("summary", always=True)
    def generate_summary(cls, value, values):
        if not value:
            answer: ActivityAnswer = values["answer"]
            if answer:
                value = SubmissionSummary(
                    end_datetime=answer.end_datetime,
                    created_at=answer.created_at,
                    version=answer.version,
                )
                if answer.identifier:
                    if answer.migrated_data and answer.migrated_data.get("is_identifier_encrypted") is False:
                        value.identifier = Identifier(identifier=answer.identifier, last_answer_date=answer.created_at)
                    else:
                        value.identifier = Identifier(
                            identifier=answer.identifier,
                            last_answer_date=answer.created_at,
                            user_public_key=answer.user_public_key,
                        )
        return value


class ReviewsCount(PublicModel):
    mine: int = 0
    other: int = 0


class AppletSubmission(PublicModel):
    applet_id: uuid.UUID
    respondent_subject_id: uuid.UUID
    respondent_subject_tag: str | None
    respondent_secret_user_id: str | None
    respondent_nickname: str | None
    target_subject_id: uuid.UUID
    target_subject_tag: str | None
    target_secret_user_id: str | None
    target_nickname: str | None
    source_subject_id: uuid.UUID | None
    source_subject_tag: str | None
    source_secret_user_id: str | None
    source_nickname: str | None
    created_at: datetime.datetime
    updated_at: datetime.datetime
    activity_name: str
    activity_id: uuid.UUID


class FlowSubmission(PublicModel):
    submit_id: uuid.UUID
    flow_history_id: str
    applet_id: uuid.UUID
    version: str
    created_at: datetime.datetime
    end_datetime: datetime.datetime | None = None
    is_completed: bool | None = None
    answers: list[ActivityAnswer]
    review_count: ReviewsCount = ReviewsCount()


class FlowSubmissionsDetails(PublicModel):
    submissions: list[FlowSubmission]
    flows: list[FlowHistoryWithActivityFull]


class FlowSubmissionsResponse(PublicModel):
    submissions: list[FlowSubmission]
    flows: list[FlowHistoryWithActivityFlat]

    @validator("flows", pre=True)
    def format_flows(cls, value, values):
        if value:
            if isinstance(value[0], dict) and "items" in value[0]:
                _values = []
                for _value in value:
                    data = deepcopy(_value)
                    del data["items"]
                    data["activities"] = [item["activity"] for item in _value["items"]]
                    _values.append(data)
                value = _values
            elif isinstance(value[0], FlowHistoryWithActivityFull):
                _values = []
                for _value in value:
                    data = _value.dict(exclude={"items"})
                    data["activities"] = [item.activity for item in _value.items]
                    _values.append(data)
                value = _values

        return value


class PublicFlowSubmissionsResponse(Response[FlowSubmissionsResponse]):
    count: int = 0


class FlowSubmissionDetails(PublicModel):
    submission: FlowSubmission
    flow: FlowHistoryWithActivityFull


class FlowSubmissionResponse(PublicModel):
    submission: FlowSubmission
    flow: FlowHistoryWithActivityFlat
    summary: SubmissionSummary | None = None

    @validator("flow", pre=True)
    def format_flow(cls, value, values):
        if isinstance(value, dict) and "items" in value:
            data = deepcopy(value)
            del data["items"]
            data["activities"] = [item["activity"] for item in value["items"]]
            value = data
        elif isinstance(value, FlowHistoryWithActivityFull):
            data = value.dict(exclude={"items"})
            data["activities"] = [item.activity for item in value.items]
            value = data

        return value

    @validator("summary", always=True)
    def generate_summary(cls, value, values):
        if not value:
            answers: list[ActivityAnswer] = values["submission"].answers
            if answers:
                value = SubmissionSummary(
                    end_datetime=answers[0].end_datetime,
                    created_at=answers[0].created_at,
                    version=answers[0].version,
                )
                for answer in answers:
                    if identifier := answer.identifier:
                        if answer.migrated_data and answer.migrated_data.get("is_identifier_encrypted") is False:
                            value.identifier = Identifier(identifier=identifier, last_answer_date=answer.created_at)
                        else:
                            value.identifier = Identifier(
                                identifier=identifier,
                                last_answer_date=answer.created_at,
                                user_public_key=answer.user_public_key,
                            )
                        break

        return value


class AppletActivityAnswer(InternalModel):
    answer_id: uuid.UUID
    version: str | None
    user_public_key: str | None
    answer: str | None
    events: str | None
    item_ids: list[str] = Field(default_factory=list)
    items: list[PublicActivityItemFull] = Field(default_factory=list)
    start_datetime: datetime.datetime | None
    end_datetime: datetime.datetime | None
    subscale_setting: SubscaleSetting | None


class AssessmentAnswer(InternalModel):
    reviewer_public_key: str | None
    answer: str | None
    item_ids: list[str] = Field(default_factory=list)
    items: list[PublicActivityItemFull] = Field(default_factory=list)
    items_last: list[PublicActivityItemFull] | None = Field(default_factory=list)
    is_edited: bool = False
    versions: list[str] = []


class Reviewer(InternalModel):
    id: uuid.UUID
    first_name: str
    last_name: str


class AnswerReview(InternalModel):
    id: uuid.UUID
    reviewer_public_key: str | None
    answer: str | None
    item_ids: list[str] = Field(default_factory=list)
    items: list[PublicActivityItemFull] = Field(default_factory=list)
    reviewer: Reviewer
    created_at: datetime.datetime
    updated_at: datetime.datetime


class AppletActivityAnswerPublic(PublicModel):
    answer_id: uuid.UUID
    version: str
    user_public_key: str | None
    answer: str | None
    events: str | None
    item_ids: list[str] = Field(default_factory=list)
    items: list[PublicActivityItemFull] = Field(default_factory=list)
    start_datetime: datetime.datetime
    end_datetime: datetime.datetime
    subscale_setting: SubscaleSetting | None
    review_count: ReviewsCount


class ReviewerPublic(PublicModel):
    id: uuid.UUID
    first_name: str
    last_name: str


class AnswerReviewPublic(PublicModel):
    id: uuid.UUID
    reviewer_public_key: str | None
    answer: str | None
    item_ids: list[str] = Field(default_factory=list)
    items: list[PublicActivityItemFull] = Field(default_factory=list)
    reviewer: ReviewerPublic
    created_at: datetime.datetime
    updated_at: datetime.datetime


class AssessmentAnswerPublic(PublicModel):
    reviewer_public_key: str | None
    answer: str | None
    item_ids: list[str] = Field(default_factory=list)
    items: list[PublicActivityItemFull] = Field(default_factory=list)
    items_last: list[PublicActivityItemFull] | None = Field(default_factory=list)
    versions: list[str]


class AnswerNote(InternalModel):
    note: str


class NoteOwner(InternalModel):
    id: uuid.UUID
    first_name: str
    last_name: str


class AnswerNoteDetail(InternalModel):
    id: uuid.UUID
    user: NoteOwner
    note: str
    created_at: datetime.datetime


class NoteOwnerPublic(PublicModel):
    id: uuid.UUID
    first_name: str
    last_name: str


class AnswerNoteDetailPublic(PublicModel):
    id: uuid.UUID
    user: NoteOwnerPublic
    note: str
    created_at: datetime.datetime


class UserAnswerDataBase(BaseModel):
    id: uuid.UUID
    submit_id: uuid.UUID
    version: str
    respondent_id: uuid.UUID | str | None = None
    target_subject_id: uuid.UUID | str | None = None
    target_secret_id: uuid.UUID | str | None = None
    source_subject_id: uuid.UUID | str | None = None
    source_secret_id: uuid.UUID | str | None = None
    relation: str | None = None
    respondent_secret_id: str | None = None
    legacy_profile_id: str | None = None
    user_public_key: str | None
    answer: str | None = None
    item_ids: list[str] = Field(default_factory=list)
    events: str | None = None
    scheduled_datetime: datetime.datetime | None = None
    start_datetime: datetime.datetime | None = None
    end_datetime: datetime.datetime | None = None
    migrated_date: datetime.datetime | None = None
    tz_offset: int | None = None
    scheduled_event_id: uuid.UUID | str | None = None
    applet_history_id: str
    activity_history_id: str | None
    flow_history_id: str | None
    flow_name: str | None
    reviewed_answer_id: uuid.UUID | str | None
    reviewed_flow_submit_id: uuid.UUID | str | None
    created_at: datetime.datetime
    migrated_data: dict | None = None
    client: ClientMeta | None = None


class RespondentAnswerData(UserAnswerDataBase, InternalModel):
    is_manager: bool = False
    respondent_email: str | None = None


class RespondentAnswerDataPublic(UserAnswerDataBase, PublicModel):
    applet_id: str | None
    activity_id: str | None
    flow_id: str | None

    @validator("applet_id", always=True)
    def extract_applet_id(cls, value, values):
        return values["applet_history_id"][:36]

    @validator("activity_id", always=True)
    def extract_activity_id(cls, value, values):
        if val := values.get("activity_history_id"):
            return val[:36]

    @validator("flow_id", always=True)
    def extract_flow_id(cls, value, values):
        if val := values.get("flow_history_id"):
            return val[:36]

    @validator("start_datetime", "end_datetime", "scheduled_datetime")
    def convert_to_timestamp(cls, value: datetime.datetime):
        if value:
            return value.replace(tzinfo=datetime.timezone.utc).timestamp()
        return None


class AnswerExport(InternalModel):
    answers: list[RespondentAnswerData] = Field(default_factory=list)
    activities: list[ActivityHistoryFull] = Field(default_factory=list)
    total_answers: int = 0


class PublicAnswerExportTranslated(PublicModel):
    answers: list[RespondentAnswerDataPublic] = Field(default_factory=list)
    activities: list[ActivityHistoryTranslatedExport] = Field(default_factory=list)


class PublicAnswerExport(PublicModel):
    answers: list[RespondentAnswerDataPublic] = Field(default_factory=list)
    activities: list[ActivityHistoryExport] = Field(default_factory=list)

    def translate(self, i18n: I18N) -> PublicAnswerExportTranslated:
        return PublicAnswerExportTranslated(
            answers=self.answers,
            activities=[activity.translate(i18n) for activity in self.activities],
        )


class PublicAnswerExportResponse(Response[PublicAnswerExportTranslated]):
    count: int = 0


class SafeApplet(AppletBaseInfo, InternalModel):
    id: uuid.UUID
    version: str
    created_at: datetime.datetime | None
    updated_at: datetime.datetime | None

    activities: list[ActivityFull] = Field(default_factory=list)
    activity_flows: list[FlowFull] = Field(default_factory=list)


class ReportServerEmail(InternalModel):
    body: str
    subject: str
    attachment: str
    email_recipients: list[str]


class ReportServerResponse(InternalModel):
    pdf: str
    email: ReportServerEmail


class CompletedEntity(PublicModel):
    id: uuid.UUID
    answer_id: uuid.UUID
    submit_id: uuid.UUID
    scheduled_event_id: str | None = None
    local_end_date: datetime.date
    local_end_time: datetime.time

    @validator("id", pre=True)
    def id_from_history_id(cls, value):
        return uuid.UUID(str(value)[:36])


class AppletCompletedEntities(InternalModel):
    id: uuid.UUID
    version: str

    activities: list[CompletedEntity]
    activity_flows: list[CompletedEntity]


class AnswersCheck(PublicModel):
    applet_id: uuid.UUID
    created_at: int
    activity_id: str

    @validator("created_at")
    def convert_time_to_unix_timestamp(cls, value: int):
        if value:
            return value / 1000  # wtf, rework this
        return value


class AnswerExistenceResponse(PublicModel):
    exists: bool


class ArbitraryPreprocessor(PublicModel):
    applet_id: uuid.UUID | None = None


class IdentifiersQueryParams(InternalModel):
    respondent_id: uuid.UUID | None = None
    target_subject_id: uuid.UUID | None = None
    answer_id: uuid.UUID | None = None


class MultiinformantAssessmentValidationResponse(PublicModel):
    valid: bool
    message: str | None = None
    code: str | None = None


class PublicSubmissionsResponse(PublicModel):
    submissions: list[AppletSubmission] = Field(default_factory=list)
    submissions_count: int = 0
    participants_count: int = 0<|MERGE_RESOLUTION|>--- conflicted
+++ resolved
@@ -100,11 +100,8 @@
     client: ClientMeta
     target_subject_id: uuid.UUID | None
     source_subject_id: uuid.UUID | None
-<<<<<<< HEAD
+    input_subject_id: uuid.UUID | None
     consent_to_share: bool | None
-=======
-    input_subject_id: uuid.UUID | None
->>>>>>> 297697bd
 
     _dates_from_ms = validator("created_at", pre=True, allow_reuse=True)(datetime_from_ms)
 
