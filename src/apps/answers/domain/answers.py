--- conflicted
+++ resolved
@@ -98,12 +98,9 @@
     created_at: datetime.datetime | None
     alerts: list[AnswerAlert] = Field(default_factory=list)
     client: ClientMeta
-<<<<<<< HEAD
-    is_data_share: bool
-=======
     target_subject_id: uuid.UUID | None
     source_subject_id: uuid.UUID | None
->>>>>>> cb5285b6
+    is_data_share: bool
 
     _dates_from_ms = validator("created_at", pre=True, allow_reuse=True)(datetime_from_ms)
 
