import datetime
import uuid
from copy import deepcopy
from typing import Any, Generic

from pydantic import BaseModel, Field, root_validator, validator
from pydantic.generics import GenericModel

from apps.activities.domain.activity_full import ActivityFull, PublicActivityItemFull
from apps.activities.domain.activity_history import (
    ActivityHistoryExport,
    ActivityHistoryFull,
    ActivityHistoryTranslatedExport,
)
from apps.activities.domain.response_type_config import ResponseType
from apps.activities.domain.scores_reports import SubscaleSetting
from apps.activity_flows.domain.flow_full import FlowFull, FlowHistoryWithActivityFlat, FlowHistoryWithActivityFull
from apps.answers.domain.answer_items import AnswerItem, ItemAnswerCreate
from apps.applets.domain.base import AppletBaseInfo
from apps.integrations.prolific.domain import ProlificParamsActivityAnswer
from apps.shared.domain import InternalModel, PublicModel, Response
from apps.shared.domain.custom_validations import datetime_from_ms
from apps.shared.domain.types import _BaseModel
from apps.shared.locale import I18N
from apps.subjects.domain import SubjectReadResponse


class ClientMeta(InternalModel):
    app_id: str
    app_version: str
    width: int | None = None
    height: int | None = None


class Answer(InternalModel):
    id: uuid.UUID
    applet_id: uuid.UUID
    version: str
    submit_id: uuid.UUID
    client: ClientMeta | None
    applet_history_id: str
    flow_history_id: str | None
    activity_history_id: str
    respondent_id: uuid.UUID | None
    is_flow_completed: bool | None = False
    target_subject_id: uuid.UUID | None = None
    source_subject_id: uuid.UUID | None = None
    input_subject_id: uuid.UUID | None = None
    relation: str | None = None

    migrated_data: dict | None = None
    created_at: datetime.datetime
    updated_at: datetime.datetime
    migrated_date: datetime.datetime | None = None
    migrated_updated: datetime.datetime | None = None
    is_deleted: bool

    answer_item: AnswerItem


class ParagraphText(InternalModel):
    value: str
    should_identify_response: bool = False


class Text(InternalModel):
    value: str
    should_identify_response: bool = False


class SingleSelection(InternalModel):
    value: uuid.UUID
    additional_text: str | None


class MultipleSelection(InternalModel):
    value: list[uuid.UUID]
    additional_text: str | None


class Slider(InternalModel):
    value: float
    additional_text: str | None


AnswerTypes = SingleSelection | Slider | MultipleSelection | Text | ParagraphText

ANSWER_TYPE_MAP: dict[ResponseType, Any] = {
    ResponseType.TEXT: Text,
    ResponseType.PARAGRAPHTEXT: ParagraphText,
    ResponseType.SINGLESELECT: SingleSelection,
    ResponseType.MULTISELECT: MultipleSelection,
    ResponseType.SLIDER: Slider,
}


class AnswerAlert(InternalModel):
    activity_item_id: uuid.UUID
    message: str


class AppletAnswerCreate(InternalModel):
    applet_id: uuid.UUID
    version: str
    submit_id: uuid.UUID
    flow_id: uuid.UUID | None = None
    is_flow_completed: bool | None = None
    activity_id: uuid.UUID
    answer: ItemAnswerCreate
    created_at: datetime.datetime | None = None
    alerts: list[AnswerAlert] = Field(default_factory=list)
    client: ClientMeta
    target_subject_id: uuid.UUID | None = None
    source_subject_id: uuid.UUID | None = None
    input_subject_id: uuid.UUID | None = None
    consent_to_share: bool | None = False
    prolific_params: ProlificParamsActivityAnswer | None = None
<<<<<<< HEAD
=======
    event_history_id: str | None = None
>>>>>>> 05d0e828

    _dates_from_ms = validator("created_at", pre=True, allow_reuse=True)(datetime_from_ms)


class AssessmentAnswerCreate(InternalModel):
    answer: str
    item_ids: list[uuid.UUID]
    reviewer_public_key: str
    assessment_version_id: str
    reviewed_flow_submit_id: uuid.UUID | None = None


class AnswerDate(InternalModel):
    created_at: datetime.datetime
    answer_id: uuid.UUID
    end_datetime: datetime.datetime


class ReviewActivity(InternalModel):
    id: uuid.UUID
    name: str
    answer_dates: list[AnswerDate] = Field(default_factory=list)


class SummaryActivityFlow(InternalModel):
    id: uuid.UUID
    name: str
    has_answer: bool
    last_answer_date: datetime.datetime | None


class SummaryActivity(SummaryActivityFlow):
    is_performance_task: bool


class PublicAnswerDate(PublicModel):
    created_at: datetime.datetime
    answer_id: uuid.UUID
    end_datetime: datetime.datetime


class ReviewItem(PublicModel, GenericModel, Generic[_BaseModel]):
    id: uuid.UUID
    name: str
    answer_dates: list[_BaseModel] = Field(default_factory=list)


class PublicReviewActivity(ReviewItem[PublicAnswerDate]):
    last_answer_date: datetime.datetime | None

    @root_validator
    def calculate_last_answer_date(cls, values):
        answer_dates = values.get("answer_dates", [])
        if answer_dates:
            last_date = max(ad.created_at for ad in answer_dates)
            values["last_answer_date"] = last_date
        else:
            values["last_answer_date"] = None
        return values


class SubmissionDate(PublicModel):
    submit_id: uuid.UUID
    created_at: datetime.datetime
    end_datetime: datetime.datetime


class ReviewFlow(ReviewItem[SubmissionDate]): ...


class PublicReviewFlow(ReviewFlow):
    last_answer_date: datetime.datetime | None

    @validator("last_answer_date", always=True)
    def calculate_last_answer_date(cls, value, values):
        answer_dates = values.get("answer_dates", [])
        if answer_dates:
            value = max(v.created_at for v in answer_dates)
        return value


class FlowSubmissionInfo(PublicModel):
    submit_id: uuid.UUID
    flow_history_id: str
    applet_id: uuid.UUID
    version: str
    created_at: datetime.datetime
    end_datetime: datetime.datetime


class PublicSummaryActivityFlow(InternalModel):
    id: uuid.UUID
    name: str
    has_answer: bool
    last_answer_date: datetime.datetime | None


class PublicSummaryActivity(PublicSummaryActivityFlow):
    is_performance_task: bool


class PublicAnswerDates(PublicModel):
    dates: list[datetime.date]


class IdentifierData(InternalModel):
    identifier: str
    user_public_key: str
    is_encrypted: bool
    last_answer_date: datetime.datetime


class Identifier(InternalModel):
    identifier: str
    user_public_key: str | None = None
    last_answer_date: datetime.datetime


class ActivityAnswer(PublicModel):
    id: uuid.UUID
    submit_id: uuid.UUID
    version: str
    activity_history_id: str
    activity_id: uuid.UUID | None = None
    flow_history_id: str | None
    user_public_key: str | None
    answer: str | None
    events: str | None
    item_ids: list[str] = Field(default_factory=list)
    identifier: str | None = None
    migrated_data: dict | None = None
    end_datetime: datetime.datetime
    created_at: datetime.datetime
    source_subject: SubjectReadResponse | None

    @validator("activity_id", always=True)
    def extract_activity_id(cls, value, values):
        if val := values.get("activity_history_id"):
            return val[:36]


class SubmissionSummary(PublicModel):
    end_datetime: datetime.datetime
    created_at: datetime.datetime
    identifier: Identifier | None = None
    version: str


class ActivitySubmission(PublicModel):
    activity: ActivityHistoryFull
    answer: ActivityAnswer


class ActivitySubmissionResponse(ActivitySubmission):
    summary: SubmissionSummary | None = None

    @validator("summary", always=True)
    def generate_summary(cls, value, values) -> list[Any]:
        if not value:
            answer: ActivityAnswer = values["answer"]
            if answer:
                value = SubmissionSummary(
                    end_datetime=answer.end_datetime,
                    created_at=answer.created_at,
                    version=answer.version,
                )
                if answer.identifier:
                    if answer.migrated_data and answer.migrated_data.get("is_identifier_encrypted") is False:
                        value.identifier = Identifier(identifier=answer.identifier, last_answer_date=answer.created_at)
                    else:
                        value.identifier = Identifier(
                            identifier=answer.identifier,
                            last_answer_date=answer.created_at,
                            user_public_key=answer.user_public_key,
                        )
        return value


class ReviewsCount(PublicModel):
    mine: int = 0
    other: int = 0


class AppletSubmission(PublicModel):
    applet_id: uuid.UUID
    respondent_subject_id: uuid.UUID
    respondent_subject_tag: str | None
    respondent_secret_user_id: str | None
    respondent_nickname: str | None
    target_subject_id: uuid.UUID
    target_subject_tag: str | None
    target_secret_user_id: str | None
    target_nickname: str | None
    source_subject_id: uuid.UUID | None
    source_subject_tag: str | None
    source_secret_user_id: str | None
    source_nickname: str | None
    created_at: datetime.datetime
    updated_at: datetime.datetime
    activity_name: str
    activity_id: uuid.UUID


class FlowSubmission(PublicModel):
    submit_id: uuid.UUID
    flow_history_id: str
    applet_id: uuid.UUID
    version: str
    created_at: datetime.datetime
    end_datetime: datetime.datetime | None = None
    is_completed: bool | None = None
    answers: list[ActivityAnswer]
    review_count: ReviewsCount = ReviewsCount()


class FlowSubmissionsDetails(PublicModel):
    submissions: list[FlowSubmission]
    flows: list[FlowHistoryWithActivityFull]


class FlowSubmissionsResponse(PublicModel):
    submissions: list[FlowSubmission]
    flows: list[FlowHistoryWithActivityFlat]

    @validator("flows", pre=True)
    def format_flows(cls, value, values):
        if value:
            if isinstance(value[0], dict) and "items" in value[0]:
                _values = []
                for _value in value:
                    data = deepcopy(_value)
                    del data["items"]
                    data["activities"] = [item["activity"] for item in _value["items"]]
                    _values.append(data)
                value = _values
            elif isinstance(value[0], FlowHistoryWithActivityFull):
                _values = []
                for _value in value:
                    data = _value.dict(exclude={"items"})
                    data["activities"] = [item.activity for item in _value.items]
                    _values.append(data)
                value = _values

        return value


class PublicFlowSubmissionsResponse(Response[FlowSubmissionsResponse]):
    count: int = 0


class FlowSubmissionDetails(PublicModel):
    submission: FlowSubmission
    flow: FlowHistoryWithActivityFull


class FlowSubmissionResponse(PublicModel):
    submission: FlowSubmission
    flow: FlowHistoryWithActivityFlat
    summary: SubmissionSummary | None = None

    @validator("flow", pre=True)
    def format_flow(cls, value, values):
        if isinstance(value, dict) and "items" in value:
            data = deepcopy(value)
            del data["items"]
            data["activities"] = [item["activity"] for item in value["items"]]
            value = data
        elif isinstance(value, FlowHistoryWithActivityFull):
            data = value.dict(exclude={"items"})
            data["activities"] = [item.activity for item in value.items]
            value = data

        return value

    @validator("summary", always=True)
    def generate_summary(cls, value, values) -> list[Any]:
        if not value:
            answers: list[ActivityAnswer] = values["submission"].answers
            if answers:
                value = SubmissionSummary(
                    end_datetime=answers[0].end_datetime,
                    created_at=answers[0].created_at,
                    version=answers[0].version,
                )
                for answer in answers:
                    if identifier := answer.identifier:
                        if answer.migrated_data and answer.migrated_data.get("is_identifier_encrypted") is False:
                            value.identifier = Identifier(identifier=identifier, last_answer_date=answer.created_at)
                        else:
                            value.identifier = Identifier(
                                identifier=identifier,
                                last_answer_date=answer.created_at,
                                user_public_key=answer.user_public_key,
                            )
                        break

        return value


class AppletActivityAnswer(InternalModel):
    answer_id: uuid.UUID
    version: str | None
    user_public_key: str | None
    answer: str | None
    events: str | None
    item_ids: list[str] = Field(default_factory=list)
    items: list[PublicActivityItemFull] = Field(default_factory=list)
    start_datetime: datetime.datetime | None
    end_datetime: datetime.datetime | None
    subscale_setting: SubscaleSetting | None


class AssessmentAnswer(InternalModel):
    reviewer_public_key: str | None
    answer: str | None
    item_ids: list[str] = Field(default_factory=list)
    items: list[PublicActivityItemFull] = Field(default_factory=list)
    items_last: list[PublicActivityItemFull] | None = Field(default_factory=list)
    is_edited: bool = False
    versions: list[str] = []


class Reviewer(InternalModel):
    id: uuid.UUID
    first_name: str
    last_name: str


class AnswerReview(InternalModel):
    id: uuid.UUID
    reviewer_public_key: str | None
    answer: str | None
    item_ids: list[str] = Field(default_factory=list)
    items: list[PublicActivityItemFull] = Field(default_factory=list)
    reviewer: Reviewer
    created_at: datetime.datetime
    updated_at: datetime.datetime


class AppletActivityAnswerPublic(PublicModel):
    answer_id: uuid.UUID
    version: str
    user_public_key: str | None
    answer: str | None
    events: str | None
    item_ids: list[str] = Field(default_factory=list)
    items: list[PublicActivityItemFull] = Field(default_factory=list)
    start_datetime: datetime.datetime
    end_datetime: datetime.datetime
    subscale_setting: SubscaleSetting | None
    review_count: ReviewsCount


class ReviewerPublic(PublicModel):
    id: uuid.UUID
    first_name: str
    last_name: str


class AnswerReviewPublic(PublicModel):
    id: uuid.UUID
    reviewer_public_key: str | None
    answer: str | None
    item_ids: list[str] = Field(default_factory=list)
    items: list[PublicActivityItemFull] = Field(default_factory=list)
    reviewer: ReviewerPublic
    created_at: datetime.datetime
    updated_at: datetime.datetime


class AssessmentAnswerPublic(PublicModel):
    reviewer_public_key: str | None
    answer: str | None
    item_ids: list[str] = Field(default_factory=list)
    items: list[PublicActivityItemFull] = Field(default_factory=list)
    items_last: list[PublicActivityItemFull] | None = Field(default_factory=list)
    versions: list[str]


class AnswerNote(InternalModel):
    note: str


class NoteOwner(InternalModel):
    id: uuid.UUID
    first_name: str
    last_name: str


class AnswerNoteDetail(InternalModel):
    id: uuid.UUID
    user: NoteOwner
    note: str
    created_at: datetime.datetime


class NoteOwnerPublic(PublicModel):
    id: uuid.UUID
    first_name: str
    last_name: str


class AnswerNoteDetailPublic(PublicModel):
    id: uuid.UUID
    user: NoteOwnerPublic
    note: str
    created_at: datetime.datetime


class UserAnswerDataBase(BaseModel):
    id: uuid.UUID
    submit_id: uuid.UUID
    version: str
    respondent_id: uuid.UUID | str | None = None
    respondent_secret_id: str | None = None
    source_subject_id: uuid.UUID | str | None = None
    source_secret_id: uuid.UUID | str | None = None
    source_user_nickname: str | None = None
    source_user_tag: str | None = None
    target_subject_id: uuid.UUID | str | None = None
    target_secret_id: uuid.UUID | str | None = None
    target_user_nickname: str | None = None
    target_user_tag: str | None = None
    input_subject_id: uuid.UUID | str | None = None
    input_secret_id: uuid.UUID | str | None = None
    input_user_nickname: str | None = None
    relation: str | None = None
    legacy_profile_id: str | None = None
    user_public_key: str | None
    answer: str | None = None
    item_ids: list[str] = Field(default_factory=list)
    events: str | None = None
    scheduled_datetime: datetime.datetime | None = None
    start_datetime: datetime.datetime | None = None
    end_datetime: datetime.datetime | None = None
    migrated_date: datetime.datetime | None = None
    tz_offset: int | None = None
    scheduled_event_id: uuid.UUID | str | None = None
    applet_history_id: str
    activity_history_id: str | None
    flow_history_id: str | None
    flow_name: str | None
    reviewed_answer_id: uuid.UUID | str | None
    reviewed_flow_submit_id: uuid.UUID | str | None
    created_at: datetime.datetime
    migrated_data: dict | None = None
    client: ClientMeta | None = None


class RespondentAnswerData(UserAnswerDataBase, InternalModel):
    is_manager: bool = False
    respondent_email: str | None = None


class RespondentAnswerDataPublic(UserAnswerDataBase, PublicModel):
    applet_id: str | None
    activity_id: str | None
    flow_id: str | None

    @validator("applet_id", always=True)
    def extract_applet_id(cls, value, values):
        return values["applet_history_id"][:36]

    @validator("activity_id", always=True)
    def extract_activity_id(cls, value, values):
        if val := values.get("activity_history_id"):
            return val[:36]

    @validator("flow_id", always=True)
    def extract_flow_id(cls, value, values):
        if val := values.get("flow_history_id"):
            return val[:36]

    @validator("start_datetime", "end_datetime", "scheduled_datetime")
    def convert_to_timestamp(cls, value: datetime.datetime):
        if value:
            return value.replace(tzinfo=datetime.timezone.utc).timestamp()
        return None


class AnswerExport(InternalModel):
    answers: list[RespondentAnswerData] = Field(default_factory=list)
    activities: list[ActivityHistoryFull] = Field(default_factory=list)
    total_answers: int = 0


class PublicAnswerExportTranslated(PublicModel):
    answers: list[RespondentAnswerDataPublic] = Field(default_factory=list)
    activities: list[ActivityHistoryTranslatedExport] = Field(default_factory=list)


class PublicAnswerExport(PublicModel):
    answers: list[RespondentAnswerDataPublic] = Field(default_factory=list)
    activities: list[ActivityHistoryExport] = Field(default_factory=list)

    def translate(self, i18n: I18N) -> PublicAnswerExportTranslated:
        return PublicAnswerExportTranslated(
            answers=self.answers,
            activities=[activity.translate(i18n) for activity in self.activities],
        )


class PublicAnswerExportResponse(Response[PublicAnswerExportTranslated]):
    count: int = 0


class SafeApplet(AppletBaseInfo, InternalModel):
    id: uuid.UUID
    version: str
    created_at: datetime.datetime | None
    updated_at: datetime.datetime | None

    activities: list[ActivityFull] = Field(default_factory=list)
    activity_flows: list[FlowFull] = Field(default_factory=list)


class ReportServerEmail(InternalModel):
    body: str
    subject: str
    attachment: str
    email_recipients: list[str]


class ReportServerResponse(InternalModel):
    pdf: str
    email: ReportServerEmail


class CompletedEntity(PublicModel):
    id: uuid.UUID
    answer_id: uuid.UUID
    submit_id: uuid.UUID
    target_subject_id: uuid.UUID | None
    scheduled_event_id: str | None = None
    local_end_date: datetime.date
    local_end_time: datetime.time

    @validator("id", pre=True)
    def id_from_history_id(cls, value):
        return uuid.UUID(str(value)[:36])


class AppletCompletedEntities(InternalModel):
    id: uuid.UUID
    version: str

    activities: list[CompletedEntity]
    activity_flows: list[CompletedEntity]


class AnswersCheck(PublicModel):
    applet_id: uuid.UUID
    created_at: int
    activity_id: str
    submit_id: uuid.UUID | None = None

    @validator("created_at")
    def convert_time_to_unix_timestamp(cls, value: int):
        if value:
            return value / 1000  # wtf, rework this
        return value


class AnswerExistenceResponse(PublicModel):
    exists: bool


class ArbitraryPreprocessor(PublicModel):
    applet_id: uuid.UUID | None = None


class IdentifiersQueryParams(InternalModel):
    respondent_id: uuid.UUID | None = None
    target_subject_id: uuid.UUID | None = None
    answer_id: uuid.UUID | None = None


class MultiinformantAssessmentValidationResponse(PublicModel):
    valid: bool
    message: str | None = None
    code: str | None = None


class PublicSubmissionsResponse(PublicModel):
    submissions: list[AppletSubmission] = Field(default_factory=list)
    submissions_count: int = 0
    participants_count: int = 0


class AnswersCopyCheckResult(InternalModel):
    total_answers: int
    not_copied_answers: set[uuid.UUID]
    answers_to_remove: set[uuid.UUID]
    total_answer_items: int
    not_copied_answer_items: set[uuid.UUID]


class FilesCopyCheckResult(InternalModel):
    total_files: int
    not_copied_files: set[str]
    files_to_remove: set[str]


class SubmissionsSubjectCounters(InternalModel):
    respondents: set[uuid.UUID] = Field(default_factory=set)
    subjects: set[uuid.UUID] = Field(default_factory=set)
    subject_submissions_count: int = 0
    subject_last_submission_date: datetime.datetime | None = None
    respondent_submissions_count: int = 0
    respondent_last_submission_date: datetime.datetime | None = None


class SubmissionsActivityMetadataBySubject(InternalModel):
    subject_id: uuid.UUID
    activities: dict[uuid.UUID, SubmissionsSubjectCounters] = Field(default_factory=dict)<|MERGE_RESOLUTION|>--- conflicted
+++ resolved
@@ -115,10 +115,7 @@
     input_subject_id: uuid.UUID | None = None
     consent_to_share: bool | None = False
     prolific_params: ProlificParamsActivityAnswer | None = None
-<<<<<<< HEAD
-=======
     event_history_id: str | None = None
->>>>>>> 05d0e828
 
     _dates_from_ms = validator("created_at", pre=True, allow_reuse=True)(datetime_from_ms)
 
