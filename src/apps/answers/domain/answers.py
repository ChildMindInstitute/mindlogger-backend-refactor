import datetime
import uuid
from copy import deepcopy
from typing import Any, Generic

from pydantic import BaseModel, Field, root_validator, validator
from pydantic.generics import GenericModel

from apps.activities.domain.activity_full import ActivityFull, PublicActivityItemFull
from apps.activities.domain.activity_history import (
    ActivityHistoryExport,
    ActivityHistoryFull,
    ActivityHistoryTranslatedExport,
)
from apps.activities.domain.response_type_config import ResponseType
from apps.activities.domain.scores_reports import SubscaleSetting
from apps.activity_flows.domain.flow_full import FlowFull, FlowHistoryWithActivityFlat, FlowHistoryWithActivityFull
from apps.answers.domain.answer_items import AnswerItem, ItemAnswerCreate
from apps.applets.domain.base import AppletBaseInfo
from apps.shared.domain import InternalModel, PublicModel, Response
from apps.shared.domain.custom_validations import datetime_from_ms
from apps.shared.domain.types import _BaseModel
from apps.shared.locale import I18N


class ClientMeta(InternalModel):
    app_id: str
    app_version: str
    width: int | None = None
    height: int | None = None


class Answer(InternalModel):
    id: uuid.UUID
    applet_id: uuid.UUID
    version: str
    submit_id: uuid.UUID
    client: ClientMeta | None
    applet_history_id: str
    flow_history_id: str | None
    activity_history_id: str
    respondent_id: uuid.UUID | None
    is_flow_completed: bool | None = False

    migrated_data: dict | None = None
    created_at: datetime.datetime
    updated_at: datetime.datetime
    migrated_date: datetime.datetime | None = None
    migrated_updated: datetime.datetime | None = None
    is_deleted: bool

    answer_item: AnswerItem


class Text(InternalModel):
    value: str
    should_identify_response: bool = False


class SingleSelection(InternalModel):
    value: uuid.UUID
    additional_text: str | None


class MultipleSelection(InternalModel):
    value: list[uuid.UUID]
    additional_text: str | None


class Slider(InternalModel):
    value: float
    additional_text: str | None


AnswerTypes = SingleSelection | Slider | MultipleSelection | Text

ANSWER_TYPE_MAP: dict[ResponseType, Any] = {
    ResponseType.TEXT: Text,
    ResponseType.SINGLESELECT: SingleSelection,
    ResponseType.MULTISELECT: MultipleSelection,
    ResponseType.SLIDER: Slider,
}


class AnswerAlert(InternalModel):
    activity_item_id: uuid.UUID
    message: str


class AppletAnswerCreate(InternalModel):
    applet_id: uuid.UUID
    version: str
    submit_id: uuid.UUID
    flow_id: uuid.UUID | None = None
    is_flow_completed: bool | None = None
    activity_id: uuid.UUID
    answer: ItemAnswerCreate
    created_at: datetime.datetime | None
    alerts: list[AnswerAlert] = Field(default_factory=list)
    client: ClientMeta
    target_subject_id: uuid.UUID | None
    source_subject_id: uuid.UUID | None
    input_subject_id: uuid.UUID | None

    _dates_from_ms = validator("created_at", pre=True, allow_reuse=True)(datetime_from_ms)


class AssessmentAnswerCreate(InternalModel):
    answer: str
    item_ids: list[uuid.UUID]
    reviewer_public_key: str
    assessment_version_id: str
    reviewed_flow_submit_id: uuid.UUID | None


class AnswerDate(InternalModel):
    created_at: datetime.datetime
    answer_id: uuid.UUID
    end_datetime: datetime.datetime


class ReviewActivity(InternalModel):
    id: uuid.UUID
    name: str
    answer_dates: list[AnswerDate] = Field(default_factory=list)


class SummaryActivityFlow(InternalModel):
    id: uuid.UUID
    name: str
    has_answer: bool
    last_answer_date: datetime.datetime | None


class SummaryActivity(SummaryActivityFlow):
    is_performance_task: bool


class PublicAnswerDate(PublicModel):
    created_at: datetime.datetime
    answer_id: uuid.UUID
    end_datetime: datetime.datetime


class ReviewItem(PublicModel, GenericModel, Generic[_BaseModel]):
    id: uuid.UUID
    name: str
    answer_dates: list[_BaseModel] = Field(default_factory=list)


class PublicReviewActivity(ReviewItem[PublicAnswerDate]):
    last_answer_date: datetime.datetime | None

    @root_validator
    def calculate_last_answer_date(cls, values):
        answer_dates = values.get("answer_dates", [])
        if answer_dates:
            last_date = max(ad.created_at for ad in answer_dates)
            values["last_answer_date"] = last_date
        else:
            values["last_answer_date"] = None
        return values


class SubmissionDate(PublicModel):
    submit_id: uuid.UUID
    created_at: datetime.datetime
    end_datetime: datetime.datetime


class ReviewFlow(ReviewItem[SubmissionDate]):
    ...


class PublicReviewFlow(ReviewFlow):
    last_answer_date: datetime.datetime | None

    @validator("last_answer_date", always=True)
    def calculate_last_answer_date(cls, value, values):
        answer_dates = values.get("answer_dates", [])
        if answer_dates:
            value = max(v.created_at for v in answer_dates)
        return value


class FlowSubmissionInfo(PublicModel):
    submit_id: uuid.UUID
    flow_history_id: str
    applet_id: uuid.UUID
    version: str
    created_at: datetime.datetime
    end_datetime: datetime.datetime


class PublicSummaryActivityFlow(InternalModel):
    id: uuid.UUID
    name: str
    has_answer: bool
    last_answer_date: datetime.datetime | None


class PublicSummaryActivity(PublicSummaryActivityFlow):
    is_performance_task: bool


class PublicAnswerDates(PublicModel):
    dates: list[datetime.date]


class IdentifierData(InternalModel):
    identifier: str
    user_public_key: str
    is_encrypted: bool
    last_answer_date: datetime.datetime


class Identifier(InternalModel):
    identifier: str
    user_public_key: str | None = None
    last_answer_date: datetime.datetime


class ActivityAnswer(PublicModel):
    id: uuid.UUID
    submit_id: uuid.UUID
    version: str
    activity_history_id: str
    activity_id: uuid.UUID | None = None
    flow_history_id: str | None
    user_public_key: str | None
    answer: str | None
    events: str | None
    item_ids: list[str] = Field(default_factory=list)
    identifier: str | None = None
    migrated_data: dict | None = None
    end_datetime: datetime.datetime
    created_at: datetime.datetime

    @validator("activity_id", always=True)
    def extract_activity_id(cls, value, values):
        if val := values.get("activity_history_id"):
            return val[:36]


class SubmissionSummary(PublicModel):
    end_datetime: datetime.datetime
    created_at: datetime.datetime
    identifier: Identifier | None = None
    version: str


class ActivitySubmission(PublicModel):
    activity: ActivityHistoryFull
    answer: ActivityAnswer


class ActivitySubmissionResponse(ActivitySubmission):
    summary: SubmissionSummary | None = None

    @validator("summary", always=True)
    def generate_summary(cls, value, values):
        if not value:
            answer: ActivityAnswer = values["answer"]
            if answer:
                value = SubmissionSummary(
                    end_datetime=answer.end_datetime,
                    created_at=answer.created_at,
                    version=answer.version,
                )
                if answer.identifier:
                    if answer.migrated_data and answer.migrated_data.get("is_identifier_encrypted") is False:
                        value.identifier = Identifier(identifier=answer.identifier, last_answer_date=answer.created_at)
                    else:
                        value.identifier = Identifier(
                            identifier=answer.identifier,
                            last_answer_date=answer.created_at,
                            user_public_key=answer.user_public_key,
                        )
        return value


<<<<<<< HEAD
class ReviewsCount(PublicModel):
    mine: int = 0
    other: int = 0
=======
class AppletSubmission(PublicModel):
    applet_id: uuid.UUID
    respondent_subject_id: uuid.UUID
    respondent_subject_tag: str | None
    respondent_secret_user_id: str | None
    respondent_nickname: str | None
    target_subject_id: uuid.UUID
    target_subject_tag: str | None
    target_secret_user_id: str | None
    target_nickname: str | None
    source_subject_id: uuid.UUID | None
    source_subject_tag: str | None
    source_secret_user_id: str | None
    source_nickname: str | None
    created_at: datetime.datetime
    updated_at: datetime.datetime
    activity_name: str
    activity_id: uuid.UUID
>>>>>>> 4f48da31


class FlowSubmission(PublicModel):
    submit_id: uuid.UUID
    flow_history_id: str
    applet_id: uuid.UUID
    version: str
    created_at: datetime.datetime
    end_datetime: datetime.datetime | None = None
    is_completed: bool | None = None
    answers: list[ActivityAnswer]
    review_count: ReviewsCount = ReviewsCount()


class FlowSubmissionsDetails(PublicModel):
    submissions: list[FlowSubmission]
    flows: list[FlowHistoryWithActivityFull]


class FlowSubmissionsResponse(PublicModel):
    submissions: list[FlowSubmission]
    flows: list[FlowHistoryWithActivityFlat]

    @validator("flows", pre=True)
    def format_flows(cls, value, values):
        if value:
            if isinstance(value[0], dict) and "items" in value[0]:
                _values = []
                for _value in value:
                    data = deepcopy(_value)
                    del data["items"]
                    data["activities"] = [item["activity"] for item in _value["items"]]
                    _values.append(data)
                value = _values
            elif isinstance(value[0], FlowHistoryWithActivityFull):
                _values = []
                for _value in value:
                    data = _value.dict(exclude={"items"})
                    data["activities"] = [item.activity for item in _value.items]
                    _values.append(data)
                value = _values

        return value


class PublicFlowSubmissionsResponse(Response[FlowSubmissionsResponse]):
    count: int = 0


class FlowSubmissionDetails(PublicModel):
    submission: FlowSubmission
    flow: FlowHistoryWithActivityFull


class FlowSubmissionResponse(PublicModel):
    submission: FlowSubmission
    flow: FlowHistoryWithActivityFlat
    summary: SubmissionSummary | None = None

    @validator("flow", pre=True)
    def format_flow(cls, value, values):
        if isinstance(value, dict) and "items" in value:
            data = deepcopy(value)
            del data["items"]
            data["activities"] = [item["activity"] for item in value["items"]]
            value = data
        elif isinstance(value, FlowHistoryWithActivityFull):
            data = value.dict(exclude={"items"})
            data["activities"] = [item.activity for item in value.items]
            value = data

        return value

    @validator("summary", always=True)
    def generate_summary(cls, value, values):
        if not value:
            answers: list[ActivityAnswer] = values["submission"].answers
            if answers:
                value = SubmissionSummary(
                    end_datetime=answers[0].end_datetime,
                    created_at=answers[0].created_at,
                    version=answers[0].version,
                )
                for answer in answers:
                    if identifier := answer.identifier:
                        if answer.migrated_data and answer.migrated_data.get("is_identifier_encrypted") is False:
                            value.identifier = Identifier(identifier=identifier, last_answer_date=answer.created_at)
                        else:
                            value.identifier = Identifier(
                                identifier=identifier,
                                last_answer_date=answer.created_at,
                                user_public_key=answer.user_public_key,
                            )
                        break

        return value


class AppletActivityAnswer(InternalModel):
    answer_id: uuid.UUID
    version: str | None
    user_public_key: str | None
    answer: str | None
    events: str | None
    item_ids: list[str] = Field(default_factory=list)
    items: list[PublicActivityItemFull] = Field(default_factory=list)
    start_datetime: datetime.datetime | None
    end_datetime: datetime.datetime | None
    subscale_setting: SubscaleSetting | None


class AssessmentAnswer(InternalModel):
    reviewer_public_key: str | None
    answer: str | None
    item_ids: list[str] = Field(default_factory=list)
    items: list[PublicActivityItemFull] = Field(default_factory=list)
    items_last: list[PublicActivityItemFull] | None = Field(default_factory=list)
    is_edited: bool = False
    versions: list[str] = []


class Reviewer(InternalModel):
    id: uuid.UUID
    first_name: str
    last_name: str


class AnswerReview(InternalModel):
    id: uuid.UUID
    reviewer_public_key: str | None
    answer: str | None
    item_ids: list[str] = Field(default_factory=list)
    items: list[PublicActivityItemFull] = Field(default_factory=list)
    reviewer: Reviewer
    created_at: datetime.datetime
    updated_at: datetime.datetime


class AppletActivityAnswerPublic(PublicModel):
    answer_id: uuid.UUID
    version: str
    user_public_key: str | None
    answer: str | None
    events: str | None
    item_ids: list[str] = Field(default_factory=list)
    items: list[PublicActivityItemFull] = Field(default_factory=list)
    start_datetime: datetime.datetime
    end_datetime: datetime.datetime
    subscale_setting: SubscaleSetting | None
    review_count: ReviewsCount


class ReviewerPublic(PublicModel):
    id: uuid.UUID
    first_name: str
    last_name: str


class AnswerReviewPublic(PublicModel):
    id: uuid.UUID
    reviewer_public_key: str | None
    answer: str | None
    item_ids: list[str] = Field(default_factory=list)
    items: list[PublicActivityItemFull] = Field(default_factory=list)
    reviewer: ReviewerPublic
    created_at: datetime.datetime
    updated_at: datetime.datetime


class AssessmentAnswerPublic(PublicModel):
    reviewer_public_key: str | None
    answer: str | None
    item_ids: list[str] = Field(default_factory=list)
    items: list[PublicActivityItemFull] = Field(default_factory=list)
    items_last: list[PublicActivityItemFull] | None = Field(default_factory=list)
    versions: list[str]


class AnswerNote(InternalModel):
    note: str


class NoteOwner(InternalModel):
    id: uuid.UUID
    first_name: str
    last_name: str


class AnswerNoteDetail(InternalModel):
    id: uuid.UUID
    user: NoteOwner
    note: str
    created_at: datetime.datetime


class NoteOwnerPublic(PublicModel):
    id: uuid.UUID
    first_name: str
    last_name: str


class AnswerNoteDetailPublic(PublicModel):
    id: uuid.UUID
    user: NoteOwnerPublic
    note: str
    created_at: datetime.datetime


class UserAnswerDataBase(BaseModel):
    id: uuid.UUID
    submit_id: uuid.UUID
    version: str
    respondent_id: uuid.UUID | str | None = None
    target_subject_id: uuid.UUID | str | None = None
    target_secret_id: uuid.UUID | str | None = None
    source_subject_id: uuid.UUID | str | None = None
    source_secret_id: uuid.UUID | str | None = None
    relation: str | None = None
    respondent_secret_id: str | None = None
    legacy_profile_id: str | None = None
    user_public_key: str | None
    answer: str | None = None
    item_ids: list[str] = Field(default_factory=list)
    events: str | None = None
    scheduled_datetime: datetime.datetime | None = None
    start_datetime: datetime.datetime | None = None
    end_datetime: datetime.datetime | None = None
    migrated_date: datetime.datetime | None = None
    tz_offset: int | None = None
    scheduled_event_id: uuid.UUID | str | None = None
    applet_history_id: str
    activity_history_id: str | None
    flow_history_id: str | None
    flow_name: str | None
    reviewed_answer_id: uuid.UUID | str | None
    reviewed_flow_submit_id: uuid.UUID | str | None
    created_at: datetime.datetime
    migrated_data: dict | None = None
    client: ClientMeta | None = None


class RespondentAnswerData(UserAnswerDataBase, InternalModel):
    is_manager: bool = False
    respondent_email: str | None = None


class RespondentAnswerDataPublic(UserAnswerDataBase, PublicModel):
    applet_id: str | None
    activity_id: str | None
    flow_id: str | None

    @validator("applet_id", always=True)
    def extract_applet_id(cls, value, values):
        return values["applet_history_id"][:36]

    @validator("activity_id", always=True)
    def extract_activity_id(cls, value, values):
        if val := values.get("activity_history_id"):
            return val[:36]

    @validator("flow_id", always=True)
    def extract_flow_id(cls, value, values):
        if val := values.get("flow_history_id"):
            return val[:36]

    @validator("start_datetime", "end_datetime", "scheduled_datetime")
    def convert_to_timestamp(cls, value: datetime.datetime):
        if value:
            return value.replace(tzinfo=datetime.timezone.utc).timestamp()
        return None


class AnswerExport(InternalModel):
    answers: list[RespondentAnswerData] = Field(default_factory=list)
    activities: list[ActivityHistoryFull] = Field(default_factory=list)
    total_answers: int = 0


class PublicAnswerExportTranslated(PublicModel):
    answers: list[RespondentAnswerDataPublic] = Field(default_factory=list)
    activities: list[ActivityHistoryTranslatedExport] = Field(default_factory=list)


class PublicAnswerExport(PublicModel):
    answers: list[RespondentAnswerDataPublic] = Field(default_factory=list)
    activities: list[ActivityHistoryExport] = Field(default_factory=list)

    def translate(self, i18n: I18N) -> PublicAnswerExportTranslated:
        return PublicAnswerExportTranslated(
            answers=self.answers,
            activities=[activity.translate(i18n) for activity in self.activities],
        )


class PublicAnswerExportResponse(Response[PublicAnswerExportTranslated]):
    count: int = 0


class SafeApplet(AppletBaseInfo, InternalModel):
    id: uuid.UUID
    version: str
    created_at: datetime.datetime | None
    updated_at: datetime.datetime | None

    activities: list[ActivityFull] = Field(default_factory=list)
    activity_flows: list[FlowFull] = Field(default_factory=list)


class ReportServerEmail(InternalModel):
    body: str
    subject: str
    attachment: str
    email_recipients: list[str]


class ReportServerResponse(InternalModel):
    pdf: str
    email: ReportServerEmail


class CompletedEntity(PublicModel):
    id: uuid.UUID
    answer_id: uuid.UUID
    submit_id: uuid.UUID
    scheduled_event_id: str | None = None
    local_end_date: datetime.date
    local_end_time: datetime.time

    @validator("id", pre=True)
    def id_from_history_id(cls, value):
        return uuid.UUID(str(value)[:36])


class AppletCompletedEntities(InternalModel):
    id: uuid.UUID
    version: str

    activities: list[CompletedEntity]
    activity_flows: list[CompletedEntity]


class AnswersCheck(PublicModel):
    applet_id: uuid.UUID
    created_at: int
    activity_id: str

    @validator("created_at")
    def convert_time_to_unix_timestamp(cls, value: int):
        if value:
            return value / 1000  # wtf, rework this
        return value


class AnswerExistenceResponse(PublicModel):
    exists: bool


class ArbitraryPreprocessor(PublicModel):
    applet_id: uuid.UUID | None = None


class IdentifiersQueryParams(InternalModel):
    respondent_id: uuid.UUID | None = None
    target_subject_id: uuid.UUID | None = None
    answer_id: uuid.UUID | None = None


class MultiinformantAssessmentValidationResponse(PublicModel):
    valid: bool
    message: str | None = None
    code: str | None = None


class PublicSubmissionsResponse(PublicModel):
    submissions: list[AppletSubmission] = Field(default_factory=list)
    submissions_count: int = 0
    participants_count: int = 0<|MERGE_RESOLUTION|>--- conflicted
+++ resolved
@@ -279,11 +279,11 @@
         return value
 
 
-<<<<<<< HEAD
 class ReviewsCount(PublicModel):
     mine: int = 0
     other: int = 0
-=======
+
+
 class AppletSubmission(PublicModel):
     applet_id: uuid.UUID
     respondent_subject_id: uuid.UUID
@@ -302,7 +302,6 @@
     updated_at: datetime.datetime
     activity_name: str
     activity_id: uuid.UUID
->>>>>>> 4f48da31
 
 
 class FlowSubmission(PublicModel):
