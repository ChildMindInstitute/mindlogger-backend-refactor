import datetime
import uuid
from copy import deepcopy
from typing import Any, Generic

from pydantic import BaseModel, Field, root_validator, validator
from pydantic.generics import GenericModel

from apps.activities.domain.activity_full import ActivityFull, PublicActivityItemFull
from apps.activities.domain.activity_history import (
    ActivityHistoryExport,
    ActivityHistoryFull,
    ActivityHistoryTranslatedExport,
)
from apps.activities.domain.response_type_config import ResponseType
from apps.activities.domain.scores_reports import SubscaleSetting
from apps.activity_flows.domain.flow_full import FlowFull, FlowHistoryWithActivityFlat, FlowHistoryWithActivityFull
from apps.answers.domain.answer_items import AnswerItem, ItemAnswerCreate
from apps.applets.domain.base import AppletBaseInfo
from apps.shared.domain import InternalModel, PublicModel, Response
from apps.shared.domain.custom_validations import datetime_from_ms
from apps.shared.domain.types import _BaseModel
from apps.shared.locale import I18N
from apps.subjects.domain import SubjectReadResponse


class ClientMeta(InternalModel):
    app_id: str
    app_version: str
    width: int | None = None
    height: int | None = None


class Answer(InternalModel):
    id: uuid.UUID
    applet_id: uuid.UUID
    version: str
    submit_id: uuid.UUID
    client: ClientMeta | None
    applet_history_id: str
    flow_history_id: str | None
    activity_history_id: str
    respondent_id: uuid.UUID | None
    is_flow_completed: bool | None = False
    target_subject_id: uuid.UUID | None = None
    source_subject_id: uuid.UUID | None = None
    input_subject_id: uuid.UUID | None = None
    relation: str | None = None

    migrated_data: dict | None = None
    created_at: datetime.datetime
    updated_at: datetime.datetime
    migrated_date: datetime.datetime | None = None
    migrated_updated: datetime.datetime | None = None
    is_deleted: bool

    answer_item: AnswerItem


class ParagraphText(InternalModel):
    value: str
    should_identify_response: bool = False


class Text(InternalModel):
    value: str
    should_identify_response: bool = False


class SingleSelection(InternalModel):
    value: uuid.UUID
    additional_text: str | None


class MultipleSelection(InternalModel):
    value: list[uuid.UUID]
    additional_text: str | None


class Slider(InternalModel):
    value: float
    additional_text: str | None


AnswerTypes = SingleSelection | Slider | MultipleSelection | Text | ParagraphText

ANSWER_TYPE_MAP: dict[ResponseType, Any] = {
    ResponseType.TEXT: Text,
    ResponseType.PARAGRAPHTEXT: ParagraphText,
    ResponseType.SINGLESELECT: SingleSelection,
    ResponseType.MULTISELECT: MultipleSelection,
    ResponseType.SLIDER: Slider,
}


class AnswerAlert(InternalModel):
    activity_item_id: uuid.UUID
    message: str


class AppletAnswerCreate(InternalModel):
    applet_id: uuid.UUID
    version: str
    submit_id: uuid.UUID
    flow_id: uuid.UUID | None = None
    is_flow_completed: bool | None = None
    activity_id: uuid.UUID
    answer: ItemAnswerCreate
    created_at: datetime.datetime | None = None
    alerts: list[AnswerAlert] = Field(default_factory=list)
    client: ClientMeta
<<<<<<< HEAD
    target_subject_id: uuid.UUID | None
    source_subject_id: uuid.UUID | None
    input_subject_id: uuid.UUID | None
    consent_to_share: bool | None = False
=======
    target_subject_id: uuid.UUID | None = None
    source_subject_id: uuid.UUID | None = None
    input_subject_id: uuid.UUID | None = None
>>>>>>> 7def9b11

    _dates_from_ms = validator("created_at", pre=True, allow_reuse=True)(datetime_from_ms)


class AssessmentAnswerCreate(InternalModel):
    answer: str
    item_ids: list[uuid.UUID]
    reviewer_public_key: str
    assessment_version_id: str
    reviewed_flow_submit_id: uuid.UUID | None = None


class AnswerDate(InternalModel):
    created_at: datetime.datetime
    answer_id: uuid.UUID
    end_datetime: datetime.datetime


class ReviewActivity(InternalModel):
    id: uuid.UUID
    name: str
    answer_dates: list[AnswerDate] = Field(default_factory=list)


class SummaryActivityFlow(InternalModel):
    id: uuid.UUID
    name: str
    has_answer: bool
    last_answer_date: datetime.datetime | None


class SummaryActivity(SummaryActivityFlow):
    is_performance_task: bool


class PublicAnswerDate(PublicModel):
    created_at: datetime.datetime
    answer_id: uuid.UUID
    end_datetime: datetime.datetime


class ReviewItem(PublicModel, GenericModel, Generic[_BaseModel]):
    id: uuid.UUID
    name: str
    answer_dates: list[_BaseModel] = Field(default_factory=list)


class PublicReviewActivity(ReviewItem[PublicAnswerDate]):
    last_answer_date: datetime.datetime | None

    @root_validator
    def calculate_last_answer_date(cls, values):
        answer_dates = values.get("answer_dates", [])
        if answer_dates:
            last_date = max(ad.created_at for ad in answer_dates)
            values["last_answer_date"] = last_date
        else:
            values["last_answer_date"] = None
        return values


class SubmissionDate(PublicModel):
    submit_id: uuid.UUID
    created_at: datetime.datetime
    end_datetime: datetime.datetime


class ReviewFlow(ReviewItem[SubmissionDate]): ...


class PublicReviewFlow(ReviewFlow):
    last_answer_date: datetime.datetime | None

    @validator("last_answer_date", always=True)
    def calculate_last_answer_date(cls, value, values):
        answer_dates = values.get("answer_dates", [])
        if answer_dates:
            value = max(v.created_at for v in answer_dates)
        return value


class FlowSubmissionInfo(PublicModel):
    submit_id: uuid.UUID
    flow_history_id: str
    applet_id: uuid.UUID
    version: str
    created_at: datetime.datetime
    end_datetime: datetime.datetime


class PublicSummaryActivityFlow(InternalModel):
    id: uuid.UUID
    name: str
    has_answer: bool
    last_answer_date: datetime.datetime | None


class PublicSummaryActivity(PublicSummaryActivityFlow):
    is_performance_task: bool


class PublicAnswerDates(PublicModel):
    dates: list[datetime.date]


class IdentifierData(InternalModel):
    identifier: str
    user_public_key: str
    is_encrypted: bool
    last_answer_date: datetime.datetime


class Identifier(InternalModel):
    identifier: str
    user_public_key: str | None = None
    last_answer_date: datetime.datetime


class ActivityAnswer(PublicModel):
    id: uuid.UUID
    submit_id: uuid.UUID
    version: str
    activity_history_id: str
    activity_id: uuid.UUID | None = None
    flow_history_id: str | None
    user_public_key: str | None
    answer: str | None
    events: str | None
    item_ids: list[str] = Field(default_factory=list)
    identifier: str | None = None
    migrated_data: dict | None = None
    end_datetime: datetime.datetime
    created_at: datetime.datetime
    source_subject: SubjectReadResponse | None

    @validator("activity_id", always=True)
    def extract_activity_id(cls, value, values):
        if val := values.get("activity_history_id"):
            return val[:36]


class SubmissionSummary(PublicModel):
    end_datetime: datetime.datetime
    created_at: datetime.datetime
    identifier: Identifier | None = None
    version: str


class ActivitySubmission(PublicModel):
    activity: ActivityHistoryFull
    answer: ActivityAnswer


class ActivitySubmissionResponse(ActivitySubmission):
    summary: SubmissionSummary | None = None

    @validator("summary", always=True)
    def generate_summary(cls, value, values) -> list[Any]:
        if not value:
            answer: ActivityAnswer = values["answer"]
            if answer:
                value = SubmissionSummary(
                    end_datetime=answer.end_datetime,
                    created_at=answer.created_at,
                    version=answer.version,
                )
                if answer.identifier:
                    if answer.migrated_data and answer.migrated_data.get("is_identifier_encrypted") is False:
                        value.identifier = Identifier(identifier=answer.identifier, last_answer_date=answer.created_at)
                    else:
                        value.identifier = Identifier(
                            identifier=answer.identifier,
                            last_answer_date=answer.created_at,
                            user_public_key=answer.user_public_key,
                        )
        return value


class ReviewsCount(PublicModel):
    mine: int = 0
    other: int = 0


class AppletSubmission(PublicModel):
    applet_id: uuid.UUID
    respondent_subject_id: uuid.UUID
    respondent_subject_tag: str | None
    respondent_secret_user_id: str | None
    respondent_nickname: str | None
    target_subject_id: uuid.UUID
    target_subject_tag: str | None
    target_secret_user_id: str | None
    target_nickname: str | None
    source_subject_id: uuid.UUID | None
    source_subject_tag: str | None
    source_secret_user_id: str | None
    source_nickname: str | None
    created_at: datetime.datetime
    updated_at: datetime.datetime
    activity_name: str
    activity_id: uuid.UUID


class FlowSubmission(PublicModel):
    submit_id: uuid.UUID
    flow_history_id: str
    applet_id: uuid.UUID
    version: str
    created_at: datetime.datetime
    end_datetime: datetime.datetime | None = None
    is_completed: bool | None = None
    answers: list[ActivityAnswer]
    review_count: ReviewsCount = ReviewsCount()


class FlowSubmissionsDetails(PublicModel):
    submissions: list[FlowSubmission]
    flows: list[FlowHistoryWithActivityFull]


class FlowSubmissionsResponse(PublicModel):
    submissions: list[FlowSubmission]
    flows: list[FlowHistoryWithActivityFlat]

    @validator("flows", pre=True)
    def format_flows(cls, value, values):
        if value:
            if isinstance(value[0], dict) and "items" in value[0]:
                _values = []
                for _value in value:
                    data = deepcopy(_value)
                    del data["items"]
                    data["activities"] = [item["activity"] for item in _value["items"]]
                    _values.append(data)
                value = _values
            elif isinstance(value[0], FlowHistoryWithActivityFull):
                _values = []
                for _value in value:
                    data = _value.dict(exclude={"items"})
                    data["activities"] = [item.activity for item in _value.items]
                    _values.append(data)
                value = _values

        return value


class PublicFlowSubmissionsResponse(Response[FlowSubmissionsResponse]):
    count: int = 0


class FlowSubmissionDetails(PublicModel):
    submission: FlowSubmission
    flow: FlowHistoryWithActivityFull


class FlowSubmissionResponse(PublicModel):
    submission: FlowSubmission
    flow: FlowHistoryWithActivityFlat
    summary: SubmissionSummary | None = None

    @validator("flow", pre=True)
    def format_flow(cls, value, values):
        if isinstance(value, dict) and "items" in value:
            data = deepcopy(value)
            del data["items"]
            data["activities"] = [item["activity"] for item in value["items"]]
            value = data
        elif isinstance(value, FlowHistoryWithActivityFull):
            data = value.dict(exclude={"items"})
            data["activities"] = [item.activity for item in value.items]
            value = data

        return value

    @validator("summary", always=True)
    def generate_summary(cls, value, values) -> list[Any]:
        if not value:
            answers: list[ActivityAnswer] = values["submission"].answers
            if answers:
                value = SubmissionSummary(
                    end_datetime=answers[0].end_datetime,
                    created_at=answers[0].created_at,
                    version=answers[0].version,
                )
                for answer in answers:
                    if identifier := answer.identifier:
                        if answer.migrated_data and answer.migrated_data.get("is_identifier_encrypted") is False:
                            value.identifier = Identifier(identifier=identifier, last_answer_date=answer.created_at)
                        else:
                            value.identifier = Identifier(
                                identifier=identifier,
                                last_answer_date=answer.created_at,
                                user_public_key=answer.user_public_key,
                            )
                        break

        return value


class AppletActivityAnswer(InternalModel):
    answer_id: uuid.UUID
    version: str | None
    user_public_key: str | None
    answer: str | None
    events: str | None
    item_ids: list[str] = Field(default_factory=list)
    items: list[PublicActivityItemFull] = Field(default_factory=list)
    start_datetime: datetime.datetime | None
    end_datetime: datetime.datetime | None
    subscale_setting: SubscaleSetting | None


class AssessmentAnswer(InternalModel):
    reviewer_public_key: str | None
    answer: str | None
    item_ids: list[str] = Field(default_factory=list)
    items: list[PublicActivityItemFull] = Field(default_factory=list)
    items_last: list[PublicActivityItemFull] | None = Field(default_factory=list)
    is_edited: bool = False
    versions: list[str] = []


class Reviewer(InternalModel):
    id: uuid.UUID
    first_name: str
    last_name: str


class AnswerReview(InternalModel):
    id: uuid.UUID
    reviewer_public_key: str | None
    answer: str | None
    item_ids: list[str] = Field(default_factory=list)
    items: list[PublicActivityItemFull] = Field(default_factory=list)
    reviewer: Reviewer
    created_at: datetime.datetime
    updated_at: datetime.datetime


class AppletActivityAnswerPublic(PublicModel):
    answer_id: uuid.UUID
    version: str
    user_public_key: str | None
    answer: str | None
    events: str | None
    item_ids: list[str] = Field(default_factory=list)
    items: list[PublicActivityItemFull] = Field(default_factory=list)
    start_datetime: datetime.datetime
    end_datetime: datetime.datetime
    subscale_setting: SubscaleSetting | None
    review_count: ReviewsCount


class ReviewerPublic(PublicModel):
    id: uuid.UUID
    first_name: str
    last_name: str


class AnswerReviewPublic(PublicModel):
    id: uuid.UUID
    reviewer_public_key: str | None
    answer: str | None
    item_ids: list[str] = Field(default_factory=list)
    items: list[PublicActivityItemFull] = Field(default_factory=list)
    reviewer: ReviewerPublic
    created_at: datetime.datetime
    updated_at: datetime.datetime


class AssessmentAnswerPublic(PublicModel):
    reviewer_public_key: str | None
    answer: str | None
    item_ids: list[str] = Field(default_factory=list)
    items: list[PublicActivityItemFull] = Field(default_factory=list)
    items_last: list[PublicActivityItemFull] | None = Field(default_factory=list)
    versions: list[str]


class AnswerNote(InternalModel):
    note: str


class NoteOwner(InternalModel):
    id: uuid.UUID
    first_name: str
    last_name: str


class AnswerNoteDetail(InternalModel):
    id: uuid.UUID
    user: NoteOwner
    note: str
    created_at: datetime.datetime


class NoteOwnerPublic(PublicModel):
    id: uuid.UUID
    first_name: str
    last_name: str


class AnswerNoteDetailPublic(PublicModel):
    id: uuid.UUID
    user: NoteOwnerPublic
    note: str
    created_at: datetime.datetime


class UserAnswerDataBase(BaseModel):
    id: uuid.UUID
    submit_id: uuid.UUID
    version: str
    respondent_id: uuid.UUID | str | None = None
    respondent_secret_id: str | None = None
    source_subject_id: uuid.UUID | str | None = None
    source_secret_id: uuid.UUID | str | None = None
    source_user_nickname: str | None = None
    source_user_tag: str | None = None
    target_subject_id: uuid.UUID | str | None = None
    target_secret_id: uuid.UUID | str | None = None
    target_user_nickname: str | None = None
    target_user_tag: str | None = None
    input_subject_id: uuid.UUID | str | None = None
    input_secret_id: uuid.UUID | str | None = None
    input_user_nickname: str | None = None
    relation: str | None = None
    legacy_profile_id: str | None = None
    user_public_key: str | None
    answer: str | None = None
    item_ids: list[str] = Field(default_factory=list)
    events: str | None = None
    scheduled_datetime: datetime.datetime | None = None
    start_datetime: datetime.datetime | None = None
    end_datetime: datetime.datetime | None = None
    migrated_date: datetime.datetime | None = None
    tz_offset: int | None = None
    scheduled_event_id: uuid.UUID | str | None = None
    applet_history_id: str
    activity_history_id: str | None
    flow_history_id: str | None
    flow_name: str | None
    reviewed_answer_id: uuid.UUID | str | None
    reviewed_flow_submit_id: uuid.UUID | str | None
    created_at: datetime.datetime
    migrated_data: dict | None = None
    client: ClientMeta | None = None


class RespondentAnswerData(UserAnswerDataBase, InternalModel):
    is_manager: bool = False
    respondent_email: str | None = None


class RespondentAnswerDataPublic(UserAnswerDataBase, PublicModel):
    applet_id: str | None
    activity_id: str | None
    flow_id: str | None

    @validator("applet_id", always=True)
    def extract_applet_id(cls, value, values):
        return values["applet_history_id"][:36]

    @validator("activity_id", always=True)
    def extract_activity_id(cls, value, values):
        if val := values.get("activity_history_id"):
            return val[:36]

    @validator("flow_id", always=True)
    def extract_flow_id(cls, value, values):
        if val := values.get("flow_history_id"):
            return val[:36]

    @validator("start_datetime", "end_datetime", "scheduled_datetime")
    def convert_to_timestamp(cls, value: datetime.datetime):
        if value:
            return value.replace(tzinfo=datetime.timezone.utc).timestamp()
        return None


class AnswerExport(InternalModel):
    answers: list[RespondentAnswerData] = Field(default_factory=list)
    activities: list[ActivityHistoryFull] = Field(default_factory=list)
    total_answers: int = 0


class PublicAnswerExportTranslated(PublicModel):
    answers: list[RespondentAnswerDataPublic] = Field(default_factory=list)
    activities: list[ActivityHistoryTranslatedExport] = Field(default_factory=list)


class PublicAnswerExport(PublicModel):
    answers: list[RespondentAnswerDataPublic] = Field(default_factory=list)
    activities: list[ActivityHistoryExport] = Field(default_factory=list)

    def translate(self, i18n: I18N) -> PublicAnswerExportTranslated:
        return PublicAnswerExportTranslated(
            answers=self.answers,
            activities=[activity.translate(i18n) for activity in self.activities],
        )


class PublicAnswerExportResponse(Response[PublicAnswerExportTranslated]):
    count: int = 0


class SafeApplet(AppletBaseInfo, InternalModel):
    id: uuid.UUID
    version: str
    created_at: datetime.datetime | None
    updated_at: datetime.datetime | None

    activities: list[ActivityFull] = Field(default_factory=list)
    activity_flows: list[FlowFull] = Field(default_factory=list)


class ReportServerEmail(InternalModel):
    body: str
    subject: str
    attachment: str
    email_recipients: list[str]


class ReportServerResponse(InternalModel):
    pdf: str
    email: ReportServerEmail


class CompletedEntity(PublicModel):
    id: uuid.UUID
    answer_id: uuid.UUID
    submit_id: uuid.UUID
    target_subject_id: uuid.UUID | None
    scheduled_event_id: str | None = None
    local_end_date: datetime.date
    local_end_time: datetime.time

    @validator("id", pre=True)
    def id_from_history_id(cls, value):
        return uuid.UUID(str(value)[:36])


class AppletCompletedEntities(InternalModel):
    id: uuid.UUID
    version: str

    activities: list[CompletedEntity]
    activity_flows: list[CompletedEntity]


class AnswersCheck(PublicModel):
    applet_id: uuid.UUID
    created_at: int
    activity_id: str
    submit_id: uuid.UUID | None = None

    @validator("created_at")
    def convert_time_to_unix_timestamp(cls, value: int):
        if value:
            return value / 1000  # wtf, rework this
        return value


class AnswerExistenceResponse(PublicModel):
    exists: bool


class ArbitraryPreprocessor(PublicModel):
    applet_id: uuid.UUID | None = None


class IdentifiersQueryParams(InternalModel):
    respondent_id: uuid.UUID | None = None
    target_subject_id: uuid.UUID | None = None
    answer_id: uuid.UUID | None = None


class MultiinformantAssessmentValidationResponse(PublicModel):
    valid: bool
    message: str | None = None
    code: str | None = None


class PublicSubmissionsResponse(PublicModel):
    submissions: list[AppletSubmission] = Field(default_factory=list)
    submissions_count: int = 0
    participants_count: int = 0


class AnswersCopyCheckResult(InternalModel):
    total_answers: int
    not_copied_answers: set[uuid.UUID]
    answers_to_remove: set[uuid.UUID]
    total_answer_items: int
    not_copied_answer_items: set[uuid.UUID]


class FilesCopyCheckResult(InternalModel):
    total_files: int
    not_copied_files: set[str]
    files_to_remove: set[str]<|MERGE_RESOLUTION|>--- conflicted
+++ resolved
@@ -109,16 +109,10 @@
     created_at: datetime.datetime | None = None
     alerts: list[AnswerAlert] = Field(default_factory=list)
     client: ClientMeta
-<<<<<<< HEAD
-    target_subject_id: uuid.UUID | None
-    source_subject_id: uuid.UUID | None
-    input_subject_id: uuid.UUID | None
-    consent_to_share: bool | None = False
-=======
     target_subject_id: uuid.UUID | None = None
     source_subject_id: uuid.UUID | None = None
     input_subject_id: uuid.UUID | None = None
->>>>>>> 7def9b11
+    consent_to_share: bool | None = False
 
     _dates_from_ms = validator("created_at", pre=True, allow_reuse=True)(datetime_from_ms)
 
