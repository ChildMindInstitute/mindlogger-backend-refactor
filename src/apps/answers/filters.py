import datetime
import uuid

from fastapi import Query
<<<<<<< HEAD
from pydantic import Field, validator
=======
from pydantic import Field, root_validator
>>>>>>> 64bb867e

from apps.shared.domain.custom_validations import array_from_string
from apps.shared.query_params import BaseQueryParams


class SummaryActivityFilter(BaseQueryParams):
    respondent_id: uuid.UUID | None
    target_subject_id: uuid.UUID | None


<<<<<<< HEAD
class ReviewAppletItemFilter(BaseQueryParams):
    respondent_id: uuid.UUID
=======
class AppletActivityFilter(BaseQueryParams):
    target_subject_id: uuid.UUID | None
>>>>>>> 64bb867e
    created_date: datetime.date


class AppletSubmissionsFilter(BaseQueryParams):
    respondent_id: uuid.UUID | None
    from_datetime: datetime.datetime | None
    to_datetime: datetime.datetime | None
<<<<<<< HEAD
    identifiers: list[str] | None = Field(Query(None))
    versions: list[str] | None = Field(Query(None))
=======
    identifiers: str | None = None
    versions: list[str] | None
>>>>>>> 64bb867e
    empty_identifiers: bool = True
    target_subject_id: uuid.UUID | None

    _parse_array = validator("versions", "identifiers", pre=True, allow_reuse=True)(array_from_string(True))


class AppletSubmitDateFilter(BaseQueryParams):
    respondent_id: uuid.UUID | None
    target_subject_id: uuid.UUID | None
    from_date: datetime.date
    to_date: datetime.date

    @classmethod
    @root_validator
    def check_both_fields_not_none(cls, values):
        respondent_id = values.get("respondent_id")
        target_subject_id = values.get("target_subject_id")
        if respondent_id is None and target_subject_id is None:
            raise ValueError("At least one of fields be provided")
        return values


class AnswerExportFilters(BaseQueryParams):
    respondent_ids: list[uuid.UUID] | None = Field(Query(None))
    target_subject_ids: list[uuid.UUID] | None = Field(Query(None))
    from_date: datetime.datetime | None = None
    to_date: datetime.datetime | None = None
    limit: int = 10000


class AnswerIdentifierVersionFilter(BaseQueryParams):
    from_datetime: datetime.datetime | None
    to_datetime: datetime.datetime | None<|MERGE_RESOLUTION|>--- conflicted
+++ resolved
@@ -2,11 +2,7 @@
 import uuid
 
 from fastapi import Query
-<<<<<<< HEAD
-from pydantic import Field, validator
-=======
-from pydantic import Field, root_validator
->>>>>>> 64bb867e
+from pydantic import Field, root_validator, validator
 
 from apps.shared.domain.custom_validations import array_from_string
 from apps.shared.query_params import BaseQueryParams
@@ -17,13 +13,8 @@
     target_subject_id: uuid.UUID | None
 
 
-<<<<<<< HEAD
 class ReviewAppletItemFilter(BaseQueryParams):
-    respondent_id: uuid.UUID
-=======
-class AppletActivityFilter(BaseQueryParams):
     target_subject_id: uuid.UUID | None
->>>>>>> 64bb867e
     created_date: datetime.date
 
 
@@ -31,17 +22,12 @@
     respondent_id: uuid.UUID | None
     from_datetime: datetime.datetime | None
     to_datetime: datetime.datetime | None
-<<<<<<< HEAD
-    identifiers: list[str] | None = Field(Query(None))
-    versions: list[str] | None = Field(Query(None))
-=======
-    identifiers: str | None = None
-    versions: list[str] | None
->>>>>>> 64bb867e
+    identifiers: str | None
+    versions: str | None
     empty_identifiers: bool = True
     target_subject_id: uuid.UUID | None
 
-    _parse_array = validator("versions", "identifiers", pre=True, allow_reuse=True)(array_from_string(True))
+    _parse_array = validator("versions", "identifiers", allow_reuse=True)(array_from_string(True))
 
 
 class AppletSubmitDateFilter(BaseQueryParams):
