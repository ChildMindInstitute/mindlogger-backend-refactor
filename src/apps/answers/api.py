import base64
import datetime
import uuid

from fastapi import Body, Depends, Query
from fastapi.responses import Response as FastApiResponse
from pydantic import parse_obj_as

from apps.activities.services import ActivityHistoryService
from apps.answers.deps.preprocess_arbitrary import get_answer_session
from apps.answers.domain import (
    ActivityAnswerPublic,
    AnswerExistenceResponse,
    AnswerExport,
    AnswerNote,
    AnswerNoteDetailPublic,
    AnswerReviewPublic,
    AnswersCheck,
    AppletActivityAnswerPublic,
    AppletAnswerCreate,
    AssessmentAnswerCreate,
    AssessmentAnswerPublic,
    IdentifierPublic,
    PublicAnswerDates,
    PublicAnswerExport,
    PublicReviewActivity,
    PublicSummaryActivity,
    VersionPublic,
)
from apps.answers.filters import (
    AnswerExportFilters,
    AppletActivityAnswerFilter,
    AppletActivityFilter,
    AppletSubmitDateFilter,
    SummaryActivityFilter,
)
from apps.answers.service import AnswerService
from apps.applets.service import AppletService
from apps.authentication.deps import get_current_user
from apps.shared.domain import Response, ResponseMulti
from apps.shared.query_params import (
    BaseQueryParams,
    QueryParams,
    parse_query_params,
)
from apps.users import UsersCRUD
from apps.users.domain import User
from apps.workspaces.service.check_access import CheckAccessService
from infrastructure.database import atomic
from infrastructure.database.deps import get_session


async def create_answer(
    user: User = Depends(get_current_user),
    schema: AppletAnswerCreate = Body(...),
    session=Depends(get_session),
    answer_session=Depends(get_answer_session),
) -> None:
    async with atomic(session):
        await CheckAccessService(session, user.id).check_answer_create_access(
            schema.applet_id
        )
        async with atomic(answer_session):
            return await AnswerService(
                session, user.id, answer_session
            ).create_answer(schema)


async def create_anonymous_answer(
    schema: AppletAnswerCreate = Body(...),
    session=Depends(get_session),
    answer_session=Depends(get_answer_session),
) -> None:
    async with atomic(session):
        anonymous_respondent = await UsersCRUD(
            session
        ).get_anonymous_respondent()
        async with atomic(answer_session):
            await AnswerService(
                session=session,
                user_id=anonymous_respondent.id,  # type: ignore
                arbitrary_session=answer_session,
            ).create_answer(schema)
    return


async def review_activity_list(
    applet_id: uuid.UUID,
    user: User = Depends(get_current_user),
    session=Depends(get_session),
    query_params: QueryParams = Depends(
        parse_query_params(AppletActivityFilter)
    ),
    answer_session=Depends(get_answer_session),
) -> ResponseMulti[PublicReviewActivity]:
    async with atomic(session):
        await AppletService(session, user.id).exist_by_id(applet_id)
        await CheckAccessService(session, user.id).check_answer_review_access(
            applet_id
        )
        async with atomic(answer_session):
            activities = await AnswerService(
                session, user.id, answer_session
            ).get_review_activities(applet_id, **query_params.filters)

    return ResponseMulti(
        result=[
            PublicReviewActivity.from_orm(activity) for activity in activities
        ],
        count=len(activities),
    )


async def summary_activity_list(
    applet_id: uuid.UUID,
    user: User = Depends(get_current_user),
    session=Depends(get_session),
    query_params: QueryParams = Depends(
        parse_query_params(SummaryActivityFilter)
    ),
    answer_session=Depends(get_answer_session),
) -> ResponseMulti[PublicSummaryActivity]:
    async with atomic(session):
        await AppletService(session, user.id).exist_by_id(applet_id)
        await CheckAccessService(session, user.id).check_answer_review_access(
            applet_id
        )
        async with atomic(answer_session):
            activities = await AnswerService(
                session, user.id, answer_session
            ).get_summary_activities(
                applet_id, query_params.filters.get("respondent_id")
            )
    return ResponseMulti(
        result=parse_obj_as(list[PublicSummaryActivity], activities),
        count=len(activities),
    )


async def applet_activity_answers_list(
    applet_id: uuid.UUID,
    activity_id: uuid.UUID,
    user: User = Depends(get_current_user),
    session=Depends(get_session),
    query_params: QueryParams = Depends(
        parse_query_params(AppletActivityAnswerFilter)
    ),
    answer_session=Depends(get_answer_session),
) -> ResponseMulti[AppletActivityAnswerPublic]:
    async with atomic(session):
        await AppletService(session, user.id).exist_by_id(applet_id)
        await CheckAccessService(session, user.id).check_answer_review_access(
            applet_id
        )
        async with atomic(answer_session):
            answers = await AnswerService(
                session, user.id, answer_session
            ).get_activity_answers(applet_id, activity_id, query_params)
    return ResponseMulti(
        result=parse_obj_as(list[AppletActivityAnswerPublic], answers),
        count=len(answers),
    )


async def summary_latest_report_retrieve(
    applet_id: uuid.UUID,
    activity_id: uuid.UUID,
    respondent_id: uuid.UUID,
    user: User = Depends(get_current_user),
    session=Depends(get_session),
    answer_session=Depends(get_answer_session),
) -> FastApiResponse:
    async with atomic(session):
        await AppletService(session, user.id).exist_by_id(applet_id)
        await CheckAccessService(session, user.id).check_answer_review_access(
            applet_id
        )
        async with atomic(answer_session):
            report = await AnswerService(
                session, user.id, answer_session
            ).get_summary_latest_report(applet_id, activity_id, respondent_id)
    if report:
        return FastApiResponse(
            base64.b64decode(report.pdf.encode()),
            headers={
                "Content-Disposition": f'attachment; filename="{report.email.attachment}.pdf"'  # noqa
            },
        )
    return FastApiResponse()


async def applet_submit_date_list(
    applet_id: uuid.UUID,
    user: User = Depends(get_current_user),
    session=Depends(get_session),
    query_params: QueryParams = Depends(
        parse_query_params(AppletSubmitDateFilter)
    ),
    answer_session=Depends(get_answer_session),
) -> Response[PublicAnswerDates]:
    async with atomic(session):
        await AppletService(session, user.id).exist_by_id(applet_id)
        await CheckAccessService(session, user.id).check_answer_review_access(
            applet_id
        )
        async with atomic(answer_session):
            dates = await AnswerService(
                session, user.id, answer_session
            ).get_applet_submit_dates(applet_id, **query_params.filters)
            return Response(
                result=PublicAnswerDates(dates=list(sorted(set(dates))))
            )


async def applet_activity_answer_retrieve(
    applet_id: uuid.UUID,
    answer_id: uuid.UUID,
    activity_id: uuid.UUID,
    user: User = Depends(get_current_user),
    session=Depends(get_session),
    answer_session=Depends(get_answer_session),
) -> Response[ActivityAnswerPublic]:
    async with atomic(session):
        await AppletService(session, user.id).exist_by_id(applet_id)
        await CheckAccessService(session, user.id).check_answer_review_access(
            applet_id
        )
        async with atomic(answer_session):
            answer = await AnswerService(
                session, user.id, answer_session
            ).get_by_id(applet_id, answer_id, activity_id)
    return Response(
        result=ActivityAnswerPublic.from_orm(answer),
    )


async def applet_answer_reviews_retrieve(
    applet_id: uuid.UUID,
    answer_id: uuid.UUID,
    user: User = Depends(get_current_user),
    session=Depends(get_session),
    answer_session=Depends(get_answer_session),
) -> ResponseMulti[AnswerReviewPublic]:
    async with atomic(session):
        await AppletService(session, user.id).exist_by_id(applet_id)
        await CheckAccessService(session, user.id).check_answer_review_access(
            applet_id
        )
        async with atomic(answer_session):
            reviews = await AnswerService(
                session, user.id, answer_session
            ).get_reviews_by_answer_id(applet_id, answer_id)
    return ResponseMulti(
        result=[AnswerReviewPublic.from_orm(review) for review in reviews],
        count=len(reviews),
    )


async def applet_activity_assessment_retrieve(
    applet_id: uuid.UUID,
    answer_id: uuid.UUID,
    user: User = Depends(get_current_user),
    session=Depends(get_session),
    answer_session=Depends(get_answer_session),
) -> Response[AssessmentAnswerPublic]:
    async with atomic(session):
        await AppletService(session, user.id).exist_by_id(applet_id)
        await CheckAccessService(session, user.id).check_answer_review_access(
            applet_id
        )
        async with atomic(answer_session):
            answer = await AnswerService(
                session, user.id, answer_session
            ).get_assessment_by_answer_id(applet_id, answer_id)
    return Response(
        result=AssessmentAnswerPublic.from_orm(answer),
    )


async def applet_activity_identifiers_retrieve(
    applet_id: uuid.UUID,
    activity_id: uuid.UUID,
    user: User = Depends(get_current_user),
    session=Depends(get_session),
    answer_session=Depends(get_answer_session),
) -> ResponseMulti[IdentifierPublic]:
    async with atomic(session):
        await AppletService(session, user.id).exist_by_id(applet_id)
        await CheckAccessService(session, user.id).check_answer_review_access(
            applet_id
        )
        async with atomic(answer_session):
            identifiers = await AnswerService(
                session, user.id, answer_session
            ).get_activity_identifiers(activity_id)
    return ResponseMulti(result=identifiers, count=len(identifiers))


async def applet_activity_versions_retrieve(
    applet_id: uuid.UUID,
    activity_id: uuid.UUID,
    user: User = Depends(get_current_user),
    session=Depends(get_session),
    answer_session=Depends(get_answer_session),
) -> ResponseMulti[VersionPublic]:
    async with atomic(session):
        await AppletService(session, user.id).exist_by_id(applet_id)
        await CheckAccessService(session, user.id).check_answer_review_access(
            applet_id
        )
        async with atomic(answer_session):
            versions = await AnswerService(
                session, user.id, arbitrary_session=answer_session
            ).get_activity_versions(activity_id)
    return ResponseMulti(
        result=parse_obj_as(list[VersionPublic], versions), count=len(versions)
    )


async def applet_activity_assessment_create(
    applet_id: uuid.UUID,
    answer_id: uuid.UUID,
    schema: AssessmentAnswerCreate = Body(...),
    user: User = Depends(get_current_user),
    session=Depends(get_session),
    answer_session=Depends(get_answer_session),
):
    async with atomic(session):
        await AppletService(session, user.id).exist_by_id(applet_id)
        await CheckAccessService(session, user.id).check_answer_review_access(
            applet_id
        )
        async with atomic(answer_session):
            await AnswerService(
                session, user.id, answer_session
            ).create_assessment_answer(applet_id, answer_id, schema)


async def note_add(
    applet_id: uuid.UUID,
    answer_id: uuid.UUID,
    activity_id: uuid.UUID,
    schema: AnswerNote = Body(...),
    user: User = Depends(get_current_user),
    session=Depends(get_session),
    answer_session=Depends(get_answer_session),
):
    async with atomic(session):
        await AppletService(session, user.id).exist_by_id(applet_id)
        await CheckAccessService(session, user.id).check_note_crud_access(
            applet_id
        )
<<<<<<< HEAD
        await AnswerService(session, user.id).add_note(
            applet_id,
            answer_id,
            activity_id,
            schema.encrypted_note,  # type: ignore[arg-type]
        )
=======
        async with atomic(answer_session):
            await AnswerService(session, user.id, answer_session).add_note(
                applet_id, answer_id, activity_id, schema.note
            )
>>>>>>> 32eee621
    return


async def note_list(
    applet_id: uuid.UUID,
    answer_id: uuid.UUID,
    activity_id: uuid.UUID,
    user: User = Depends(get_current_user),
    session=Depends(get_session),
    query_params: QueryParams = Depends(parse_query_params(BaseQueryParams)),
    answer_session=Depends(get_answer_session),
) -> ResponseMulti[AnswerNoteDetailPublic]:
    async with atomic(session):
        await AppletService(session, user.id).exist_by_id(applet_id)
        await CheckAccessService(session, user.id).check_note_crud_access(
            applet_id
        )
        async with atomic(answer_session):
            notes = await AnswerService(
                session, user.id, answer_session
            ).get_note_list(applet_id, answer_id, activity_id, query_params)
            count = await AnswerService(
                session, user.id, answer_session
            ).get_notes_count(answer_id, activity_id)
    return ResponseMulti(
        result=[
            AnswerNoteDetailPublic.from_note_detail(note) for note in notes
        ],
        count=count,
    )


async def note_edit(
    applet_id: uuid.UUID,
    answer_id: uuid.UUID,
    activity_id: uuid.UUID,
    note_id: uuid.UUID,
    schema: AnswerNote = Body(...),
    user: User = Depends(get_current_user),
    session=Depends(get_session),
    answer_session=Depends(get_answer_session),
):
    async with atomic(session):
        await AppletService(session, user.id).exist_by_id(applet_id)
        await CheckAccessService(session, user.id).check_note_crud_access(
            applet_id
        )
<<<<<<< HEAD
        await AnswerService(session, user.id).edit_note(
            applet_id,
            answer_id,
            activity_id,
            note_id,
            schema.encrypted_note,  # type: ignore[arg-type]
        )
=======
        async with atomic(answer_session):
            await AnswerService(session, user.id, answer_session).edit_note(
                applet_id, answer_id, activity_id, note_id, schema.note
            )
>>>>>>> 32eee621
    return


async def note_delete(
    applet_id: uuid.UUID,
    answer_id: uuid.UUID,
    activity_id: uuid.UUID,
    note_id: uuid.UUID,
    user: User = Depends(get_current_user),
    session=Depends(get_session),
    answer_session=Depends(get_answer_session),
):
    async with atomic(session):
        await AppletService(session, user.id).exist_by_id(applet_id)
        await CheckAccessService(session, user.id).check_note_crud_access(
            applet_id
        )
        async with atomic(answer_session):
            await AnswerService(session, user.id, answer_session).delete_note(
                applet_id, answer_id, activity_id, note_id
            )
    return


async def applet_answers_export(
    applet_id: uuid.UUID,
    user: User = Depends(get_current_user),
    query_params: QueryParams = Depends(
        parse_query_params(AnswerExportFilters)
    ),
    session=Depends(get_session),
    answer_session=Depends(get_answer_session),
):
    await AppletService(session, user.id).exist_by_id(applet_id)
    await CheckAccessService(session, user.id).check_answers_export_access(
        applet_id
    )
    async with atomic(answer_session):
        data: AnswerExport = await AnswerService(
            session, user.id, answer_session
        ).get_export_data(applet_id, query_params)
        for answer in data.answers:
            if answer.is_manager:
                answer.respondent_secret_id = (
                    f"[admin account]({answer.respondent_email})"
                )

        if not data.activities:
            applet = await AppletService(session, user.id).get(applet_id)
            activities = await ActivityHistoryService(
                session, applet.id, applet.version
            ).get_full()
            data.activities = activities
    return Response(result=PublicAnswerExport.from_orm(data))


async def applet_completed_entities(
    applet_id: uuid.UUID,
    version: str,
    from_date: datetime.date = Query(..., alias="fromDate"),
    user: User = Depends(get_current_user),
    session=Depends(get_session),
    answer_session=Depends(get_answer_session),
):
    await AppletService(session, user.id).exist_by_id(applet_id)
    await CheckAccessService(session, user.id).check_answer_create_access(
        applet_id
    )
    async with atomic(answer_session):
        data = await AnswerService(
            session, user.id, answer_session
        ).get_completed_answers_data(applet_id, version, from_date)

    return Response(result=data)


async def answers_existence_check(
    schema: AnswersCheck = Body(...),
    user: User = Depends(get_current_user),
    session=Depends(get_session),
    answer_session=Depends(get_answer_session),
) -> Response[AnswerExistenceResponse]:
    """Provides information whether the answer exists"""
    await AppletService(session, user.id).exist_by_id(schema.applet_id)
    await CheckAccessService(session, user.id).check_answer_check_access(
        schema.applet_id
    )
    async with atomic(answer_session):
        is_exist = await AnswerService(
            session, user.id, answer_session
        ).is_answers_uploaded(
            schema.applet_id, schema.activity_id, schema.created_at
        )

    return Response[AnswerExistenceResponse](
        result=AnswerExistenceResponse(exists=is_exist)
    )<|MERGE_RESOLUTION|>--- conflicted
+++ resolved
@@ -350,19 +350,13 @@
         await CheckAccessService(session, user.id).check_note_crud_access(
             applet_id
         )
-<<<<<<< HEAD
-        await AnswerService(session, user.id).add_note(
-            applet_id,
-            answer_id,
-            activity_id,
-            schema.encrypted_note,  # type: ignore[arg-type]
-        )
-=======
         async with atomic(answer_session):
             await AnswerService(session, user.id, answer_session).add_note(
-                applet_id, answer_id, activity_id, schema.note
+                applet_id,
+                answer_id,
+                activity_id,
+                schema.encrypted_note,  # type: ignore[arg-type]
             )
->>>>>>> 32eee621
     return
 
 
@@ -410,20 +404,14 @@
         await CheckAccessService(session, user.id).check_note_crud_access(
             applet_id
         )
-<<<<<<< HEAD
-        await AnswerService(session, user.id).edit_note(
-            applet_id,
-            answer_id,
-            activity_id,
-            note_id,
-            schema.encrypted_note,  # type: ignore[arg-type]
-        )
-=======
         async with atomic(answer_session):
             await AnswerService(session, user.id, answer_session).edit_note(
-                applet_id, answer_id, activity_id, note_id, schema.note
+                applet_id,
+                answer_id,
+                activity_id,
+                note_id,
+                schema.encrypted_note,  # type: ignore[arg-type]
             )
->>>>>>> 32eee621
     return
 
 
