--- conflicted
+++ resolved
@@ -48,16 +48,8 @@
 from apps.shared.domain import Response, ResponseMulti
 from apps.shared.exception import NotFoundError
 from apps.shared.locale import I18N
-<<<<<<< HEAD
-from apps.shared.query_params import (
-    BaseQueryParams,
-    QueryParams,
-    parse_query_params,
-)
+from apps.shared.query_params import BaseQueryParams, QueryParams, parse_query_params
 from apps.subjects.services import SubjectsService
-=======
-from apps.shared.query_params import BaseQueryParams, QueryParams, parse_query_params
->>>>>>> e84a6265
 from apps.users import UsersCRUD
 from apps.users.domain import User
 from apps.workspaces.domain.constants import Role
@@ -109,19 +101,12 @@
 ) -> ResponseMulti[PublicReviewActivity]:
     filters = AppletActivityFilter(**query_params.filters)
     await AppletService(session, user.id).exist_by_id(applet_id)
-<<<<<<< HEAD
     await CheckAccessService(session, user.id).check_answer_access(
         applet_id, **filters.dict()
     )
     activities = await AnswerService(
         session, user.id, answer_session
     ).get_review_activities(applet_id, filters)
-=======
-    await CheckAccessService(session, user.id).check_answer_review_access(applet_id)
-    activities = await AnswerService(session, user.id, answer_session).get_review_activities(
-        applet_id, **query_params.filters
-    )
->>>>>>> e84a6265
 
     return ResponseMulti(
         result=[PublicReviewActivity.from_orm(activity) for activity in activities],
@@ -138,7 +123,6 @@
 ) -> ResponseMulti[PublicSummaryActivity]:
     filters = SummaryActivityFilter(**query_params.filters)
     await AppletService(session, user.id).exist_by_id(applet_id)
-<<<<<<< HEAD
     if filters.respondent_id and not filters.target_subject_id:
         target_subject = await (
             SubjectsService(session, user.id).get_by_user_and_applet(
@@ -156,12 +140,6 @@
     activities = await AnswerService(
         session, user.id, answer_session
     ).get_summary_activities(applet_id, filters)
-=======
-    await CheckAccessService(session, user.id).check_answer_review_access(applet_id)
-    activities = await AnswerService(session, user.id, answer_session).get_summary_activities(
-        applet_id, query_params.filters.get("respondent_id")
-    )
->>>>>>> e84a6265
     return ResponseMulti(
         result=parse_obj_as(list[PublicSummaryActivity], activities),
         count=len(activities),
@@ -178,19 +156,12 @@
 ) -> ResponseMulti[AppletActivityAnswerPublic]:
     filters = AppletActivityAnswerFilter(**query_params.filters)
     await AppletService(session, user.id).exist_by_id(applet_id)
-<<<<<<< HEAD
     await CheckAccessService(session, user.id).check_answer_access(
         applet_id, **filters.dict()
     )
     answers = await AnswerService(
         session, user.id, answer_session
     ).get_activity_answers(applet_id, activity_id, filters)
-=======
-    await CheckAccessService(session, user.id).check_answer_review_access(applet_id)
-    answers = await AnswerService(session, user.id, answer_session).get_activity_answers(
-        applet_id, activity_id, query_params
-    )
->>>>>>> e84a6265
     return ResponseMulti(
         result=parse_obj_as(list[AppletActivityAnswerPublic], answers),
         count=len(answers),
@@ -229,7 +200,6 @@
 ) -> Response[PublicAnswerDates]:
     filters = AppletSubmitDateFilter(**query_params.filters)
     await AppletService(session, user.id).exist_by_id(applet_id)
-<<<<<<< HEAD
     await CheckAccessService(session, user.id).check_answer_access(
         applet_id, **filters.dict()
     )
@@ -238,12 +208,6 @@
     ).get_applet_submit_dates(
         applet_id, AppletSubmitDateFilter(**query_params.filters)
     )
-=======
-    await CheckAccessService(session, user.id).check_answer_review_access(applet_id)
-    dates = await AnswerService(session, user.id, answer_session).get_applet_submit_dates(
-        applet_id, **query_params.filters
-    )
->>>>>>> e84a6265
     return Response(result=PublicAnswerDates(dates=list(sorted(set(dates)))))
 
 
@@ -304,20 +268,12 @@
 ) -> ResponseMulti[IdentifierPublic]:
     filters = IdentifiersQueryParams(**query_params.filters)
     await AppletService(session, user.id).exist_by_id(applet_id)
-<<<<<<< HEAD
     await CheckAccessService(session, user.id).check_answer_access(
         applet_id, **filters.dict()
     )
     identifiers = await AnswerService(
         session, user.id, answer_session
     ).get_activity_identifiers(activity_id, filters)
-=======
-    await CheckAccessService(session, user.id).check_answer_review_access(applet_id)
-    respondent_id = query_params.filters.get("respondent_id")
-    identifiers = await AnswerService(session, user.id, answer_session).get_activity_identifiers(
-        activity_id, respondent_id
-    )
->>>>>>> e84a6265
     return ResponseMulti(result=identifiers, count=len(identifiers))
 
 
