--- conflicted
+++ resolved
@@ -809,7 +809,6 @@
     return Response[AnswerExistenceResponse](result=AnswerExistenceResponse(exists=is_exist))
 
 
-<<<<<<< HEAD
 async def applet_submission_reviews_retrieve(
     applet_id: uuid.UUID,
     submission_id: uuid.UUID,
@@ -825,7 +824,9 @@
     return ResponseMulti(
         result=[AnswerReviewPublic.from_orm(review) for review in reviews],
         count=len(reviews),
-=======
+    )
+
+
 async def applet_validate_multiinformant_assessment(
     applet_id: uuid.UUID,
     user: User = Depends(get_current_user),
@@ -872,5 +873,4 @@
 
     return PublicSubmissionsResponse(
         submissions=submissions, submissions_count=submissions_count, participants_count=participants_count
->>>>>>> 4f48da31
     )