--- conflicted
+++ resolved
@@ -154,19 +154,9 @@
 ) -> ResponseMulti[AppletActivityAnswerPublic]:
     filters = AppletActivityAnswerFilter(**query_params.filters)
     await AppletService(session, user.id).exist_by_id(applet_id)
-<<<<<<< HEAD
     await CheckAccessService(session, user.id).check_answer_access(applet_id, **filters.dict())
-    answers = await AnswerService(session, user.id, answer_session).get_activity_answers(
-        applet_id, activity_id, filters
-    )
-    return ResponseMulti(
-        result=parse_obj_as(list[AppletActivityAnswerPublic], answers),
-        count=len(answers),
-    )
-=======
-    await CheckAccessService(session, user.id).check_answer_review_access(applet_id)
     service = AnswerService(session, user.id, answer_session)
-    answers = await service.get_activity_answers(applet_id, activity_id, query_params)
+    answers = await service.get_activity_answers(applet_id, activity_id, filters)
 
     answers_ids = [answer.answer_id for answer in answers if answer.answer_id is not None]
     answer_reviews = await service.get_assessments_count(answers_ids)
@@ -175,7 +165,6 @@
         review_count = answer_reviews.get(answer.answer_id, ReviewsCount())
         result.append(parse_obj_as(AppletActivityAnswerPublic, {**answer.dict(), "review_count": review_count}))
     return ResponseMulti(result=result, count=len(answers))
->>>>>>> c95f10d1
 
 
 async def summary_latest_report_retrieve(
@@ -296,12 +285,8 @@
     user: User = Depends(get_current_user),
     session=Depends(get_session),
     answer_session=Depends(get_answer_session),
-<<<<<<< HEAD
-) -> ResponseMulti[IdentifierPublic]:
+) -> ResponseMulti[Identifier]:
     filters = IdentifiersQueryParams(**query_params.filters)
-=======
-) -> ResponseMulti[Identifier]:
->>>>>>> c95f10d1
     await AppletService(session, user.id).exist_by_id(applet_id)
     await CheckAccessService(session, user.id).check_answer_access(applet_id, **filters.dict())
     identifiers = await AnswerService(session, user.id, answer_session).get_activity_identifiers(activity_id, filters)
