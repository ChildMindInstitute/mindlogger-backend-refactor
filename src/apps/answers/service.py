import asyncio
import base64
import datetime
import json
import os
import time
import uuid
from collections import defaultdict
from json import JSONDecodeError
from typing import Callable, List

import aiohttp
import pydantic
import sentry_sdk
from cryptography.hazmat.backends import default_backend
from cryptography.hazmat.primitives import hashes
from cryptography.hazmat.primitives.asymmetric import padding
from cryptography.hazmat.primitives.serialization import load_pem_public_key

from apps.activities.crud import ActivitiesCRUD, ActivityHistoriesCRUD, ActivityItemHistoriesCRUD
from apps.activities.db.schemas import ActivityItemHistorySchema
from apps.activities.domain.activity_history import ActivityHistoryFull
from apps.activities.errors import ActivityDoeNotExist, ActivityHistoryDoeNotExist, FlowDoesNotExist
from apps.activity_flows.crud import FlowsCRUD, FlowsHistoryCRUD
from apps.alerts.crud.alert import AlertCRUD
from apps.alerts.db.schemas import AlertSchema
from apps.alerts.domain import AlertMessage
from apps.answers.crud import AnswerItemsCRUD
from apps.answers.crud.answers import AnswersCRUD
from apps.answers.crud.notes import AnswerNotesCRUD
from apps.answers.db.schemas import AnswerItemSchema, AnswerNoteSchema, AnswerSchema
from apps.answers.domain import (
    ActivityAnswer,
    ActivitySubmission,
    AnswerAlert,
    AnswerDate,
    AnswerExport,
    AnswerItemDataEncrypted,
    AnswerNoteDetail,
    AnswerReview,
    AppletActivityAnswer,
    AppletAnswerCreate,
    AppletCompletedEntities,
    AssessmentAnswer,
    AssessmentAnswerCreate,
    AssessmentItem,
    FlowSubmission,
    FlowSubmissionDetails,
    FlowSubmissionsDetails,
    Identifier,
    IdentifiersQueryParams,
    ReportServerResponse,
    ReviewActivity,
    ReviewFlow,
    ReviewsCount,
    SubmissionDate,
    SummaryActivity,
    SummaryActivityFlow,
)
from apps.answers.errors import (
    ActivityIsNotAssessment,
    AnswerAccessDeniedError,
    AnswerNoteAccessDeniedError,
    AnswerNotFoundError,
    NonPublicAppletError,
    ReportServerError,
    ReportServerIsNotConfigured,
    UserDoesNotHavePermissionError,
    WrongAnswerGroupAppletId,
    WrongAnswerGroupVersion,
    WrongRespondentForAnswerGroup,
)
from apps.answers.filters import AppletSubmitDateFilter, ReviewAppletItemFilter, SummaryActivityFilter
from apps.answers.tasks import create_report
from apps.applets.crud import AppletsCRUD
from apps.applets.domain.applet_history import Version
from apps.applets.domain.base import Encryption
from apps.applets.service import AppletHistoryService
from apps.mailing.domain import MessageSchema
from apps.mailing.services import MailingService
from apps.shared.encryption import decrypt_cbc, encrypt_cbc
from apps.shared.exception import EncryptionError, ValidationError
from apps.shared.query_params import QueryParams
from apps.subjects.constants import Relation
from apps.subjects.crud import SubjectsCrud
from apps.subjects.db.schemas import SubjectSchema
from apps.users import User, UserSchema, UsersCRUD
from apps.workspaces.crud.applet_access import AppletAccessCRUD
from apps.workspaces.crud.user_applet_access import UserAppletAccessCRUD
from apps.workspaces.domain.constants import Role
from apps.workspaces.domain.workspace import WorkspaceRespondent
from apps.workspaces.service.user_applet_access import UserAppletAccessService
from infrastructure.database.mixins import HistoryAware
from infrastructure.logger import logger
from infrastructure.utility import RedisCache


class AnswerService:
    def __init__(self, session, user_id: uuid.UUID | None = None, arbitrary_session=None):
        self.user_id = user_id
        self.session = session
        self._answer_session = arbitrary_session

    @property
    def answer_session(self):
        return self._answer_session if self._answer_session else self.session

    @staticmethod
    def _generate_history_id(version: str) -> Callable[..., str]:
        def key_generator(pk: uuid.UUID) -> str:
            return HistoryAware.generate_id_version(pk, version)

        return key_generator

    async def create_answer(self, activity_answer: AppletAnswerCreate) -> AnswerSchema:
        if self.user_id:
            return await self._create_respondent_answer(activity_answer)
        else:
            return await self._create_anonymous_answer(activity_answer)

    async def _create_respondent_answer(self, activity_answer: AppletAnswerCreate) -> AnswerSchema:
        await self._validate_respondent_answer(activity_answer)
        return await self._create_answer(activity_answer)

    async def _create_anonymous_answer(self, activity_answer: AppletAnswerCreate) -> AnswerSchema:
        await self._validate_anonymous_answer(activity_answer)
        return await self._create_answer(activity_answer)

    async def _validate_respondent_answer(self, activity_answer: AppletAnswerCreate) -> None:
        await self._validate_answer(activity_answer)
        await self._validate_applet_for_user_response(activity_answer.applet_id)

    async def _validate_anonymous_answer(self, activity_answer: AppletAnswerCreate) -> None:
        await self._validate_applet_for_anonymous_response(activity_answer.applet_id, activity_answer.version)
        await self._validate_answer(activity_answer)

    async def _validate_answer(self, applet_answer: AppletAnswerCreate) -> None:
        existed_answers = await AnswersCRUD(self.session).get_by_submit_id(applet_answer.submit_id)

        if existed_answers:
            existed_answer = existed_answers[0]
            if existed_answer.applet_id != applet_answer.applet_id:
                raise WrongAnswerGroupAppletId()
            elif existed_answer.version != applet_answer.version:
                raise WrongAnswerGroupVersion()
            elif existed_answer.respondent_id != self.user_id:
                raise WrongRespondentForAnswerGroup()

        pk = self._generate_history_id(applet_answer.version)
        activity_history = await ActivityHistoriesCRUD(self.session).get_by_id(pk(applet_answer.activity_id))

        if not activity_history.applet_id.startswith(f"{applet_answer.applet_id}"):
            raise ActivityHistoryDoeNotExist()

    async def _validate_applet_for_anonymous_response(self, applet_id: uuid.UUID, version: str) -> None:
        await AppletHistoryService(self.session, applet_id, version).get()
        # Validate applet for anonymous answer
        schema = await AppletsCRUD(self.session).get_by_id(applet_id)
        if not schema.link:
            raise NonPublicAppletError()

    async def _validate_applet_for_user_response(self, applet_id: uuid.UUID) -> None:
        assert self.user_id

        roles = await UserAppletAccessService(self.session, self.user_id, applet_id).get_roles()
        if not roles:
            raise UserDoesNotHavePermissionError()

    async def _get_answer_relation(
        self,
        respondent_subject: SubjectSchema,
        source_subject: SubjectSchema,
        target_subject: SubjectSchema,
    ) -> str | None:
        if respondent_subject.id == target_subject.id:
            return None

        is_admin = await AppletAccessCRUD(self.session).has_any_roles_for_applet(
            respondent_subject.applet_id,
            respondent_subject.user_id,
            Role.managers(),
        )
        if source_subject.id == target_subject.id:
            if is_admin:
                return Relation.self

            raise ValidationError("Subject relation not found")

        relation = await SubjectsCrud(self.session).get_relation(source_subject.id, target_subject.id)
        if not relation:
            if is_admin:
                return Relation.admin
            raise ValidationError("Subject relation not found")

        return relation

    async def _create_answer(self, applet_answer: AppletAnswerCreate) -> AnswerSchema:
        assert self.user_id
        pk = self._generate_history_id(applet_answer.version)
        created_at = applet_answer.created_at or datetime.datetime.utcnow()
        subject_crud = SubjectsCrud(self.session)

        respondent_subject = await subject_crud.get_user_subject(
            user_id=self.user_id, applet_id=applet_answer.applet_id
        )
        if not respondent_subject or not respondent_subject.soft_exists():
            raise ValidationError("Respondent subject not found")

        if applet_answer.target_subject_id:
            target_subject = await subject_crud.get_by_id(applet_answer.target_subject_id)
            if (
                not target_subject
                or not target_subject.soft_exists()
                or target_subject.applet_id != applet_answer.applet_id
            ):
                raise ValidationError(f"Subject {applet_answer.target_subject_id} not found")
        else:
            target_subject = respondent_subject

        if applet_answer.source_subject_id:
            source_subject = await subject_crud.get_by_id(applet_answer.source_subject_id)
            if (
                not source_subject
                or not source_subject.soft_exists()
                or source_subject.applet_id != applet_answer.applet_id
            ):
                raise ValidationError(f"Subject {applet_answer.source_subject_id} not found")
        else:
            source_subject = respondent_subject

        relation = await self._get_answer_relation(respondent_subject, source_subject, target_subject)
        answer = await AnswersCRUD(self.answer_session).create(
            AnswerSchema(
                submit_id=applet_answer.submit_id,
                created_at=created_at,
                applet_id=applet_answer.applet_id,
                version=applet_answer.version,
                applet_history_id=pk(applet_answer.applet_id),
                flow_history_id=pk(applet_answer.flow_id) if applet_answer.flow_id else None,
                activity_history_id=pk(applet_answer.activity_id),
                respondent_id=self.user_id,
                client=applet_answer.client.dict(),
                is_flow_completed=bool(applet_answer.is_flow_completed) if applet_answer.flow_id else None,
                target_subject_id=target_subject.id,
                source_subject_id=source_subject.id if source_subject else None,
                relation=relation,
            )
        )
        item_answer = applet_answer.answer

        item_answer = AnswerItemSchema(
            answer_id=answer.id,
            answer=item_answer.answer,
            events=item_answer.events,
            respondent_id=self.user_id,
            user_public_key=item_answer.user_public_key,
            item_ids=item_answer.item_ids,
            identifier=item_answer.identifier,
            scheduled_datetime=item_answer.scheduled_time,
            start_datetime=item_answer.start_time,
            end_datetime=item_answer.end_time,
            is_assessment=False,
            scheduled_event_id=item_answer.scheduled_event_id,
            local_end_date=item_answer.local_end_date,
            local_end_time=item_answer.local_end_time,
            tz_offset=item_answer.tz_offset,
        )

        await AnswerItemsCRUD(self.answer_session).create(item_answer)
        await self._create_alerts(
            target_subject.id,
            answer.id,
            answer.applet_id,
            applet_answer.activity_id,
            answer.version,
            applet_answer.alerts,
        )
        return answer

    async def create_report_from_answer(self, answer: AnswerSchema):
        service = ReportServerService(session=self.session, arbitrary_session=self.answer_session)
        # First check is flow single report or not, flow single report has
        # another rules to be reportable.
        is_flow_single = await service.is_flows_single_report(answer.id)
        if is_flow_single:
            is_flow_finished = await service.is_flow_finished(answer.submit_id, answer.id)
            if is_flow_finished:
                is_reportable = await service.is_reportable(answer, is_flow_single)
                if is_reportable:
                    await create_report.kiq(answer.applet_id, answer.submit_id)
        else:
            is_reportable = await service.is_reportable(answer)
            if is_reportable:
                await create_report.kiq(
                    answer.applet_id,
                    answer.submit_id,
                    answer.id,
                )

    async def get_review_activities(
        self,
        applet_id: uuid.UUID,
        filters: ReviewAppletItemFilter,
    ) -> list[ReviewActivity]:
        await self._validate_applet_activity_access(applet_id, filters.target_subject_id)

        answers_coro = AnswersCRUD(self.answer_session).get_list(
            applet_id=applet_id, target_subject_ids=[filters.target_subject_id], created_date=filters.created_date
        )
        activities_coro = ActivitiesCRUD(self.session).get_by_applet_id(applet_id, is_reviewable=False)
        answers, activities = await asyncio.gather(answers_coro, activities_coro)

        activity_map: dict[uuid.UUID, ReviewActivity] = dict()
        for activity in activities:
            activity_map[activity.id] = ReviewActivity(id=activity.id, name=activity.name)

        if answers:
            old_activity_answer_dates: dict[uuid.UUID, list[AnswerDate]] = defaultdict(list)
            activity_history_ids = set()
            for answer in answers:
                activity_id, _ = HistoryAware.split_id_version(answer.activity_history_id)
                if _activity := activity_map.get(activity_id):
                    _activity.answer_dates.append(
                        AnswerDate(
                            answer_id=answer.id,
                            created_at=answer.answer_item.created_at,
                            end_datetime=answer.answer_item.end_datetime,
                        )
                    )
                else:
                    old_activity_answer_dates[activity_id].append(
                        AnswerDate(
                            answer_id=answer.id,
                            created_at=answer.answer_item.created_at,
                            end_datetime=answer.answer_item.end_datetime,
                        )
                    )
                    activity_history_ids.add(answer.activity_history_id)

            if activity_history_ids:
                activity_histories = await ActivityHistoriesCRUD(self.session).get_by_history_ids(
                    list(activity_history_ids)
                )
                for activity_history in activity_histories:
                    if activity_history.id not in activity_map:
                        activity_map[activity_history.id] = ReviewActivity(
                            id=activity_history.id,
                            name=activity_history.name,
                            answer_dates=old_activity_answer_dates[activity_history.id],
                        )

        return list(activity_map.values())

    async def get_review_flows(
        self,
        applet_id: uuid.UUID,
        target_subject_id: uuid.UUID,
        created_date: datetime.date,
    ) -> list[ReviewFlow]:
        await self._validate_applet_activity_access(applet_id, target_subject_id)

        submissions_coro = AnswersCRUD(self.answer_session).get_flow_submission_data(
            applet_id=applet_id, target_subject_ids=[target_subject_id], created_date=created_date
        )
        flows_coro = FlowsCRUD(self.session).get_by_applet_id(applet_id)
        submissions, flows = await asyncio.gather(submissions_coro, flows_coro)

        flow_map: dict[uuid.UUID, ReviewFlow] = dict()
        for flow in flows:
            flow_map[flow.id] = ReviewFlow(id=flow.id, name=flow.name)

        if submissions:
            old_flow_submission_dates: dict[uuid.UUID, list[SubmissionDate]] = defaultdict(list)
            flow_history_ids = set()
            for submission in submissions:
                flow_id, _ = HistoryAware.split_id_version(submission.flow_history_id)
                _submission_date = SubmissionDate.from_orm(submission)
                if _flow := flow_map.get(flow_id):
                    _flow.answer_dates.append(_submission_date)  # type: ignore[arg-type]
                else:
                    old_flow_submission_dates[flow_id].append(_submission_date)
                    flow_history_ids.add(submission.flow_history_id)

            if flow_history_ids:
                flow_histories = await FlowsHistoryCRUD(self.session).get_by_id_versions(list(flow_history_ids))
                for flow_history in flow_histories:
                    if flow_history.id not in flow_map:
                        flow_map[flow_history.id] = ReviewFlow(
                            id=flow_history.id,
                            name=flow_history.name,
                            answer_dates=old_flow_submission_dates[flow_history.id],
                        )

        return list(flow_map.values())

    async def get_applet_submit_dates(
        self, applet_id: uuid.UUID, filters: AppletSubmitDateFilter
    ) -> list[datetime.date]:
        await self._validate_applet_activity_access(applet_id, filters.target_subject_id)
        return await AnswersCRUD(self.answer_session).get_respondents_submit_dates(applet_id, filters)

    async def _validate_applet_activity_access(self, applet_id: uuid.UUID, subject_id: uuid.UUID | None):
        assert self.user_id, "User id is required"
        await AppletsCRUD(self.session).get_by_id(applet_id)
        role = await AppletAccessCRUD(self.session).get_applets_priority_role(applet_id, self.user_id)
        if role == Role.REVIEWER:
            access = await UserAppletAccessService(self.session, self.user_id, applet_id).get_access(Role.REVIEWER)
            assert access is not None
            if not subject_id:
                raise AnswerAccessDeniedError()
            if str(subject_id) not in access.meta.get("subjects", []):
                raise AnswerAccessDeniedError()

    async def _get_allowed_subjects(self, applet_id: uuid.UUID) -> list[uuid.UUID] | None:
        assert self.user_id
        access = await UserAppletAccessCRUD(self.session).get_by_roles(
            self.user_id,
            applet_id,
            [Role.OWNER, Role.MANAGER, Role.REVIEWER],
        )
        subject = await SubjectsCrud(self.session).get_user_subject(self.user_id, applet_id)
        allowed_subjects = None
        if not access:
            if subject:
                allowed_subjects = [subject.id]
            else:
                allowed_subjects = []
        elif access.role == Role.REVIEWER:
            if isinstance(access.reviewer_subjects, list) and len(access.reviewer_subjects) > 0:
                allowed_subjects = access.reviewer_subjects  # noqa: E501
            elif subject:
                allowed_subjects = [subject.id]

        return allowed_subjects

    async def get_activity_answer(
        self,
        applet_id: uuid.UUID,
        activity_id: uuid.UUID,
        answer_id: uuid.UUID,
    ) -> ActivitySubmission:
        allowed_subjects = await self._get_allowed_subjects(applet_id)

        repository = AnswersCRUD(self.answer_session)
        filters = dict(
            applet_id=applet_id,
            activity_id=activity_id,
            answer_id=answer_id,
        )
        if allowed_subjects is not None:
            filters["target_subject_ids"] = allowed_subjects  # type: ignore[assignment]
        answers = await repository.get_list(**filters)
        if not answers:
            raise AnswerNotFoundError()

        answer = answers[0]
        answer_result = ActivityAnswer(
            **answer.dict(exclude={"migrated_data"}),
            **answer.answer_item.dict(
                include={
                    "user_public_key",
                    "answer",
                    "events",
                    "item_ids",
                    "identifier",
                    "migrated_data",
                    "end_datetime",
                }
            ),
        )

        activities = await ActivityHistoriesCRUD(self.session).load_full([answer.activity_history_id])
        assert activities

        submission = ActivitySubmission(
            activity=activities[0],
            answer=answer_result,
        )

        return submission

    async def _validate_answer_access(
        self,
        applet_id: uuid.UUID,
        answer_id: uuid.UUID,
        activity_id: uuid.UUID | None = None,
    ):
        answer_schema = await AnswersCRUD(self.answer_session).get_by_id(answer_id)
        await self._validate_applet_activity_access(applet_id, answer_schema.target_subject_id)
        if activity_id:
            pk = self._generate_history_id(answer_schema.version)
            await ActivityHistoriesCRUD(self.session).get_by_id(pk(activity_id))

    async def _validate_submission_access(self, applet_id: uuid.UUID, submission_id: uuid.UUID):
        answer_schema = await AnswersCRUD(self.answer_session).get_last_answer_in_flow(submission_id)
        if not answer_schema:
            raise AnswerNotFoundError()
        await self._validate_applet_activity_access(applet_id, answer_schema.target_subject_id)

    async def get_flow_submission(
        self,
        applet_id: uuid.UUID,
        flow_id: uuid.UUID,
        submit_id: uuid.UUID,
        is_completed: bool | None = None,
    ) -> FlowSubmissionDetails:
        allowed_subjects = await self._get_allowed_subjects(applet_id)

        repository = AnswersCRUD(self.answer_session)
        filters = dict(
            applet_id=applet_id,
            flow_id=flow_id,
            submit_id=submit_id,
        )
        if allowed_subjects is not None:
            filters["target_subject_ids"] = allowed_subjects  # type: ignore[assignment]
        answers = await repository.get_list(**filters)
        if not answers:
            raise AnswerNotFoundError()

        activity_hist_ids = set()

        answer_result: list[ActivityAnswer] = []

<<<<<<< HEAD
        is_flow_completed = False
=======
        is_completed = False
>>>>>>> 806aac15
        for answer in answers:
            if answer.flow_history_id and answer.is_flow_completed:
                is_completed = True
            answer_result.append(
                ActivityAnswer(
                    **answer.dict(exclude={"migrated_data"}),
                    **answer.answer_item.dict(
                        include={
                            "user_public_key",
                            "answer",
                            "events",
                            "item_ids",
                            "identifier",
                            "migrated_data",
                            "end_datetime",
                        }
                    ),
                )
            )
            activity_hist_ids.add(answer.activity_history_id)
            if answer.is_flow_completed:
                is_flow_completed = True

        if is_completed and is_completed != is_flow_completed:
            raise AnswerNotFoundError()

        flow_history_id = answers[0].flow_history_id
        assert flow_history_id

        flows = await FlowsHistoryCRUD(self.session).load_full([flow_history_id])
        assert flows

        submission = FlowSubmissionDetails(
            submission=FlowSubmission(
                submit_id=submit_id,
                flow_history_id=flow_history_id,
                applet_id=applet_id,
                version=answer_result[0].version,
                created_at=max([a.created_at for a in answer_result]),
                end_datetime=max([a.end_datetime for a in answer_result]),
                answers=answer_result,
<<<<<<< HEAD
                is_completed=is_flow_completed,
=======
                is_completed=is_completed,
>>>>>>> 806aac15
            ),
            flow=flows[0],
        )

        return submission

    async def add_answer_note(
        self,
        applet_id: uuid.UUID,
        answer_id: uuid.UUID,
        activity_id: uuid.UUID,
        note: str,
    ) -> AnswerNoteSchema:
        await self._validate_answer_access(applet_id, answer_id, activity_id)
        schema = AnswerNoteSchema(
            answer_id=answer_id,
            note=note,
            user_id=self.user_id,
            activity_id=activity_id,
        )
        note_schema = await AnswerNotesCRUD(self.session).save(schema)
        return note_schema

    async def get_note_list(
        self, applet_id: uuid.UUID, answer_id: uuid.UUID, activity_id: uuid.UUID, page: int, limit: int
    ) -> list[AnswerNoteDetail]:
        await self._validate_answer_access(applet_id, answer_id, activity_id)
        notes_crud = AnswerNotesCRUD(self.session)
        note_schemas = await notes_crud.get_by_answer_id(answer_id, activity_id, page, limit)
        user_ids = set(map(lambda n: n.user_id, note_schemas))
        users_crud = UsersCRUD(self.session)
        users = await users_crud.get_by_ids(user_ids)
        notes = await notes_crud.map_users_and_notes(note_schemas, users)
        return notes

    async def get_notes_count(self, answer_id: uuid.UUID, activity_id: uuid.UUID) -> int:
        return await AnswerNotesCRUD(self.session).get_count_by_answer_id(answer_id, activity_id)

    async def get_submission_notes_count(
        self, answer_id: uuid.UUID, activity_id: uuid.UUID, page: int, limit: int
    ) -> int:
        return await AnswerNotesCRUD(self.session).get_count_by_submission_id(answer_id, activity_id, page, limit)

    async def edit_answer_note(
        self,
        applet_id: uuid.UUID,
        answer_id: uuid.UUID,
        activity_id: uuid.UUID,
        note_id: uuid.UUID,
        note: str,
    ):
        await self._validate_answer_access(applet_id, answer_id, activity_id)
        await self._validate_note_access(note_id)
        await AnswerNotesCRUD(self.session).update_note_by_id(note_id, note)

    async def delete_answer_note(
        self,
        applet_id: uuid.UUID,
        answer_id: uuid.UUID,
        activity_id: uuid.UUID,
        note_id: uuid.UUID,
    ):
        await self._validate_answer_access(applet_id, answer_id, activity_id)
        await self._validate_note_access(note_id)
        await AnswerNotesCRUD(self.session).delete_note_by_id(note_id)

    async def _validate_note_access(self, note_id: uuid.UUID):
        note = await AnswerNotesCRUD(self.session).get_by_id(note_id)
        if note.user_id != self.user_id:
            raise AnswerNoteAccessDeniedError()

    async def _get_full_assessment_info(self, applet_id: uuid.UUID, assessment_answer: AnswerItemSchema | None):
        assert self.user_id
        items_crud = ActivityItemHistoriesCRUD(self.session)
        last = items_crud.get_applets_assessments(applet_id)
        if assessment_answer:
            current = items_crud.get_assessment_activity_items(assessment_answer.assessment_activity_id)
            items_last, items_current = await asyncio.gather(last, current)
        else:
            items_last = await last
            items_current = None

        if len(items_last) == 0:
            return AssessmentAnswer(items=items_last)

        if items_last == items_current and assessment_answer:
            answer = AssessmentAnswer(
                reviewer_public_key=assessment_answer.user_public_key if assessment_answer else None,
                answer=assessment_answer.answer if assessment_answer else None,
                item_ids=assessment_answer.item_ids if assessment_answer else [],
                items=items_last,
                is_edited=assessment_answer.created_at != assessment_answer.updated_at  # noqa
                if assessment_answer
                else False,
                versions=[assessment_answer.assessment_activity_id],
            )
        else:
            if assessment_answer:
                versions = [
                    assessment_answer.assessment_activity_id,
                    items_last[0].activity_id,
                ]
            else:
                versions = [items_last[0].activity_id]
            answer = AssessmentAnswer(
                reviewer_public_key=assessment_answer.user_public_key if assessment_answer else None,
                answer=assessment_answer.answer if assessment_answer else None,
                item_ids=assessment_answer.item_ids if assessment_answer else [],
                items=items_current if assessment_answer else items_last,
                items_last=items_last if assessment_answer else None,
                is_edited=assessment_answer.created_at != assessment_answer.updated_at  # noqa
                if assessment_answer
                else False,
                versions=versions,
            )
        return answer

    async def get_assessment_by_answer_id(self, applet_id: uuid.UUID, answer_id: uuid.UUID) -> AssessmentAnswer:
        assert self.user_id
        await self._validate_answer_access(applet_id, answer_id)
        assessment_answer = await AnswerItemsCRUD(self.answer_session).get_assessment(answer_id, self.user_id)
        assessment_answer_model = await self._get_full_assessment_info(applet_id, assessment_answer)
        return assessment_answer_model

    async def get_assessment_by_submit_id(self, applet_id: uuid.UUID, submit_id: uuid.UUID) -> AssessmentAnswer | None:
        assert self.user_id
        await self._validate_submission_access(applet_id, submit_id)
        answer = await self.get_submission_last_answer(submit_id)
        if answer:
            assessment_answer = await AnswerItemsCRUD(self.answer_session).get_assessment(
                answer.id, self.user_id, submit_id
            )
        else:
            # Submission without answer on assessments
            assessment_answer = None

        assessment_answer_model = await self._get_full_assessment_info(applet_id, assessment_answer)
        return assessment_answer_model

    async def get_reviews_by_answer_id(self, applet_id: uuid.UUID, answer_id: uuid.UUID) -> list[AnswerReview]:
        assert self.user_id

        await self._validate_answer_access(applet_id, answer_id)
        current_role = await AppletAccessCRUD(self.session).get_applets_priority_role(applet_id, self.user_id)
        reviewer_activity_version = await AnswerItemsCRUD(self.answer_session).get_assessment_activity_id(answer_id)
        if not reviewer_activity_version:
            return []

        activity_versions = [t[1] for t in reviewer_activity_version]
        activity_items = await ActivityItemHistoriesCRUD(self.session).get_by_activity_id_versions(activity_versions)

        reviews = await AnswerItemsCRUD(self.answer_session).get_reviews_by_answer_id(answer_id)
        results = await self._prepare_answer_reviews(reviews, activity_items, current_role)
        return results

    async def get_reviews_by_submission_id(self, applet_id: uuid.UUID, submit_id: uuid.UUID) -> list[AnswerReview]:
        assert self.user_id

        await self._validate_submission_access(applet_id, submit_id)
        answer = await self.get_submission_last_answer(submit_id)
        if not answer:
            return []

        current_role = await AppletAccessCRUD(self.session).get_applets_priority_role(applet_id, self.user_id)
        reviewer_activity_version = await AnswerItemsCRUD(self.answer_session).get_assessment_activity_id(answer.id)
        if not reviewer_activity_version:
            return []

        activity_versions = [t[1] for t in reviewer_activity_version]
        activity_items = await ActivityItemHistoriesCRUD(self.session).get_by_activity_id_versions(activity_versions)

        reviews = await AnswerItemsCRUD(self.answer_session).get_reviews_by_submit_id(submit_id)
        results = await self._prepare_answer_reviews(reviews, activity_items, current_role)
        return results

    async def create_assessment_answer(
        self,
        applet_id: uuid.UUID,
        answer_id: uuid.UUID,
        schema: AssessmentAnswerCreate,
        submit_id: uuid.UUID | None = None,
    ):
        assert self.user_id

        await self._validate_answer_access(applet_id, answer_id)
        assessment = await AnswerItemsCRUD(self.answer_session).get_assessment(answer_id, self.user_id, submit_id)
        if assessment:
            await AnswerItemsCRUD(self.answer_session).update(
                AnswerItemSchema(
                    id=assessment.id,
                    created_at=assessment.created_at,
                    updated_at=datetime.datetime.utcnow(),
                    answer_id=answer_id,
                    respondent_id=self.user_id,
                    answer=schema.answer,
                    item_ids=list(map(str, schema.item_ids)),
                    user_public_key=schema.reviewer_public_key,
                    is_assessment=True,
                    start_datetime=datetime.datetime.utcnow(),
                    end_datetime=datetime.datetime.utcnow(),
                    assessment_activity_id=schema.assessment_version_id,
                    reviewed_flow_submit_id=submit_id,
                )
            )
        else:
            now = datetime.datetime.utcnow()
            await AnswerItemsCRUD(self.answer_session).create(
                AnswerItemSchema(
                    answer_id=answer_id,
                    respondent_id=self.user_id,
                    answer=schema.answer,
                    item_ids=list(map(str, schema.item_ids)),
                    user_public_key=schema.reviewer_public_key,
                    is_assessment=True,
                    start_datetime=now,
                    end_datetime=now,
                    created_at=now,
                    updated_at=now,
                    assessment_activity_id=schema.assessment_version_id,
                    reviewed_flow_submit_id=submit_id,
                )
            )

    async def _validate_activity_for_assessment(self, activity_history_id: str):
        schema = await ActivityHistoriesCRUD(self.session).get_by_id(activity_history_id)

        if not schema.is_reviewable:
            raise ActivityIsNotAssessment()

    async def get_export_data(  # noqa: C901
        self,
        applet_id: uuid.UUID,
        query_params: QueryParams,
        skip_activities: bool = False,
    ) -> AnswerExport:
        assert self.user_id is not None

        access = await UserAppletAccessCRUD(self.session).get_by_roles(
            self.user_id,
            applet_id,
            [Role.OWNER, Role.MANAGER, Role.REVIEWER],
        )
        user_subject = await SubjectsCrud(self.session).get_user_subject(self.user_id, applet_id)
        assessments_allowed = False
        allowed_respondents = None
        allowed_subjects = None
        if not access:
            allowed_respondents = [self.user_id]
            allowed_subjects = [user_subject.id] if user_subject else []
        elif access.role == Role.REVIEWER:
            if isinstance(access.reviewer_subjects, list) and len(access.reviewer_subjects) > 0:
                allowed_subjects = access.reviewer_subjects  # noqa: E501
            else:
                allowed_respondents = [self.user_id]
                allowed_subjects = [user_subject.id] if user_subject else []
        else:  # [Role.OWNER, Role.MANAGER]
            assessments_allowed = True

        filters = query_params.filters
        if allowed_respondents:
            if _respondents := filters.get("respondent_ids"):
                filters["respondent_ids"] = list(set(allowed_respondents).intersection(_respondents))
            else:
                filters["respondent_ids"] = allowed_respondents
        if allowed_subjects:
            if _subjects := filters.get("target_subject_ids"):
                filters["target_subject_ids"] = list(set(allowed_subjects).intersection(_subjects))
            else:
                filters["target_subject_ids"] = allowed_subjects

        repository = AnswersCRUD(self.answer_session)
        answers, total = await repository.get_applet_answers(
            applet_id,
            page=query_params.page,
            limit=query_params.limit,
            include_assessments=assessments_allowed,
            **filters,
        )

        if not answers:
            return AnswerExport()

        respondent_ids: set[uuid.UUID] = set()
        subject_ids: set[uuid.UUID] = set()
        applet_assessment_ids = set()
        activity_hist_ids = set()
        flow_hist_ids = set()
        for answer in answers:
            # collect id to resolve data
            if answer.reviewed_answer_id:
                # collect reviewer ids to fetch the data
                respondent_ids.add(answer.respondent_id)  # type: ignore[arg-type] # noqa: E501
            if answer.target_subject_id:
                subject_ids.add(answer.target_subject_id)  # type: ignore[arg-type] # noqa: E501
            if answer.source_subject_id:
                subject_ids.add(answer.source_subject_id)  # type: ignore[arg-type] # noqa: E501
            if answer.reviewed_answer_id:
                applet_assessment_ids.add(answer.applet_history_id)
            if answer.flow_history_id:
                flow_hist_ids.add(answer.flow_history_id)
            if answer.activity_history_id:
                activity_hist_ids.add(answer.activity_history_id)

        flows_coro = FlowsHistoryCRUD(self.session).get_by_id_versions(list(flow_hist_ids))
        user_map_coro = AppletAccessCRUD(self.session).get_respondent_export_data(applet_id, list(respondent_ids))
        subject_map_coro = AppletAccessCRUD(self.session).get_subject_export_data(applet_id, list(subject_ids))

        coros_result = await asyncio.gather(
            flows_coro,
            user_map_coro,
            subject_map_coro,
            return_exceptions=True,
        )
        for res in coros_result:
            if isinstance(res, BaseException):
                raise res

        flows, user_map, subject_map = coros_result
        flow_map = {flow.id_version: flow for flow in flows}  # type: ignore

        for answer in answers:
            # respondent data
            if answer.reviewed_answer_id:
                # assessment
                respondent = user_map[answer.respondent_id]  # type: ignore
            else:
                subject = subject_map[answer.target_subject_id]  # type: ignore
                answer.respondent_id = subject.user_id
                respondent = subject
            answer.respondent_secret_id = respondent.secret_id
            answer.respondent_email = respondent.email
            answer.is_manager = respondent.is_manager
            answer.legacy_profile_id = respondent.legacy_profile_id
            # flow data
            if flow_id := answer.flow_history_id:
                if flow := flow_map.get(flow_id):
                    answer.flow_name = flow.name

        repo_local = AnswersCRUD(self.session)
        activities_result = []
        if not skip_activities:
            activities, items = await asyncio.gather(
                ActivityHistoriesCRUD(self.session).get_by_history_ids(list(activity_hist_ids)),
                repo_local.get_item_history_by_activity_history(list(activity_hist_ids)),
            )

            activity_map = {activity.id_version: ActivityHistoryFull.from_orm(activity) for activity in activities}
            for item in items:
                activity = activity_map.get(item.activity_id)
                if activity:
                    activity.items.append(item)
            activities_result = list(activity_map.values())

        return AnswerExport(
            answers=answers,
            activities=activities_result,
            total_answers=total,
        )

    async def get_activity_identifiers(
        self, activity_id: uuid.UUID, filters: IdentifiersQueryParams
    ) -> list[Identifier]:
        act_hst_crud = ActivityHistoriesCRUD(self.session)
        await act_hst_crud.exist_by_activity_id_or_raise(activity_id)
        act_hst_list = await act_hst_crud.get_activities(activity_id, None)
        ids = set(map(lambda a: a.id_version, act_hst_list))
        identifiers = await AnswersCRUD(self.answer_session).get_identifiers_by_activity_id(ids, filters)
        results = []
        for identifier, key, migrated_data, answer_date in identifiers:
            if migrated_data and migrated_data.get("is_identifier_encrypted") is False:
                results.append(Identifier(identifier=identifier, last_answer_date=answer_date))
            else:
                results.append(Identifier(identifier=identifier, user_public_key=key, last_answer_date=answer_date))
        return results

    async def get_flow_identifiers(self, flow_id: uuid.UUID, target_subject_id: uuid.UUID) -> list[Identifier]:
        identifier_data = await AnswersCRUD(self.answer_session).get_flow_identifiers(flow_id, target_subject_id)
        result = [
            Identifier(
                identifier=row.identifier,
                last_answer_date=row.last_answer_date,
                user_public_key=row.user_public_key if row.is_encrypted else None,
            )
            for row in identifier_data
        ]

        return result

    async def get_activity_versions(
        self,
        activity_id: uuid.UUID,
    ) -> list[Version]:
        await ActivityHistoriesCRUD(self.session).exist_by_activity_id_or_raise(activity_id)
        return await AnswersCRUD(self.session).get_versions_by_activity_id(activity_id)

    async def get_activity_answers(
        self,
        applet_id: uuid.UUID,
        activity_id: uuid.UUID,
        **filters,
    ) -> list[AppletActivityAnswer]:
        versions = filters.get("versions")
        if versions and isinstance(versions, str):
            versions = versions.split(",")

        activities = await ActivityHistoriesCRUD(self.session).get_activities(activity_id, versions)

        activity_items = await ActivityItemHistoriesCRUD(self.session).get_activity_items(activity_id, versions)
        id_versions = set(map(lambda act_hst: act_hst.id_version, activities))
        answers = await AnswerItemsCRUD(self.answer_session).get_applet_answers_by_activity_id(
            applet_id, id_versions, **filters
        )

        activity_item_map = defaultdict(list)
        for activity_item in activity_items:
            activity_item_map[activity_item.activity_id].append(activity_item)

        activity_map = dict()
        for activity in activities:
            activity_map[activity.id_version] = activity

        activity_answers = list()
        for answer, answer_item in answers:
            if not answer_item:
                continue
            answer_item.items = activity_item_map.get(answer.activity_history_id, [])
            activity_answer = AppletActivityAnswer.from_orm(answer_item)
            if answer_item.items:
                activity = activity_map[answer_item.items[0].activity_id]
                activity_answer.subscale_setting = activity.subscale_setting
            activity_answer.version = answer.version
            activity_answers.append(activity_answer)
        return activity_answers

    async def get_flow_submissions(
        self,
        flow_id: uuid.UUID,
        filters: QueryParams,
    ) -> tuple[FlowSubmissionsDetails, int]:
        submissions, total = await AnswersCRUD(self.answer_session).get_flow_submissions(
            flow_id, page=filters.page, limit=filters.limit, is_completed=True, **filters.filters
        )
        flow_history_ids = {s.flow_history_id for s in submissions}
        flows = []
        if flow_history_ids:
            flows = await FlowsHistoryCRUD(self.session).load_full(list(flow_history_ids))

        return FlowSubmissionsDetails(submissions=submissions, flows=flows), total

    async def get_answer_assessments_count(self, answer_ids: list[uuid.UUID]) -> dict[uuid.UUID, ReviewsCount]:
        answer_reviewers_t = await AnswerItemsCRUD(self.answer_session).get_reviewers_by_answers(answer_ids)
        answer_reviewers: dict[uuid.UUID, ReviewsCount] = {}
        for answer_id, reviewers in answer_reviewers_t:
            mine = 1 if self.user_id in reviewers else 0
            answer_reviewers[answer_id] = ReviewsCount(mine=mine, other=len(reviewers) - mine)
        return answer_reviewers

    async def get_submission_assessment_count(self, submission_ids: list[uuid.UUID]) -> dict[uuid.UUID, ReviewsCount]:
        answer_reviewers_t = await AnswerItemsCRUD(self.answer_session).get_reviewers_by_submission(submission_ids)
        answer_reviewers: dict[uuid.UUID, ReviewsCount] = {}
        for submission_id, reviewers in answer_reviewers_t:
            mine = 1 if self.user_id in reviewers else 0
            answer_reviewers[submission_id] = ReviewsCount(mine=mine, other=len(reviewers) - mine)
        return answer_reviewers

    async def get_summary_latest_report(
        self,
        applet_id: uuid.UUID,
        activity_id: uuid.UUID,
        subject_id: uuid.UUID,
    ) -> ReportServerResponse | None:
        await self._is_report_server_configured(applet_id)

        act_crud = ActivityHistoriesCRUD(self.session)
        activity_hsts = await act_crud.get_activities(activity_id, None)
        if not activity_hsts:
            activity_error_exception = ActivityDoeNotExist()
            activity_error_exception.message = f"No such activity with id=${activity_id}"
            raise activity_error_exception

        act_versions = set(map(lambda act_hst: act_hst.id_version, activity_hsts))
        answer = await AnswersCRUD(self.answer_session).get_latest_activity_answer(applet_id, act_versions, subject_id)
        if not answer:
            return None

        service = ReportServerService(self.session, arbitrary_session=self.answer_session)
        report = await service.create_report(answer.submit_id, answer.id)
        return report

    async def get_flow_summary_latest_report(
        self, applet_id: uuid.UUID, flow_id: uuid.UUID, subject_id: uuid.UUID
    ) -> ReportServerResponse | None:
        await self._is_report_server_configured(applet_id)
        flow_hist_crud = FlowsHistoryCRUD(self.session)
        flow_histories = await flow_hist_crud.get_list_by_id(flow_id)
        if not flow_histories:
            flow_not_exist_ex = FlowDoesNotExist()
            flow_not_exist_ex.message = f"No such activity flow with id=${flow_id}"
            raise flow_not_exist_ex
        flow_versions = set(map(lambda f: f.id_version, flow_histories))
        answer_service = AnswersCRUD(self.answer_session)
        answer = await answer_service.get_latest_flow_answer(applet_id, flow_versions, subject_id)
        if not answer:
            return None
        service = ReportServerService(self.session, arbitrary_session=self.answer_session)
        report = await service.create_report(answer.submit_id)
        return report

    async def _is_report_server_configured(self, applet_id: uuid.UUID):
        applet = await AppletsCRUD(self.session).get_by_id(applet_id)
        if not applet.report_server_ip:
            raise ReportServerIsNotConfigured()
        if not applet.report_public_key:
            raise ReportServerIsNotConfigured()

    async def get_summary_activities(
        self, applet_id: uuid.UUID, filters: SummaryActivityFilter
    ) -> list[SummaryActivity]:
        assert self.user_id
        applet = await AppletsCRUD(self.session).get_by_id(applet_id)
        act_hst_crud = ActivityHistoriesCRUD(self.session)
        activities = await act_hst_crud.get_last_histories_by_applet(applet_id=applet_id)
        activity_ver_ids = [activity.id_version for activity in activities]
        activity_ids_with_date = await AnswersCRUD(self.answer_session).get_submitted_activity_with_last_date(
            activity_ver_ids, filters.respondent_id, filters.target_subject_id
        )
        submitted_activities: dict[str, datetime.datetime] = {}
        for activity_history_id, submit_date in activity_ids_with_date:
            activity_id = activity_history_id.split("_")[0]
            date = submitted_activities.get(activity_id)
            submitted_activities[activity_id] = max(submit_date, date) if date else submit_date
            submitted_activities[activity_history_id] = submit_date

        current_activity_histories = await act_hst_crud.retrieve_by_applet_version(f"{applet.id}_{applet.version}")
        current_activities_map = {str(ah.id): ah for ah in current_activity_histories}
        results = []
        for activity in activities:
            activity_history_answer_date = submitted_activities.get(
                activity.id_version, submitted_activities.get(str(activity.id))
            )
            has_answer = bool(activity_history_answer_date)
            if not has_answer:
                activity_curr = current_activities_map.get(str(activity.id))
                if not activity_curr:
                    continue
                elif activity_curr.is_reviewable:
                    continue

            results.append(
                SummaryActivity(
                    id=activity.id,
                    name=activity.name,
                    is_performance_task=activity.is_performance_task,
                    has_answer=bool(activity_history_answer_date),
                    last_answer_date=activity_history_answer_date,
                )
            )
        return results

    async def get_summary_activity_flows(
        self, applet_id: uuid.UUID, target_subject_id: uuid.UUID | None
    ) -> list[SummaryActivityFlow]:
        assert self.user_id
        applet = await AppletsCRUD(self.session).get_by_id(applet_id)
        flow_crud = FlowsHistoryCRUD(self.session)
        answer_crud = AnswersCRUD(self.answer_session)
        flow_history_ids_with_date = await answer_crud.get_submitted_flows_with_last_date(applet_id, target_subject_id)
        activity_flow_histories = await flow_crud.get_last_histories_by_applet(applet_id)

        submitted_activity_flows: dict[str, datetime.datetime] = {}
        for version_id, submit_date in flow_history_ids_with_date:
            flow_id = version_id.split("_")[0]
            date = submitted_activity_flows.get(flow_id)
            submitted_activity_flows[flow_id] = max(submit_date, date) if date else submit_date
            submitted_activity_flows[version_id] = submit_date

        flow_histories = await flow_crud.retrieve_by_applet_version(f"{applet.id}_{applet.version}")
        flow_histories_curr = [flow_h.id for flow_h in flow_histories]
        results = []
        for flow_history in sorted(activity_flow_histories, key=lambda x: x.order):
            flow_history_answer_date = submitted_activity_flows.get(
                flow_history.id_version, submitted_activity_flows.get(str(flow_history.id))
            )
            has_answer = bool(flow_history_answer_date)
            if not has_answer and flow_history.id not in flow_histories_curr:
                continue

            results.append(
                SummaryActivityFlow(
                    id=flow_history.id,
                    name=flow_history.name,
                    has_answer=bool(flow_history_answer_date),
                    last_answer_date=flow_history_answer_date,
                )
            )
        return results

    async def _create_alerts(
        self,
        subject_id: uuid.UUID,
        answer_id: uuid.UUID,
        applet_id: uuid.UUID,
        activity_id: uuid.UUID,
        version: str,
        raw_alerts: list[AnswerAlert],
    ):
        if len(raw_alerts) == 0:
            return
        cache = RedisCache()
        persons = await UserAppletAccessCRUD(self.session).get_responsible_persons(applet_id, subject_id)
        alert_schemas = []

        for person in persons:
            for raw_alert in raw_alerts:
                alert_schemas.append(
                    AlertSchema(
                        user_id=person.id,
                        respondent_id=self.user_id,
                        subject_id=subject_id,
                        is_watched=False,
                        applet_id=applet_id,
                        version=version,
                        activity_id=activity_id,
                        activity_item_id=raw_alert.activity_item_id,
                        alert_message=raw_alert.message,
                        answer_id=answer_id,
                    )
                )
        alerts = await AlertCRUD(self.session).create_many(alert_schemas)

        for alert in alerts:
            channel_id = f"channel_{alert.user_id}"
            try:
                await cache.publish(
                    channel_id,
                    AlertMessage(
                        id=alert.id,
                        respondent_id=self.user_id,
                        subject_id=subject_id,
                        applet_id=applet_id,
                        version=version,
                        message=alert.alert_message,
                        created_at=alert.created_at,
                        activity_id=alert.activity_id,
                        activity_item_id=alert.activity_item_id,
                        answer_id=answer_id,
                    ).dict(),
                )
            except Exception as e:
                sentry_sdk.capture_exception(e)
                break
        await self.send_alert_mail(persons)

    async def get_completed_answers_data(
        self, applet_id: uuid.UUID, version: str, from_date: datetime.date
    ) -> AppletCompletedEntities:
        assert self.user_id
        result = await AnswersCRUD(self.answer_session).get_completed_answers_data(
            applet_id,
            version,
            self.user_id,
            from_date,
        )
        return result

    async def get_completed_answers_data_list(
        self,
        applets_version_map: dict[uuid.UUID, str],
        from_date: datetime.date,
    ) -> list[AppletCompletedEntities]:
        assert self.user_id
        result = await AnswersCRUD(self.answer_session).get_completed_answers_data_list(
            applets_version_map,
            self.user_id,
            from_date,
        )
        return result

    async def is_answers_uploaded(self, applet_id: uuid.UUID, activity_id: str, created_at: int) -> bool:
        answers = await AnswersCRUD(self.answer_session).get_by_applet_activity_created_at(
            applet_id, activity_id, created_at
        )
        if not answers:
            return False

        return True

    @staticmethod
    async def send_alert_mail(users: List[UserSchema]):
        domain = os.environ.get("ADMIN_DOMAIN", "")
        mail_service = MailingService()
        schemas = pydantic.parse_obj_as(List[User], users)
        email_list = [schema.email_encrypted for schema in schemas]
        return await mail_service.send(
            MessageSchema(
                recipients=email_list,
                subject="Response alert",
                body=mail_service.get_template(path="response_alert_en", domain=domain),
            )
        )

    @classmethod
    def _is_public_key_match(cls, answer_id, stored_public_key, generated_public_key) -> bool:
        if not stored_public_key:
            logger.error(
                f'Reencryption:  Answer item "{answer_id}": wrong public key, skip'  # noqa: E501
            )
        try:
            stored_public_key = json.loads(stored_public_key)
        except JSONDecodeError as e:
            logger.error(
                f'Reencryption:  Answer item "{answer_id}": wrong public key, skip'  # noqa: E501
            )
            logger.exception(str(e))
            return False

        if stored_public_key != generated_public_key:
            logger.error(
                f'Reencryption: Answer item "{answer_id}": public key doesn\'t match, skip'  # noqa: E501
            )
            return False

        return True

    async def reencrypt_user_answers(
        self,
        applet_id: uuid.UUID,
        user_id: uuid.UUID,
        page=1,
        limit=1000,
        *,
        old_public_key: list,
        new_public_key: list,
        decryptor: "AnswerEncryptor",
        encryptor: "AnswerEncryptor",
    ) -> int:
        logger.debug(f'Reencryption: Start reencrypt_user_answers for "{applet_id}"')
        repository = AnswersCRUD(self.answer_session)
        answers = await repository.get_applet_user_answer_items(applet_id, user_id, page, limit)
        count = len(answers)
        if not count:
            return 0

        data_to_update: list[AnswerItemDataEncrypted] = []
        for answer in answers:
            if not self._is_public_key_match(answer.id, answer.user_public_key, old_public_key):
                continue

            try:
                encrypted_answer = encryptor.encrypt(decryptor.decrypt(answer.answer))
                encrypted_events, encrypted_identifier = None, None
                if answer.events:
                    encrypted_events = encryptor.encrypt(decryptor.decrypt(answer.events))
                if answer.identifier:
                    if answer.migrated_data and answer.migrated_data.get("is_identifier_encrypted") is False:
                        encrypted_identifier = encrypted_identifier
                    else:
                        encrypted_identifier = encryptor.encrypt(decryptor.decrypt(answer.identifier))

                data_to_update.append(
                    AnswerItemDataEncrypted(
                        id=answer.id,
                        answer=encrypted_answer,
                        events=encrypted_events,
                        identifier=encrypted_identifier,
                    )
                )
            except EncryptionError as e:
                logger.error(
                    f'Reencryption: Skip answer item "{answer.id}": cannot decrypt answer'  # noqa: E501
                )
                logger.exception(str(e))
                continue

        if data_to_update:
            await repository.update_encrypted_fields(json.dumps(new_public_key), data_to_update)

        return count

    async def fill_last_activity_workspace_respondent(
        self,
        respondents: list[WorkspaceRespondent],
        applet_id: uuid.UUID | None = None,
    ) -> list[WorkspaceRespondent]:
        subjects_ids = []
        for respondent_item in respondents:
            if not respondent_item.details:
                continue
            subjects_ids += list(map(lambda x: x.subject_id, respondent_item.details))
        result = await self.get_last_answer_dates(subjects_ids, applet_id)
        for respondent in respondents:
            respondent_subject_ids = map(
                lambda x: x.subject_id,
                respondent.details if respondent.details else [],
            )
            opt_dates = map(lambda x: result.get(x), respondent_subject_ids)
            dates: list[datetime.datetime] = list(
                filter(None.__ne__, opt_dates)  # type: ignore
            )
            if dates:
                last_date = max(dates)
                respondent.last_seen = last_date
        return respondents

    async def get_last_answer_dates(
        self,
        subject_ids: list[uuid.UUID],
        applet_id: uuid.UUID | None = None,
    ) -> dict[uuid.UUID, datetime.datetime]:
        result = await AnswersCRUD(self.answer_session).get_last_answer_dates(subject_ids, applet_id)
        return result

    async def get_answer_assessment_by_id(
        self, assessment_id: uuid.UUID, answer_id: uuid.UUID
    ) -> AssessmentItem | None:
        schema = await AnswerItemsCRUD(self.answer_session).get_answer_assessment(assessment_id, answer_id)
        return AssessmentItem.from_orm(schema) if schema else None

    async def delete_assessment(self, assessment_id: uuid.UUID):
        return await AnswerItemsCRUD(self.answer_session).delete_assessment(assessment_id)

    async def delete_by_subject(self, subject_id: uuid.UUID):
        await AnswersCRUD(self.answer_session).delete_by_subject(subject_id)

    async def can_view_current_review(self, reviewer_id: uuid.UUID, role: Role | None):
        if not role:
            return False

        if role == Role.REVIEWER and reviewer_id == self.user_id:
            return True
        elif role in [Role.MANAGER, Role.OWNER]:
            return True
        return False

    async def replace_answer_subject(self, sabject_id_from: uuid.UUID, subject_id_to: uuid.UUID):
        await AnswersCRUD(self.answer_session).replace_answers_subject(sabject_id_from, subject_id_to)

    async def get_submission_last_answer(
        self, submit_id: uuid.UUID, flow_id: uuid.UUID | None = None
    ) -> AnswerSchema | None:
        return await AnswersCRUD(self.answer_session).get_last_answer_in_flow(submit_id, flow_id)

    async def add_submission_note(
        self,
        applet_id: uuid.UUID,
        submission_id: uuid.UUID,
        flow_id: uuid.UUID,
        note: str,
    ):
        answer = await self.get_submission_last_answer(submission_id)
        if not answer:
            raise AnswerNotFoundError()
        await self._validate_applet_activity_access(applet_id, answer.respondent_id)
        schema = AnswerNoteSchema(
            answer_id=answer.id, note=note, user_id=self.user_id, activity_flow_id=flow_id, flow_submit_id=submission_id
        )
        note_schema = await AnswerNotesCRUD(self.session).save(schema)
        return note_schema

    async def get_submission_note_list(
        self,
        applet_id: uuid.UUID,
        submission_id: uuid.UUID,
        flow_id: uuid.UUID,
        page: int,
        limit: int,
    ) -> list[AnswerNoteDetail]:
        await self._validate_submission_access(applet_id, submission_id)
        notes_crud = AnswerNotesCRUD(self.session)
        note_schemas = await notes_crud.get_by_submission_id(submission_id, flow_id, page, limit)
        user_ids = set(map(lambda n: n.user_id, note_schemas))
        users_crud = UsersCRUD(self.session)
        users = await users_crud.get_by_ids(user_ids)
        notes = await notes_crud.map_users_and_notes(note_schemas, users)
        return notes

    async def edit_submission_note(
        self,
        applet_id: uuid.UUID,
        submission_id: uuid.UUID,
        note_id: uuid.UUID,
        note: str,
    ):
        await self._validate_submission_access(applet_id, submission_id)
        await self._validate_note_access(note_id)
        await AnswerNotesCRUD(self.session).update_note_by_id(note_id, note)

    async def delete_submission_note(
        self,
        applet_id: uuid.UUID,
        submission_id: uuid.UUID,
        note_id: uuid.UUID,
    ):
        await self._validate_submission_access(applet_id, submission_id)
        await self._validate_note_access(note_id)
        await AnswerNotesCRUD(self.session).delete_note_by_id(note_id)

    async def _prepare_answer_reviews(
        self, reviews: list[AnswerItemSchema], activity_items: list[ActivityItemHistorySchema], role: Role | None
    ) -> list[AnswerReview]:
        user_ids = [rev.respondent_id for rev in reviews]
        users = await UsersCRUD(self.session).get_by_ids(user_ids)
        results = []
        for schema in reviews:
            user = next(filter(lambda u: u.id == schema.respondent_id, users), None)
            current_activity_items = list(
                filter(
                    lambda i: i.activity_id == schema.assessment_activity_id,
                    activity_items,
                )
            )
            if not user:
                continue

            can_view = await self.can_view_current_review(user.id, role)
            results.append(
                AnswerReview(
                    id=schema.id,
                    reviewer_public_key=schema.user_public_key if can_view else None,
                    answer=schema.answer if can_view else None,
                    item_ids=schema.item_ids,
                    items=current_activity_items,
                    reviewer=dict(id=user.id, first_name=user.first_name, last_name=user.last_name),
                    created_at=schema.created_at,
                    updated_at=schema.updated_at,
                )
            )
        return results


class ReportServerService:
    def __init__(self, session, arbitrary_session=None):
        self.session = session
        self._answers_session = arbitrary_session

    @property
    def answers_session(self):
        return self._answers_session if self._answers_session else self.session

    async def is_reportable(self, answer: AnswerSchema, is_single_report_flow=False) -> bool:
        """Check is report available for answer or not.

        First check applet report related fields. All fields must be filled.
        Second check activities report related fields. If it is flow single
        report then one of activities must be reportable (have filled all
        reportable fields). If it is not flow single report then answers
        activity must have filled reportable fields.
        """
        # It is simpler to use AppletHistoryService to get all required data.
        # It allows to reduce repeatable logic for single report flow and
        # for general case.
        applet = await AppletHistoryService(self.session, answer.applet_id, answer.version).get_full()
        _is_reportable = False
        if not (applet.report_server_ip and applet.report_public_key and applet.report_recipients):
            return _is_reportable

        flow_activities = []
        if is_single_report_flow:
            flow = next(i for i in applet.activity_flows if i.id_version == answer.flow_history_id)
            flow_activities = [i.activity_id for i in flow.items]
        for activity in applet.activities:
            if (
                activity.scores_and_reports is not None
                and activity.scores_and_reports.generate_report
                and activity.scores_and_reports.reports
                and (answer.activity_history_id in flow_activities or answer.activity_history_id == activity.id_version)
            ):
                _is_reportable = True
                break
        return _is_reportable

    async def is_flows_single_report(self, answer_id: uuid.UUID) -> bool:
        """
        Whether check to send flow reports in a single or multiple request
        """
        answer = await AnswersCRUD(self.answers_session).get_by_id(answer_id)
        # ActivityFlow a stored in local db
        is_single_report = await AnswersCRUD(self.session).is_single_report_flow(answer.flow_history_id)
        return is_single_report

    async def is_flow_finished(self, submit_id: uuid.UUID, answer_id: uuid.UUID) -> bool:
        answers = await AnswersCRUD(self.answers_session).get_by_submit_id(submit_id, answer_id)
        if not answers:
            return False
        initial_answer = answers[0]

        applet = await AppletsCRUD(self.session).get_by_id(initial_answer.applet_id)
        applet_full = await self._prepare_applet_data(
            initial_answer.applet_id, initial_answer.version, applet.encryption
        )
        activity_id, _ = initial_answer.activity_history_id.split("_")
        flow_id = ""
        if initial_answer.flow_history_id:
            flow_id, _ = initial_answer.flow_history_id.split("_")

        return self._is_activity_last_in_flow(applet_full, activity_id, flow_id)

    async def create_report(
        self, submit_id: uuid.UUID, answer_id: uuid.UUID | None = None
    ) -> ReportServerResponse | None:
        answers = await AnswersCRUD(self.answers_session).get_by_submit_id(submit_id, answer_id)
        if not answers:
            return None
        applet_id_version: str = answers[0].applet_history_id
        available_activities = await ActivityHistoriesCRUD(self.session).get_activity_id_versions_for_report(
            applet_id_version
        )
        answers_for_report = [i for i in answers if i.activity_history_id in available_activities]
        # If answers only on performance tasks
        if not answers_for_report:
            return None
        answer_map = dict((answer.id, answer) for answer in answers_for_report)
        initial_answer = answers_for_report[0]

        applet = await AppletsCRUD(self.session).get_by_id(initial_answer.applet_id)
        user_info = await self._get_user_info(initial_answer.target_subject_id)
        applet_full = await self._prepare_applet_data(
            initial_answer.applet_id,
            initial_answer.version,
            applet.encryption,
            non_performance=True,
        )

        encryption = ReportServerEncryption(applet.report_public_key)
        responses, user_public_keys = await self._prepare_responses(answer_map)

        data = dict(
            responses=responses,
            userPublicKeys=user_public_keys,
            userPublicKey=user_public_keys[0],
            now=datetime.datetime.utcnow().strftime("%x"),
            user=user_info,
            applet=applet_full,
        )
        encrypted_data = encryption.encrypt(data)

        activity_id, _ = initial_answer.activity_history_id.split("_")
        flow_id = ""
        if initial_answer.flow_history_id:
            flow_id, _ = initial_answer.flow_history_id.split("_")

        url = "{}/send-pdf-report?activityId={}&activityFlowId={}".format(
            applet.report_server_ip.rstrip("/"), activity_id, flow_id
        )

        async with aiohttp.ClientSession() as session:
            logger.info(f"Sending request to the report server {url}.")
            start = time.time()
            async with session.post(
                url,
                json=dict(payload=encrypted_data),
            ) as resp:
                duration = time.time() - start
                if resp.status == 200:
                    logger.info(f"Successful request in {duration:.1f} seconds.")
                    response_data = await resp.json()
                    return ReportServerResponse(**response_data)
                else:
                    logger.error(f"Failed request in {duration:.1f} seconds.")
                    error_message = await resp.text()
                    raise ReportServerError(message=error_message)

    def _is_activity_last_in_flow(self, applet_full: dict, activity_id: str | None, flow_id: str | None) -> bool:
        if "activityFlows" not in applet_full or "activities" not in applet_full or not activity_id or not flow_id:
            return False

        flows = applet_full["activityFlows"]
        flow = next((f for f in flows if str(f["id"]) == flow_id), None)
        if not flow or "items" not in flow or len(flow["items"]) == 0:
            return False

        return activity_id == flow["items"][-1]["activityId"].split("_")[0]

    async def _prepare_applet_data(
        self,
        applet_id: uuid.UUID,
        version: str,
        encryption: dict,
        non_performance: bool = False,
    ):
        applet_full = await AppletHistoryService(self.session, applet_id, version).get_full(non_performance)
        applet_full.encryption = Encryption(**encryption)
        return applet_full.dict(by_alias=True)

    async def _get_user_info(self, subject_id: uuid.UUID):
        subject = await SubjectsCrud(self.session).get_by_id(subject_id)
        assert subject
        return dict(
            firstName=subject.first_name,
            lastName=subject.last_name,
            nickname=subject.nickname,
            secretId=subject.secret_user_id,
        )

    async def _prepare_responses(self, answers_map: dict[uuid.UUID, AnswerSchema]) -> tuple[list[dict], list[str]]:
        answer_items = await AnswerItemsCRUD(self.answers_session).get_respondent_submits_by_answer_ids(
            list(answers_map.keys())
        )

        responses = list()
        for answer_item in answer_items:
            answer = answers_map[answer_item.answer_id]
            activity_id, version = answer.activity_history_id.split("_")
            responses.append(dict(activityId=activity_id, answer=answer_item.answer))
        return responses, [ai.user_public_key for ai in answer_items]


class ReportServerEncryption:
    _rate = 0.58

    def __init__(self, key: str):
        self.encryption = load_pem_public_key(key.encode(), backend=default_backend())

    def encrypt(self, data: dict):
        str_data = json.dumps(data, default=str)
        key_size = getattr(self.encryption, "key_size", 0)
        encrypt = getattr(self.encryption, "encrypt", lambda x, y: x)
        chunk_size = int(key_size / 8 * self._rate)
        chunks = []
        for i in range(len(str_data) // chunk_size + 1):
            beg = i * chunk_size
            end = beg + chunk_size
            encrypted_chunk = encrypt(
                str_data[beg:end].encode(),
                self._get_padding(),
            )
            chunks.append(base64.b64encode(encrypted_chunk).decode())

        return chunks

    def _get_padding(self):
        return padding.OAEP(
            mgf=padding.MGF1(algorithm=hashes.SHA1()),
            algorithm=hashes.SHA1(),
            label=None,
        )


class AnswerEncryptor:
    def __init__(self, key: list | bytes):
        if isinstance(key, list):
            key = bytes(key)
        self.key: bytes = key

    def encrypt(self, data: str, iv: bytes | None = None):
        try:
            ct, iv = encrypt_cbc(self.key, data.encode("utf-8"), iv)
        except Exception as e:
            raise EncryptionError("Cannot encrypt answer data") from e
        return f"{iv.hex()}:{ct.hex()}"

    def decrypt(self, encrypted_data: str) -> str:
        """
        @param encrypted_data: data in hex format "iv:text"
        """
        try:
            iv_hex, text_hex = encrypted_data.split(":", 1)
            data = bytes.fromhex(text_hex)
            iv = bytes.fromhex(iv_hex)

            return decrypt_cbc(self.key, data, iv).decode("utf-8")
        except Exception as e:
            raise EncryptionError("Cannot decrypt answer data") from e<|MERGE_RESOLUTION|>--- conflicted
+++ resolved
@@ -522,11 +522,7 @@
 
         answer_result: list[ActivityAnswer] = []
 
-<<<<<<< HEAD
         is_flow_completed = False
-=======
-        is_completed = False
->>>>>>> 806aac15
         for answer in answers:
             if answer.flow_history_id and answer.is_flow_completed:
                 is_completed = True
@@ -568,11 +564,7 @@
                 created_at=max([a.created_at for a in answer_result]),
                 end_datetime=max([a.end_datetime for a in answer_result]),
                 answers=answer_result,
-<<<<<<< HEAD
                 is_completed=is_flow_completed,
-=======
-                is_completed=is_completed,
->>>>>>> 806aac15
             ),
             flow=flows[0],
         )
