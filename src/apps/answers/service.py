--- conflicted
+++ resolved
@@ -240,13 +240,10 @@
                 respondent_id=self.user_id,
                 client=applet_answer.client.dict(),
                 is_flow_completed=bool(applet_answer.is_flow_completed) if applet_answer.flow_id else None,
-<<<<<<< HEAD
-                is_data_share=applet_answer.is_data_share,
-=======
                 target_subject_id=target_subject.id,
                 source_subject_id=source_subject.id if source_subject else None,
                 relation=relation,
->>>>>>> cb5285b6
+                is_data_share=applet_answer.is_data_share,
             )
         )
         item_answer = applet_answer.answer
