--- conflicted
+++ resolved
@@ -134,19 +134,11 @@
 
         return key_generator
 
-<<<<<<< HEAD
-    async def create_answer(self, activity_answer: AppletAnswerCreate) -> AnswerSchema:
-        # Check for prolific parameters in the answer helping to identify whether the respondent comes from prolific
-        is_prolific_respondent = activity_answer.prolific_params is not None
-        if self.user_id and not is_prolific_respondent:
-            return await self._create_respondent_answer(activity_answer)
-=======
     async def create_answer(self, activity_answer: AppletAnswerCreate, device_id: str | None = None) -> AnswerSchema:
         # Check for prolific parameters in the answer helping to identify whether the respondent comes from prolific
         is_prolific_respondent = activity_answer.prolific_params is not None
         if self.user_id and not is_prolific_respondent:
             return await self._create_respondent_answer(activity_answer, device_id)
->>>>>>> 05d0e828
         else:
             return await self._create_anonymous_answer(activity_answer, device_id)
 
