import asyncio
import base64
import datetime
import json
import os
import time
import uuid
from collections import defaultdict
from json import JSONDecodeError
from typing import List

import aiohttp
import pydantic
import sentry_sdk
from cryptography.hazmat.backends import default_backend
from cryptography.hazmat.primitives import hashes
from cryptography.hazmat.primitives.asymmetric import padding
from cryptography.hazmat.primitives.serialization import load_pem_public_key

from apps.activities.crud import ActivityHistoriesCRUD, ActivityItemHistoriesCRUD
from apps.activities.domain import ActivityHistory
from apps.activities.domain.activity_history import ActivityHistoryFull
from apps.activities.errors import ActivityDoeNotExist, ActivityHistoryDoeNotExist
from apps.activities.services import ActivityHistoryService
from apps.activities.services.activity_item_history import ActivityItemHistoryService
from apps.activity_flows.crud import FlowsHistoryCRUD
from apps.alerts.crud.alert import AlertCRUD
from apps.alerts.db.schemas import AlertSchema
from apps.alerts.domain import AlertMessage
from apps.answers.crud import AnswerItemsCRUD
from apps.answers.crud.answers import AnswersCRUD
from apps.answers.crud.notes import AnswerNotesCRUD
from apps.answers.db.schemas import AnswerItemSchema, AnswerNoteSchema, AnswerSchema
from apps.answers.domain import (
    ActivityAnswer,
    AnswerAlert,
    AnswerDate,
    AnswerExport,
    AnswerItemDataEncrypted,
    AnswerNoteDetail,
    AnswerReview,
    AppletActivityAnswer,
    AppletAnswerCreate,
    AppletCompletedEntities,
    AssessmentAnswer,
    AssessmentAnswerCreate,
    Identifier,
    IdentifiersQueryParams,
    ReportServerResponse,
    ReviewActivity,
    SummaryActivity,
    Version,
)
from apps.answers.errors import (
    ActivityIsNotAssessment,
    AnswerAccessDeniedError,
    AnswerNoteAccessDeniedError,
    AnswerNotFoundError,
    NonPublicAppletError,
    ReportServerError,
    ReportServerIsNotConfigured,
    UserDoesNotHavePermissionError,
    WrongAnswerGroupAppletId,
    WrongAnswerGroupVersion,
    WrongRespondentForAnswerGroup,
)
from apps.answers.filters import (
    AppletActivityAnswerFilter,
    AppletActivityFilter,
    AppletSubmitDateFilter,
    SummaryActivityFilter,
)
from apps.answers.tasks import create_report
from apps.applets.crud import AppletsCRUD
from apps.applets.domain.base import Encryption
from apps.applets.service import AppletHistoryService
from apps.mailing.domain import MessageSchema
from apps.mailing.services import MailingService
from apps.shared.encryption import decrypt_cbc, encrypt_cbc
from apps.shared.exception import EncryptionError, ValidationError
from apps.shared.query_params import QueryParams
from apps.subjects.constants import Relation
from apps.subjects.crud import SubjectsCrud
from apps.subjects.db.schemas import SubjectSchema
from apps.users import User, UserSchema, UsersCRUD
from apps.workspaces.crud.applet_access import AppletAccessCRUD
from apps.workspaces.crud.user_applet_access import UserAppletAccessCRUD
from apps.workspaces.domain.constants import Role
from apps.workspaces.domain.workspace import WorkspaceRespondent
from apps.workspaces.service.user_applet_access import UserAppletAccessService
from infrastructure.logger import logger
from infrastructure.utility import RedisCache


class AnswerService:
    def __init__(self, session, user_id: uuid.UUID | None = None, arbitrary_session=None):
        self.user_id = user_id
        self.session = session
        self._answer_session = arbitrary_session

    @property
    def answer_session(self):
        return self._answer_session if self._answer_session else self.session

    @staticmethod
    def _generate_history_id(version: str):
        def key_generator(pk: uuid.UUID):
            return f"{pk}_{version}"

        return key_generator

    async def create_answer(self, activity_answer: AppletAnswerCreate):
        if self.user_id:
            return await self._create_respondent_answer(activity_answer)
        else:
            return await self._create_anonymous_answer(activity_answer)

    async def _create_respondent_answer(self, activity_answer: AppletAnswerCreate):
        await self._validate_respondent_answer(activity_answer)
        return await self._create_answer(activity_answer)

    async def _create_anonymous_answer(self, activity_answer: AppletAnswerCreate):
        await self._validate_anonymous_answer(activity_answer)
        return await self._create_answer(activity_answer)

    async def _validate_respondent_answer(self, activity_answer: AppletAnswerCreate):
        await self._validate_answer(activity_answer)
        await self._validate_applet_for_user_response(activity_answer.applet_id)

    async def _validate_anonymous_answer(self, activity_answer: AppletAnswerCreate):
        await self._validate_applet_for_anonymous_response(activity_answer.applet_id, activity_answer.version)
        await self._validate_answer(activity_answer)

    async def _validate_answer(self, applet_answer: AppletAnswerCreate):
        existed_answers = await AnswersCRUD(self.session).get_by_submit_id(applet_answer.submit_id)

        if existed_answers:
            existed_answer = existed_answers[0]
            if existed_answer.applet_id != applet_answer.applet_id:
                raise WrongAnswerGroupAppletId()
            elif existed_answer.version != applet_answer.version:
                raise WrongAnswerGroupVersion()
            elif existed_answer.respondent_id != self.user_id:
                raise WrongRespondentForAnswerGroup()

        pk = self._generate_history_id(applet_answer.version)
        activity_history = await ActivityHistoriesCRUD(self.session).get_by_id(pk(applet_answer.activity_id))

        if not activity_history.applet_id.startswith(f"{applet_answer.applet_id}"):
            raise ActivityHistoryDoeNotExist()

    async def _validate_applet_for_anonymous_response(self, applet_id: uuid.UUID, version: str):
        await AppletHistoryService(self.session, applet_id, version).get()
        # Validate applet for anonymous answer
        schema = await AppletsCRUD(self.session).get_by_id(applet_id)
        if not schema.link:
            raise NonPublicAppletError()

    async def _validate_applet_for_user_response(self, applet_id: uuid.UUID):
        assert self.user_id

        roles = await UserAppletAccessService(self.session, self.user_id, applet_id).get_roles()
        if not roles:
            raise UserDoesNotHavePermissionError()

    async def _get_answer_relation(
        self,
        respondent_subject: SubjectSchema,
        source_subject: SubjectSchema,
        target_subject: SubjectSchema,
    ) -> str | None:
        if respondent_subject.id == target_subject.id:
            return None

        is_admin = await AppletAccessCRUD(self.session).has_any_roles_for_applet(
            respondent_subject.applet_id,
            respondent_subject.user_id,
            Role.managers(),
        )
        if source_subject.id == target_subject.id:
            if is_admin:
                return Relation.self

            raise ValidationError("Subject relation not found")

        relation = await SubjectsCrud(self.session).get_relation(
            source_subject.id, target_subject.id
        )
        if not relation:
            if is_admin:
                return Relation.admin
            raise ValidationError("Subject relation not found")

        return relation

    async def _create_answer(self, applet_answer: AppletAnswerCreate):
        assert self.user_id
        pk = self._generate_history_id(applet_answer.version)
        created_at = applet_answer.created_at or datetime.datetime.utcnow()
        subject_crud = SubjectsCrud(self.session)

        respondent_subject = await subject_crud.get_user_subject(
            user_id=self.user_id, applet_id=applet_answer.applet_id
        )
        if not respondent_subject or not respondent_subject.soft_exists():
            raise ValidationError("Respondent subject not found")

        if applet_answer.target_subject_id:
            target_subject = await subject_crud.get_by_id(
                applet_answer.target_subject_id
            )
            if (
                not target_subject
                or not target_subject.soft_exists()
                or target_subject.applet_id != applet_answer.applet_id
            ):
                raise ValidationError(
                    f"Subject {applet_answer.target_subject_id} not found"
                )
        else:
            target_subject = respondent_subject

        if applet_answer.source_subject_id:
            source_subject = await subject_crud.get_by_id(
                applet_answer.source_subject_id
            )
            if (
                not source_subject
                or not source_subject.soft_exists()
                or source_subject.applet_id != applet_answer.applet_id
            ):
                raise ValidationError(
                    f"Subject {applet_answer.source_subject_id} not found"
                )
        else:
            source_subject = respondent_subject

        relation = await self._get_answer_relation(
            respondent_subject, source_subject, target_subject
        )
        answer = await AnswersCRUD(self.answer_session).create(
            AnswerSchema(
                submit_id=applet_answer.submit_id,
                created_at=created_at,
                applet_id=applet_answer.applet_id,
                version=applet_answer.version,
                applet_history_id=pk(applet_answer.applet_id),
                flow_history_id=pk(applet_answer.flow_id) if applet_answer.flow_id else None,
                activity_history_id=pk(applet_answer.activity_id),
                respondent_id=self.user_id,
                client=applet_answer.client.dict(),
                is_flow_completed=bool(applet_answer.is_flow_completed)
                if applet_answer.flow_id
                else None,
                target_subject_id=target_subject.id,
                source_subject_id=source_subject.id
                if source_subject
                else None,
                relation=relation,
            )
        )
        item_answer = applet_answer.answer

        item_answer = AnswerItemSchema(
            answer_id=answer.id,
            answer=item_answer.answer,
            events=item_answer.events,
            respondent_id=self.user_id,
            user_public_key=item_answer.user_public_key,
            item_ids=item_answer.item_ids,
            identifier=item_answer.identifier,
            scheduled_datetime=item_answer.scheduled_time,
            start_datetime=item_answer.start_time,
            end_datetime=item_answer.end_time,
            is_assessment=False,
            scheduled_event_id=item_answer.scheduled_event_id,
            local_end_date=item_answer.local_end_date,
            local_end_time=item_answer.local_end_time,
        )

        await AnswerItemsCRUD(self.answer_session).create(item_answer)
        await self._create_alerts(
            target_subject.id,
            answer.id,
            answer.applet_id,
            applet_answer.activity_id,
            answer.version,
            applet_answer.alerts,
        )
        return answer

    async def create_report_from_answer(self, answer: AnswerSchema):
        service = ReportServerService(session=self.session, arbitrary_session=self.answer_session)
        # First check is flow single report or not, flow single report has
        # another rules to be reportable.
        is_flow_single = await service.is_flows_single_report(answer.id)
        if is_flow_single:
            is_flow_finished = await service.is_flow_finished(answer.submit_id, answer.id)
            if is_flow_finished:
                is_reportable = await service.is_reportable(answer, is_flow_single)
                if is_reportable:
                    await create_report.kiq(answer.applet_id, answer.submit_id)
        else:
            is_reportable = await service.is_reportable(answer)
            if is_reportable:
                await create_report.kiq(
                    answer.applet_id,
                    answer.submit_id,
                    answer.id,
                )

    async def get_review_activities(
        self,
        applet_id: uuid.UUID,
        filters: AppletActivityFilter,
    ) -> list[ReviewActivity]:
        await self._validate_applet_activity_access(
            applet_id, filters.target_subject_id
        )
        answers = await AnswersCRUD(
            self.answer_session
        ).get_respondents_answered_activities_by_applet_id(applet_id, filters)
        activity_map: dict[str, ReviewActivity] = dict()
        if not answers:
            applet = await AppletsCRUD(self.session).get_by_id(applet_id)
            activities = await ActivityHistoryService(self.session, applet_id, applet.version).activities_list()
            for activity in activities:
                activity_map[str(activity.id)] = ReviewActivity(id=activity.id, name=activity.name)
        else:
            answer_map = dict()
            applet_versions = list(set([f"{applet_id}_{answer.version}" for answer in answers]))
            all_activities = await ActivityHistoriesCRUD(self.session).retrieve_activities_by_applet_id_versions(
                applet_versions
            )
            all_activities_map: dict[str, list[ActivityHistory]] = dict()
            for activity_ in all_activities:
                all_activities_map.setdefault(f"{activity_.applet_id}", []).append(activity_)

            for answer in answers:
                answer_map[answer.id] = answer
                activities = all_activities_map[f"{applet_id}_{answer.version}"]
                for activity in activities:
                    activity_map[str(activity.id)] = ReviewActivity(id=activity.id, name=activity.name)

            answer_items = await AnswerItemsCRUD(self.answer_session).get_answer_ids(list(answer_map.keys()))

            answer_item_duplicate = set()
            for answer_item in answer_items:
                answer = answer_map[answer_item.answer_id]
                activity_id, version = answer.activity_history_id.split("_")
                key = f"{answer.id}|{activity_id}"
                if key in answer_item_duplicate:
                    continue
                answer_item_duplicate.add(key)
                activity_map[activity_id].answer_dates.append(
                    AnswerDate(created_at=answer_item.created_at, answer_id=answer.id)
                )
        return list(activity_map.values())

    async def get_applet_submit_dates(
        self, applet_id: uuid.UUID, filters: AppletSubmitDateFilter
    ) -> list[datetime.date]:
        await self._validate_applet_activity_access(
            applet_id, filters.respondent_id
        )
        return await AnswersCRUD(
            self.answer_session
        ).get_respondents_submit_dates(applet_id, filters)

    async def _validate_applet_activity_access(
        self, applet_id: uuid.UUID, subject_id: uuid.UUID | None
    ):
        assert self.user_id, "User id is required"
        await AppletsCRUD(self.session).get_by_id(applet_id)
        role = await AppletAccessCRUD(self.session).get_applets_priority_role(applet_id, self.user_id)
        if role == Role.REVIEWER:
            access = await UserAppletAccessService(self.session, self.user_id, applet_id).get_access(Role.REVIEWER)
            assert access is not None
            if not subject_id:
                raise AnswerAccessDeniedError()
            if str(subject_id) not in access.meta.get("subjects", []):
                raise AnswerAccessDeniedError()

    async def get_by_id(
        self,
        applet_id: uuid.UUID,
        answer_id: uuid.UUID,
        activity_id: uuid.UUID,
    ) -> ActivityAnswer:
        await self._validate_answer_access(applet_id, answer_id, activity_id)

        schema = await AnswersCRUD(self.answer_session).get_by_id(answer_id)
        pk = self._generate_history_id(schema.version)
        answer_items = await AnswerItemsCRUD(self.answer_session).get_by_answer_and_activity(
            answer_id, [pk(activity_id)]
        )
        if not answer_items:
            raise AnswerNotFoundError()
        answer_item = answer_items[0]

        activity_items = await ActivityItemHistoryService(self.session, applet_id, schema.version).get_by_activity_id(
            activity_id
        )

        answer = ActivityAnswer(
            user_public_key=answer_item.user_public_key,
            answer=answer_item.answer,
            item_ids=answer_item.item_ids,
            items=activity_items,
            events=answer_item.events,
        )

        return answer

    async def _validate_answer_access(
        self,
        applet_id: uuid.UUID,
        answer_id: uuid.UUID,
        activity_id: uuid.UUID | None = None,
    ):
        answer_schema = await AnswersCRUD(self.answer_session).get_by_id(answer_id)
        await self._validate_applet_activity_access(applet_id, answer_schema.respondent_id)
        if activity_id:
            pk = self._generate_history_id(answer_schema.version)
            await ActivityHistoriesCRUD(self.session).get_by_id(pk(activity_id))

    async def add_note(
        self,
        applet_id: uuid.UUID,
        answer_id: uuid.UUID,
        activity_id: uuid.UUID,
        note: str,
    ):
        await self._validate_answer_access(applet_id, answer_id, activity_id)
        schema = AnswerNoteSchema(
            answer_id=answer_id,
            note=note,
            user_id=self.user_id,
            activity_id=activity_id,
        )
        await AnswerNotesCRUD(self.session).save(schema)

    async def get_note_list(
        self,
        applet_id: uuid.UUID,
        answer_id: uuid.UUID,
        activity_id: uuid.UUID,
        query_params: QueryParams,
    ) -> list[AnswerNoteDetail]:
        await self._validate_answer_access(applet_id, answer_id, activity_id)
        notes_crud = AnswerNotesCRUD(self.session)
        note_schemas = await notes_crud.get_by_answer_id(answer_id, activity_id, query_params)
        user_ids = set(map(lambda n: n.user_id, note_schemas))
        users_crud = UsersCRUD(self.session)
        users = await users_crud.get_by_ids(user_ids)
        notes = await notes_crud.map_users_and_notes(note_schemas, users)
        return notes

    async def get_notes_count(self, answer_id: uuid.UUID, activity_id: uuid.UUID) -> int:
        return await AnswerNotesCRUD(self.session).get_count_by_answer_id(answer_id, activity_id)

    async def edit_note(
        self,
        applet_id: uuid.UUID,
        answer_id: uuid.UUID,
        activity_id: uuid.UUID,
        note_id: uuid.UUID,
        note: str,
    ):
        await self._validate_answer_access(applet_id, answer_id, activity_id)
        await self._validate_note_access(note_id)
        await AnswerNotesCRUD(self.session).update_note_by_id(note_id, note)

    async def delete_note(
        self,
        applet_id: uuid.UUID,
        answer_id: uuid.UUID,
        activity_id: uuid.UUID,
        note_id: uuid.UUID,
    ):
        await self._validate_answer_access(applet_id, answer_id, activity_id)
        await self._validate_note_access(note_id)
        await AnswerNotesCRUD(self.session).delete_note_by_id(note_id)

    async def _validate_note_access(self, note_id: uuid.UUID):
        note = await AnswerNotesCRUD(self.session).get_by_id(note_id)
        if note.user_id != self.user_id:
            raise AnswerNoteAccessDeniedError()

    async def get_assessment_by_answer_id(self, applet_id: uuid.UUID, answer_id: uuid.UUID) -> AssessmentAnswer:
        assert self.user_id

        await self._validate_answer_access(applet_id, answer_id)
        assessment_answer = await AnswerItemsCRUD(self.answer_session).get_assessment(answer_id, self.user_id)

        items_crud = ActivityItemHistoriesCRUD(self.session)
        last = items_crud.get_applets_assessments(applet_id)
        if assessment_answer:
            current = items_crud.get_assessment_activity_items(assessment_answer.assessment_activity_id)
            items_last, items_current = await asyncio.gather(last, current)
        else:
            items_last = await last
            items_current = None

        if len(items_last) == 0:
            return AssessmentAnswer(items=items_last)

        if items_last == items_current and assessment_answer:
            answer = AssessmentAnswer(
                reviewer_public_key=assessment_answer.user_public_key if assessment_answer else None,
                answer=assessment_answer.answer if assessment_answer else None,
                item_ids=assessment_answer.item_ids if assessment_answer else [],
                items=items_last,
                is_edited=assessment_answer.created_at != assessment_answer.updated_at  # noqa
                if assessment_answer
                else False,
                versions=[assessment_answer.assessment_activity_id],
            )
        else:
            if assessment_answer:
                versions = [
                    assessment_answer.assessment_activity_id,
                    items_last[0].activity_id,
                ]
            else:
                versions = [items_last[0].activity_id]
            answer = AssessmentAnswer(
                reviewer_public_key=assessment_answer.user_public_key if assessment_answer else None,
                answer=assessment_answer.answer if assessment_answer else None,
                item_ids=assessment_answer.item_ids if assessment_answer else [],
                items=items_current if assessment_answer else items_last,
                items_last=items_last if assessment_answer else None,
                is_edited=assessment_answer.created_at != assessment_answer.updated_at  # noqa
                if assessment_answer
                else False,
                versions=versions,
            )
        return answer

    async def get_reviews_by_answer_id(self, applet_id: uuid.UUID, answer_id: uuid.UUID) -> list[AnswerReview]:
        assert self.user_id

        await self._validate_answer_access(applet_id, answer_id)
        reviewer_activity_version = await AnswerItemsCRUD(self.answer_session).get_assessment_activity_id(answer_id)
        if not reviewer_activity_version:
            return []

        activity_versions = [t[1] for t in reviewer_activity_version]
        activity_items = await ActivityItemHistoriesCRUD(self.session).get_by_activity_id_versions(activity_versions)

        reviews = await AnswerItemsCRUD(self.answer_session).get_reviews_by_answer_id(answer_id, activity_items)

        user_ids = [rev.respondent_id for rev in reviews]
        users = await UsersCRUD(self.session).get_by_ids(user_ids)
        results = []
        for schema in reviews:
            user = next(filter(lambda u: u.id == schema.respondent_id, users), None)
            current_activity_items = list(
                filter(
                    lambda i: i.activity_id == schema.assessment_activity_id,
                    activity_items,
                )
            )
            if not user:
                continue
            results.append(
                AnswerReview(
                    reviewer_public_key=schema.user_public_key,
                    answer=schema.answer,
                    item_ids=schema.item_ids,
                    items=current_activity_items,
                    reviewer=dict(first_name=user.first_name, last_name=user.last_name),
                )
            )
        return results

    async def create_assessment_answer(
        self,
        applet_id: uuid.UUID,
        answer_id: uuid.UUID,
        schema: AssessmentAnswerCreate,
    ):
        assert self.user_id

        await self._validate_answer_access(applet_id, answer_id)
        assessment = await AnswerItemsCRUD(self.answer_session).get_assessment(answer_id, self.user_id)
        if assessment:
            await AnswerItemsCRUD(self.answer_session).update(
                AnswerItemSchema(
                    id=assessment.id,
                    created_at=assessment.created_at,
                    updated_at=datetime.datetime.utcnow(),
                    answer_id=answer_id,
                    respondent_id=self.user_id,
                    answer=schema.answer,
                    item_ids=list(map(str, schema.item_ids)),
                    user_public_key=schema.reviewer_public_key,
                    is_assessment=True,
                    start_datetime=datetime.datetime.utcnow(),
                    end_datetime=datetime.datetime.utcnow(),
                    assessment_activity_id=schema.assessment_version_id,
                )
            )
        else:
            now = datetime.datetime.utcnow()
            await AnswerItemsCRUD(self.answer_session).create(
                AnswerItemSchema(
                    answer_id=answer_id,
                    respondent_id=self.user_id,
                    answer=schema.answer,
                    item_ids=list(map(str, schema.item_ids)),
                    user_public_key=schema.reviewer_public_key,
                    is_assessment=True,
                    start_datetime=now,
                    end_datetime=now,
                    created_at=now,
                    updated_at=now,
                    assessment_activity_id=schema.assessment_version_id,
                )
            )

    async def _validate_activity_for_assessment(self, activity_history_id: str):
        schema = await ActivityHistoriesCRUD(self.session).get_by_id(activity_history_id)

        if not schema.is_reviewable:
            raise ActivityIsNotAssessment()

    async def get_export_data(  # noqa: C901
        self,
        applet_id: uuid.UUID,
        query_params: QueryParams,
        skip_activities: bool = False,
    ) -> AnswerExport:
        assert self.user_id is not None

        access = await UserAppletAccessCRUD(self.session).get_by_roles(
            self.user_id,
            applet_id,
            [Role.OWNER, Role.MANAGER, Role.REVIEWER],
        )
        user_subject = await SubjectsCrud(self.session).get_user_subject(
            self.user_id, applet_id
        )
        assessments_allowed = False
        allowed_respondents = None
        allowed_subjects = None
        if not access:
            allowed_respondents = [self.user_id]
            allowed_subjects = [user_subject.id] if user_subject else []
        elif access.role == Role.REVIEWER:
            if (
                isinstance(access.reviewer_subjects, list)
                and len(access.reviewer_subjects) > 0
            ):
                allowed_subjects = access.reviewer_subjects  # noqa: E501
            else:
                allowed_respondents = [self.user_id]
                allowed_subjects = [self.user_id]
        else:  # [Role.OWNER, Role.MANAGER]
            assessments_allowed = True

        filters = query_params.filters
        if allowed_respondents:
            if _respondents := filters.get("respondent_ids"):
                filters["respondent_ids"] = list(set(allowed_respondents).intersection(_respondents))
            else:
                filters["respondent_ids"] = allowed_respondents
        if allowed_subjects:
            if _subjects := filters.get("target_subject_ids"):
                filters["target_subject_ids"] = list(
                    set(allowed_subjects).intersection(_subjects)
                )
            else:
                filters["target_subject_ids"] = allowed_subjects

        repository = AnswersCRUD(self.answer_session)
        answers, total = await repository.get_applet_answers(
            applet_id,
            page=query_params.page,
            limit=query_params.limit,
            include_assessments=assessments_allowed,
            **filters,
        )

        if not answers:
            return AnswerExport()

        respondent_ids: set[uuid.UUID] = set()
        subject_ids: set[uuid.UUID] = set()
        applet_assessment_ids = set()
        activity_hist_ids = set()
        flow_hist_ids = set()
        for answer in answers:
            # collect id to resolve data
            if answer.reviewed_answer_id:
                # collect reviewer ids to fetch the data
                respondent_ids.add(answer.respondent_id)  # type: ignore[arg-type] # noqa: E501
            if answer.target_subject_id:
                subject_ids.add(answer.target_subject_id)  # type: ignore[arg-type] # noqa: E501
            if answer.source_subject_id:
                subject_ids.add(answer.source_subject_id)  # type: ignore[arg-type] # noqa: E501
            if answer.reviewed_answer_id:
                applet_assessment_ids.add(answer.applet_history_id)
            if answer.flow_history_id:
                flow_hist_ids.add(answer.flow_history_id)
            if answer.activity_history_id:
                activity_hist_ids.add(answer.activity_history_id)

        flows_coro = FlowsHistoryCRUD(self.session).get_by_id_versions(
            list(flow_hist_ids)
        )
        user_map_coro = AppletAccessCRUD(
            self.session
        ).get_respondent_export_data(applet_id, list(respondent_ids))
        subject_map_coro = AppletAccessCRUD(
            self.session
        ).get_subject_export_data(applet_id, list(subject_ids))

        coros_result = await asyncio.gather(
            flows_coro,
            user_map_coro,
            subject_map_coro,
            return_exceptions=True,
        )
        for res in coros_result:
            if isinstance(res, BaseException):
                raise res

        flows, user_map, subject_map = coros_result
        flow_map = {flow.id_version: flow for flow in flows}  # type: ignore

        for answer in answers:
            # respondent data
            if answer.reviewed_answer_id:
                # assessment
                respondent = user_map[answer.respondent_id]  # type: ignore
            else:
                subject = subject_map[answer.target_subject_id]  # type: ignore
                answer.respondent_id = subject.user_id
                respondent = subject
            answer.respondent_secret_id = respondent.secret_id
            answer.respondent_email = respondent.email
            answer.is_manager = respondent.is_manager
            answer.legacy_profile_id = respondent.legacy_profile_id
            # flow data
            if flow_id := answer.flow_history_id:
                if flow := flow_map.get(flow_id):
                    answer.flow_name = flow.name

        repo_local = AnswersCRUD(self.session)
        activities_result = []
        if not skip_activities:
            activities, items = await asyncio.gather(
                repo_local.get_activity_history_by_ids(list(activity_hist_ids)),
                repo_local.get_item_history_by_activity_history(list(activity_hist_ids)),
            )

            activity_map = {activity.id_version: ActivityHistoryFull.from_orm(activity) for activity in activities}
            for item in items:
                activity = activity_map.get(item.activity_id)
                if activity:
                    activity.items.append(item)
            activities_result = list(activity_map.values())

        return AnswerExport(
            answers=answers,
            activities=activities_result,
            total_answers=total,
        )

    async def get_activity_identifiers(
        self, activity_id: uuid.UUID, filters: IdentifiersQueryParams
    ) -> list[Identifier]:
        act_hst_crud = ActivityHistoriesCRUD(self.session)
        await act_hst_crud.exist_by_activity_id_or_raise(activity_id)
        act_hst_list = await act_hst_crud.get_activities(activity_id, None)
        ids = set(map(lambda a: a.id_version, act_hst_list))
        identifiers = await AnswersCRUD(
            self.answer_session
        ).get_identifiers_by_activity_id(ids, filters)
        results = []
        for identifier, key, migrated_data in identifiers:
            if migrated_data and migrated_data.get("is_identifier_encrypted") is False:
                results.append(
                    Identifier(
                        identifier=identifier,
                    )
                )
            else:
                results.append(
                    Identifier(
                        identifier=identifier,
                        user_public_key=key,
                    )
                )
        return results

    async def get_activity_versions(
        self,
        activity_id: uuid.UUID,
    ) -> list[Version]:
        await ActivityHistoriesCRUD(self.session).exist_by_activity_id_or_raise(activity_id)
        return await AnswersCRUD(self.session).get_versions_by_activity_id(activity_id)

    async def get_activity_answers(
        self,
        applet_id: uuid.UUID,
        activity_id: uuid.UUID,
        filters: AppletActivityAnswerFilter,
    ) -> list[AppletActivityAnswer]:
        versions = filters.versions
        if versions and isinstance(versions, str):
            versions = versions.split(",")

        activities = await ActivityHistoriesCRUD(self.session).get_activities(activity_id, versions)

        activity_items = await ActivityItemHistoriesCRUD(self.session).get_activity_items(activity_id, versions)
        id_versions = set(map(lambda act_hst: act_hst.id_version, activities))
        answers = await AnswerItemsCRUD(self.answer_session).get_applet_answers_by_activity_id(
            applet_id, id_versions, filters
        )

        activity_item_map = defaultdict(list)
        for activity_item in activity_items:
            activity_item_map[activity_item.activity_id].append(activity_item)

        activity_map = dict()
        for activity in activities:
            activity_map[activity.id_version] = activity

        activity_answers = list()
        for answer, answer_item in answers:
            if not answer_item:
                continue
            answer_item.items = activity_item_map.get(answer.activity_history_id, [])
            activity_answer = AppletActivityAnswer.from_orm(answer_item)
            if answer_item.items:
                activity = activity_map[answer_item.items[0].activity_id]
                activity_answer.subscale_setting = activity.subscale_setting
            activity_answer.version = answer.version
            activity_answers.append(activity_answer)
        return activity_answers

    async def get_summary_latest_report(
        self,
        applet_id: uuid.UUID,
        activity_id: uuid.UUID,
        subject_id: uuid.UUID,
    ) -> ReportServerResponse | None:
        await self._is_report_server_configured(applet_id)

        act_crud = ActivityHistoriesCRUD(self.session)
        activity_hsts = await act_crud.get_activities(activity_id, None)
        if not activity_hsts:
            activity_error_exception = ActivityDoeNotExist()
            activity_error_exception.message = f"No such activity with id=${activity_id}"
            raise activity_error_exception

        act_versions = set(map(lambda act_hst: act_hst.id_version, activity_hsts))
        answer = await AnswersCRUD(self.answer_session).get_latest_answer(applet_id, act_versions, subject_id)
        if not answer:
            return None

        service = ReportServerService(self.session, arbitrary_session=self.answer_session)
        is_single_flow = await service.is_flows_single_report(answer.id)
        if is_single_flow:
            report = await service.create_report(answer.submit_id)
        else:
            report = await service.create_report(answer.submit_id, answer.id)

        return report

    async def _is_report_server_configured(self, applet_id: uuid.UUID):
        applet = await AppletsCRUD(self.session).get_by_id(applet_id)
        if not applet.report_server_ip:
            raise ReportServerIsNotConfigured()
        if not applet.report_public_key:
            raise ReportServerIsNotConfigured()

    async def get_summary_activities(
        self, applet_id: uuid.UUID, filters: SummaryActivityFilter
    ) -> list[SummaryActivity]:
        assert self.user_id
        act_hst_crud = ActivityHistoriesCRUD(self.session)
        activities = await act_hst_crud.get_by_applet_id_for_summary(applet_id=applet_id)
        activity_ver_ids = [activity.id_version for activity in activities]
        activity_ids_with_answer = await AnswersCRUD(
            self.answer_session
        ).get_activities_which_has_answer(
            activity_ver_ids, filters.respondent_id, filters.target_subject_id
        )
        answers_act_ids = set(map(lambda act_ver: act_ver.split("_")[0], activity_ids_with_answer))

        results = []
        for activity in activities:
            results.append(
                SummaryActivity(
                    id=activity.id,
                    name=activity.name,
                    is_performance_task=activity.is_performance_task,
                    has_answer=str(activity.id) in answers_act_ids,
                )
            )
        return results

    async def _create_alerts(
        self,
        subject_id: uuid.UUID,
        answer_id: uuid.UUID,
        applet_id: uuid.UUID,
        activity_id: uuid.UUID,
        version: str,
        raw_alerts: list[AnswerAlert],
    ):
        if len(raw_alerts) == 0:
            return
        cache = RedisCache()
        persons = await UserAppletAccessCRUD(
            self.session
        ).get_responsible_persons(applet_id, subject_id)
        alert_schemas = []

        for person in persons:
            for raw_alert in raw_alerts:
                alert_schemas.append(
                    AlertSchema(
                        user_id=person.id,
                        respondent_id=self.user_id,
                        subject_id=subject_id,
                        is_watched=False,
                        applet_id=applet_id,
                        version=version,
                        activity_id=activity_id,
                        activity_item_id=raw_alert.activity_item_id,
                        alert_message=raw_alert.message,
                        answer_id=answer_id,
                    )
                )
        alerts = await AlertCRUD(self.session).create_many(alert_schemas)

        for alert in alerts:
            channel_id = f"channel_{alert.user_id}"
            try:
                await cache.publish(
                    channel_id,
                    AlertMessage(
                        id=alert.id,
                        respondent_id=self.user_id,
                        subject_id=self.user_id,
                        applet_id=applet_id,
                        version=version,
                        message=alert.alert_message,
                        created_at=alert.created_at,
                        activity_id=alert.activity_id,
                        activity_item_id=alert.activity_item_id,
                        answer_id=answer_id,
                    ).dict(),
                )
            except Exception as e:
                sentry_sdk.capture_exception(e)
                break
        await self.send_alert_mail(persons)

    async def get_completed_answers_data(
        self, applet_id: uuid.UUID, version: str, from_date: datetime.date
    ) -> AppletCompletedEntities:
        assert self.user_id
        result = await AnswersCRUD(self.answer_session).get_completed_answers_data(
            applet_id,
            version,
            self.user_id,
            from_date,
        )
        return result

    async def get_completed_answers_data_list(
        self,
        applets_version_map: dict[uuid.UUID, str],
        from_date: datetime.date,
    ) -> list[AppletCompletedEntities]:
        assert self.user_id
        result = await AnswersCRUD(self.answer_session).get_completed_answers_data_list(
            applets_version_map,
            self.user_id,
            from_date,
        )
        return result

    async def is_answers_uploaded(self, applet_id: uuid.UUID, activity_id: str, created_at: int) -> bool:
        answers = await AnswersCRUD(self.answer_session).get_by_applet_activity_created_at(
            applet_id, activity_id, created_at
        )
        if not answers:
            return False

        return True

    @staticmethod
    async def send_alert_mail(users: List[UserSchema]):
        domain = os.environ.get("ADMIN_DOMAIN", "")
        mail_service = MailingService()
        schemas = pydantic.parse_obj_as(List[User], users)
        email_list = [schema.email_encrypted for schema in schemas]
        return await mail_service.send(
            MessageSchema(
                recipients=email_list,
                subject="Response alert",
                body=mail_service.get_template(path="response_alert_en", domain=domain),
            )
        )

    @classmethod
    def _is_public_key_match(cls, answer_id, stored_public_key, generated_public_key) -> bool:
        if not stored_public_key:
            logger.error(
                f'Reencryption:  Answer item "{answer_id}": wrong public key, skip'  # noqa: E501
            )
        try:
            stored_public_key = json.loads(stored_public_key)
        except JSONDecodeError as e:
            logger.error(
                f'Reencryption:  Answer item "{answer_id}": wrong public key, skip'  # noqa: E501
            )
            logger.exception(str(e))
            return False

        if stored_public_key != generated_public_key:
            logger.error(
                f'Reencryption: Answer item "{answer_id}": public key doesn\'t match, skip'  # noqa: E501
            )
            return False

        return True

    async def reencrypt_user_answers(
        self,
        applet_id: uuid.UUID,
        user_id: uuid.UUID,
        page=1,
        limit=1000,
        *,
        old_public_key: list,
        new_public_key: list,
        decryptor: "AnswerEncryptor",
        encryptor: "AnswerEncryptor",
    ) -> int:
        logger.debug(f'Reencryption: Start reencrypt_user_answers for "{applet_id}"')
        repository = AnswersCRUD(self.answer_session)
        answers = await repository.get_applet_user_answer_items(applet_id, user_id, page, limit)
        count = len(answers)
        if not count:
            return 0

        data_to_update: list[AnswerItemDataEncrypted] = []
        for answer in answers:
            if not self._is_public_key_match(answer.id, answer.user_public_key, old_public_key):
                continue

            try:
                encrypted_answer = encryptor.encrypt(decryptor.decrypt(answer.answer))
                encrypted_events, encrypted_identifier = None, None
                if answer.events:
                    encrypted_events = encryptor.encrypt(decryptor.decrypt(answer.events))
                if answer.identifier:
                    if answer.migrated_data and answer.migrated_data.get("is_identifier_encrypted") is False:
                        encrypted_identifier = encrypted_identifier
                    else:
                        encrypted_identifier = encryptor.encrypt(decryptor.decrypt(answer.identifier))

                data_to_update.append(
                    AnswerItemDataEncrypted(
                        id=answer.id,
                        answer=encrypted_answer,
                        events=encrypted_events,
                        identifier=encrypted_identifier,
                    )
                )
            except EncryptionError as e:
                logger.error(
                    f'Reencryption: Skip answer item "{answer.id}": cannot decrypt answer'  # noqa: E501
                )
                logger.exception(str(e))
                continue

        if data_to_update:
            await repository.update_encrypted_fields(json.dumps(new_public_key), data_to_update)

        return count

    async def fill_last_activity_workspace_respondent(
        self,
        respondents: list[WorkspaceRespondent],
        applet_id: uuid.UUID | None = None,
    ) -> list[WorkspaceRespondent]:
        subjects_ids = []
        for respondent_item in respondents:
            if not respondent_item.details:
                continue
            subjects_ids = list(
                map(lambda x: x.subject_id, respondent_item.details)
            )
            subjects_ids += subjects_ids
        result = await AnswersCRUD(self.answer_session).get_last_activity(
            subjects_ids, applet_id
        )
        for respondent in respondents:
            respondent_subject_ids = map(
                lambda x: x.subject_id,
                respondent.details if respondent.details else [],
            )
            opt_dates = map(lambda x: result.get(x), respondent_subject_ids)
            dates: list[datetime.datetime] = list(
                filter(None.__ne__, opt_dates)  # type: ignore
            )
            if dates:
                last_date = max(dates)
                respondent.last_seen = last_date
        return respondents

<<<<<<< HEAD
    async def delete_by_subject(self, subject_id: uuid.UUID):
        await AnswersCRUD(self.answer_session).delete_by_subject(subject_id)
=======
    async def fill_last_activity_respondent_info(
        self,
        respondent_id: uuid.UUID,
        applet_id: uuid.UUID,
    ) -> dict[uuid.UUID, datetime.datetime]:
        result = await AnswersCRUD(self.answer_session).get_last_activity([respondent_id], applet_id)
        return result
>>>>>>> a096cbe1


class ReportServerService:
    def __init__(self, session, arbitrary_session=None):
        self.session = session
        self._answers_session = arbitrary_session

    @property
    def answers_session(self):
        return self._answers_session if self._answers_session else self.session

    async def is_reportable(self, answer: AnswerSchema, is_single_report_flow=False) -> bool:
        """Check is report available for answer or not.

        First check applet report related fields. All fields must be filled.
        Second check activities report related fields. If it is flow single
        report then one of activities must be reportable (have filled all
        reportable fields). If it is not flow single report then answers
        activity must have filled reportable fields.
        """
        # It is simpler to use AppletHistoryService to get all required data.
        # It allows to reduce repeatable logic for single report flow and
        # for general case.
        applet = await AppletHistoryService(self.session, answer.applet_id, answer.version).get_full()
        _is_reportable = False
        if not (applet.report_server_ip and applet.report_public_key and applet.report_recipients):
            return _is_reportable

        flow_activities = []
        if is_single_report_flow:
            flow = next(i for i in applet.activity_flows if i.id_version == answer.flow_history_id)
            flow_activities = [i.activity_id for i in flow.items]
        for activity in applet.activities:
            if (
                activity.scores_and_reports is not None
                and activity.scores_and_reports.generate_report
                and activity.scores_and_reports.reports
                and (answer.activity_history_id in flow_activities or answer.activity_history_id == activity.id_version)
            ):
                _is_reportable = True
                break
        return _is_reportable

    async def is_flows_single_report(self, answer_id: uuid.UUID) -> bool:
        """
        Whether check to send flow reports in a single or multiple request
        """
        answer = await AnswersCRUD(self.answers_session).get_by_id(answer_id)
        # ActivityFlow a stored in local db
        is_single_report = await AnswersCRUD(self.session).is_single_report_flow(answer.flow_history_id)
        return is_single_report

    async def is_flow_finished(self, submit_id: uuid.UUID, answer_id: uuid.UUID) -> bool:
        answers = await AnswersCRUD(self.answers_session).get_by_submit_id(submit_id, answer_id)
        if not answers:
            return False
        initial_answer = answers[0]

        applet = await AppletsCRUD(self.session).get_by_id(initial_answer.applet_id)
        applet_full = await self._prepare_applet_data(
            initial_answer.applet_id, initial_answer.version, applet.encryption
        )
        activity_id, _ = initial_answer.activity_history_id.split("_")
        flow_id = ""
        if initial_answer.flow_history_id:
            flow_id, _ = initial_answer.flow_history_id.split("_")

        return self._is_activity_last_in_flow(applet_full, activity_id, flow_id)

    async def create_report(
        self, submit_id: uuid.UUID, answer_id: uuid.UUID | None = None
    ) -> ReportServerResponse | None:
        answers = await AnswersCRUD(self.answers_session).get_by_submit_id(submit_id, answer_id)
        if not answers:
            return None
        applet_id_version: str = answers[0].applet_history_id
        available_activities = await ActivityHistoriesCRUD(self.session).get_activity_id_versions_for_report(
            applet_id_version
        )
        answers_for_report = [i for i in answers if i.activity_history_id in available_activities]
        # If answers only on performance tasks
        if not answers_for_report:
            return None
        answer_map = dict((answer.id, answer) for answer in answers_for_report)
        initial_answer = answers_for_report[0]

        applet = await AppletsCRUD(self.session).get_by_id(initial_answer.applet_id)
        user_info = await self._get_user_info(initial_answer.target_subject_id)
        applet_full = await self._prepare_applet_data(
            initial_answer.applet_id,
            initial_answer.version,
            applet.encryption,
            non_performance=True,
        )

        encryption = ReportServerEncryption(applet.report_public_key)
        responses, user_public_keys = await self._prepare_responses(answer_map)

        data = dict(
            responses=responses,
            userPublicKeys=user_public_keys,
            userPublicKey=user_public_keys[0],
            now=datetime.datetime.utcnow().strftime("%x"),
            user=user_info,
            applet=applet_full,
        )
        encrypted_data = encryption.encrypt(data)

        activity_id, _ = initial_answer.activity_history_id.split("_")
        flow_id = ""
        if initial_answer.flow_history_id:
            flow_id, _ = initial_answer.flow_history_id.split("_")

        url = "{}/send-pdf-report?activityId={}&activityFlowId={}".format(
            applet.report_server_ip.rstrip("/"), activity_id, flow_id
        )

        async with aiohttp.ClientSession() as session:
            logger.info(f"Sending request to the report server {url}.")
            start = time.time()
            async with session.post(
                url,
                json=dict(payload=encrypted_data),
            ) as resp:
                duration = time.time() - start
                if resp.status == 200:
                    logger.info(f"Successful request in {duration:.1f} seconds.")
                    response_data = await resp.json()
                    return ReportServerResponse(**response_data)
                else:
                    logger.error(f"Failed request in {duration:.1f} seconds.")
                    error_message = await resp.text()
                    raise ReportServerError(message=error_message)

    def _is_activity_last_in_flow(self, applet_full: dict, activity_id: str | None, flow_id: str | None) -> bool:
        if "activityFlows" not in applet_full or "activities" not in applet_full or not activity_id or not flow_id:
            return False

        flows = applet_full["activityFlows"]
        flow = next((f for f in flows if str(f["id"]) == flow_id), None)
        if not flow or "items" not in flow or len(flow["items"]) == 0:
            return False

        return activity_id == flow["items"][-1]["activityId"].split("_")[0]

    async def _prepare_applet_data(
        self,
        applet_id: uuid.UUID,
        version: str,
        encryption: dict,
        non_performance: bool = False,
    ):
        applet_full = await AppletHistoryService(self.session, applet_id, version).get_full(non_performance)
        applet_full.encryption = Encryption(**encryption)
        return applet_full.dict(by_alias=True)

    async def _get_user_info(self, subject_id: uuid.UUID):
        subject = await SubjectsCrud(self.session).get_by_id(subject_id)
        assert subject
        return dict(
            firstName=subject.first_name,
            lastName=subject.last_name,
            nickname=subject.nickname,
            secretId=subject.secret_user_id,
        )

    async def _prepare_responses(self, answers_map: dict[uuid.UUID, AnswerSchema]) -> tuple[list[dict], list[str]]:
        answer_items = await AnswerItemsCRUD(self.answers_session).get_respondent_submits_by_answer_ids(
            list(answers_map.keys())
        )

        responses = list()
        for answer_item in answer_items:
            answer = answers_map[answer_item.answer_id]
            activity_id, version = answer.activity_history_id.split("_")
            responses.append(dict(activityId=activity_id, answer=answer_item.answer))
        return responses, [ai.user_public_key for ai in answer_items]


class ReportServerEncryption:
    _rate = 0.58

    def __init__(self, key: str):
        self.encryption = load_pem_public_key(key.encode(), backend=default_backend())

    def encrypt(self, data: dict):
        str_data = json.dumps(data, default=str)
        key_size = getattr(self.encryption, "key_size", 0)
        encrypt = getattr(self.encryption, "encrypt", lambda x, y: x)
        chunk_size = int(key_size / 8 * self._rate)
        chunks = []
        for i in range(len(str_data) // chunk_size + 1):
            beg = i * chunk_size
            end = beg + chunk_size
            encrypted_chunk = encrypt(
                str_data[beg:end].encode(),
                self._get_padding(),
            )
            chunks.append(base64.b64encode(encrypted_chunk).decode())

        return chunks

    def _get_padding(self):
        return padding.OAEP(
            mgf=padding.MGF1(algorithm=hashes.SHA1()),
            algorithm=hashes.SHA1(),
            label=None,
        )


class AnswerEncryptor:
    def __init__(self, key: list | bytes):
        if isinstance(key, list):
            key = bytes(key)
        self.key: bytes = key

    def encrypt(self, data: str, iv: bytes | None = None):
        try:
            ct, iv = encrypt_cbc(self.key, data.encode("utf-8"), iv)
        except Exception as e:
            raise EncryptionError("Cannot encrypt answer data") from e
        return f"{iv.hex()}:{ct.hex()}"

    def decrypt(self, encrypted_data: str) -> str:
        """
        @param encrypted_data: data in hex format "iv:text"
        """
        try:
            iv_hex, text_hex = encrypted_data.split(":", 1)
            data = bytes.fromhex(text_hex)
            iv = bytes.fromhex(iv_hex)

            return decrypt_cbc(self.key, data, iv).decode("utf-8")
        except Exception as e:
            raise EncryptionError("Cannot decrypt answer data") from e<|MERGE_RESOLUTION|>--- conflicted
+++ resolved
@@ -1117,10 +1117,6 @@
                 respondent.last_seen = last_date
         return respondents
 
-<<<<<<< HEAD
-    async def delete_by_subject(self, subject_id: uuid.UUID):
-        await AnswersCRUD(self.answer_session).delete_by_subject(subject_id)
-=======
     async def fill_last_activity_respondent_info(
         self,
         respondent_id: uuid.UUID,
@@ -1128,7 +1124,9 @@
     ) -> dict[uuid.UUID, datetime.datetime]:
         result = await AnswersCRUD(self.answer_session).get_last_activity([respondent_id], applet_id)
         return result
->>>>>>> a096cbe1
+
+    async def delete_by_subject(self, subject_id: uuid.UUID):
+        await AnswersCRUD(self.answer_session).delete_by_subject(subject_id)
 
 
 class ReportServerService:
