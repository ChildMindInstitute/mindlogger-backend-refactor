import asyncio
import base64
import datetime
import json
import os
import time
import uuid
from collections import defaultdict
from json import JSONDecodeError
from typing import List

import aiohttp
import pydantic
import sentry_sdk
from cryptography.hazmat.backends import default_backend
from cryptography.hazmat.primitives import hashes
from cryptography.hazmat.primitives.asymmetric import padding
from cryptography.hazmat.primitives.serialization import load_pem_public_key

from apps.activities.crud import ActivitiesCRUD, ActivityHistoriesCRUD, ActivityItemHistoriesCRUD
from apps.activities.domain.activity_history import ActivityHistoryFull
from apps.activities.errors import ActivityDoeNotExist, ActivityHistoryDoeNotExist
from apps.activity_flows.crud import FlowsCRUD, FlowsHistoryCRUD
from apps.alerts.crud.alert import AlertCRUD
from apps.alerts.db.schemas import AlertSchema
from apps.alerts.domain import AlertMessage
from apps.answers.crud import AnswerItemsCRUD
from apps.answers.crud.answers import AnswersCRUD
from apps.answers.crud.notes import AnswerNotesCRUD
from apps.answers.db.schemas import AnswerItemSchema, AnswerNoteSchema, AnswerSchema
from apps.answers.domain import (
    ActivityAnswer,
    ActivitySubmission,
    AnswerAlert,
    AnswerDate,
    AnswerExport,
    AnswerItemDataEncrypted,
    AnswerNoteDetail,
    AnswerReview,
    AppletActivityAnswer,
    AppletAnswerCreate,
    AppletCompletedEntities,
    AssessmentAnswer,
    AssessmentAnswerCreate,
    AssessmentItem,
    FlowSubmission,
    FlowSubmissionDetails,
    FlowSubmissionsDetails,
    Identifier,
    IdentifiersQueryParams,
    ReportServerResponse,
    ReviewActivity,
    ReviewFlow,
    ReviewsCount,
    SubmissionDate,
    SummaryActivity,
    SummaryActivityFlow,
)
from apps.answers.errors import (
    ActivityIsNotAssessment,
    AnswerAccessDeniedError,
    AnswerNoteAccessDeniedError,
    AnswerNotFoundError,
    NonPublicAppletError,
    ReportServerError,
    ReportServerIsNotConfigured,
    UserDoesNotHavePermissionError,
    WrongAnswerGroupAppletId,
    WrongAnswerGroupVersion,
    WrongRespondentForAnswerGroup,
)
from apps.answers.filters import (
    AppletActivityAnswerFilter,
    AppletActivityFilter,
    AppletSubmitDateFilter,
    SummaryActivityFilter,
)
from apps.answers.tasks import create_report
from apps.applets.crud import AppletsCRUD
from apps.applets.domain.applet_history import Version
from apps.applets.domain.base import Encryption
from apps.applets.service import AppletHistoryService
from apps.mailing.domain import MessageSchema
from apps.mailing.services import MailingService
from apps.shared.encryption import decrypt_cbc, encrypt_cbc
from apps.shared.exception import EncryptionError, ValidationError
from apps.shared.query_params import QueryParams
from apps.subjects.constants import Relation
from apps.subjects.crud import SubjectsCrud
from apps.subjects.db.schemas import SubjectSchema
from apps.users import User, UserSchema, UsersCRUD
from apps.workspaces.crud.applet_access import AppletAccessCRUD
from apps.workspaces.crud.user_applet_access import UserAppletAccessCRUD
from apps.workspaces.domain.constants import Role
from apps.workspaces.domain.workspace import WorkspaceRespondent
from apps.workspaces.service.user_applet_access import UserAppletAccessService
from infrastructure.database.mixins import HistoryAware
from infrastructure.logger import logger
from infrastructure.utility import RedisCache


class AnswerService:
    def __init__(self, session, user_id: uuid.UUID | None = None, arbitrary_session=None):
        self.user_id = user_id
        self.session = session
        self._answer_session = arbitrary_session

    @property
    def answer_session(self):
        return self._answer_session if self._answer_session else self.session

    @staticmethod
    def _generate_history_id(version: str):
        def key_generator(pk: uuid.UUID):
            return HistoryAware.generate_id_version(pk, version)

        return key_generator

    async def create_answer(self, activity_answer: AppletAnswerCreate):
        if self.user_id:
            return await self._create_respondent_answer(activity_answer)
        else:
            return await self._create_anonymous_answer(activity_answer)

    async def _create_respondent_answer(self, activity_answer: AppletAnswerCreate):
        await self._validate_respondent_answer(activity_answer)
        return await self._create_answer(activity_answer)

    async def _create_anonymous_answer(self, activity_answer: AppletAnswerCreate):
        await self._validate_anonymous_answer(activity_answer)
        return await self._create_answer(activity_answer)

    async def _validate_respondent_answer(self, activity_answer: AppletAnswerCreate):
        await self._validate_answer(activity_answer)
        await self._validate_applet_for_user_response(activity_answer.applet_id)

    async def _validate_anonymous_answer(self, activity_answer: AppletAnswerCreate):
        await self._validate_applet_for_anonymous_response(activity_answer.applet_id, activity_answer.version)
        await self._validate_answer(activity_answer)

    async def _validate_answer(self, applet_answer: AppletAnswerCreate):
        existed_answers = await AnswersCRUD(self.session).get_by_submit_id(applet_answer.submit_id)

        if existed_answers:
            existed_answer = existed_answers[0]
            if existed_answer.applet_id != applet_answer.applet_id:
                raise WrongAnswerGroupAppletId()
            elif existed_answer.version != applet_answer.version:
                raise WrongAnswerGroupVersion()
            elif existed_answer.respondent_id != self.user_id:
                raise WrongRespondentForAnswerGroup()

        pk = self._generate_history_id(applet_answer.version)
        activity_history = await ActivityHistoriesCRUD(self.session).get_by_id(pk(applet_answer.activity_id))

        if not activity_history.applet_id.startswith(f"{applet_answer.applet_id}"):
            raise ActivityHistoryDoeNotExist()

    async def _validate_applet_for_anonymous_response(self, applet_id: uuid.UUID, version: str):
        await AppletHistoryService(self.session, applet_id, version).get()
        # Validate applet for anonymous answer
        schema = await AppletsCRUD(self.session).get_by_id(applet_id)
        if not schema.link:
            raise NonPublicAppletError()

    async def _validate_applet_for_user_response(self, applet_id: uuid.UUID):
        assert self.user_id

        roles = await UserAppletAccessService(self.session, self.user_id, applet_id).get_roles()
        if not roles:
            raise UserDoesNotHavePermissionError()

    async def _get_answer_relation(
        self,
        respondent_subject: SubjectSchema,
        source_subject: SubjectSchema,
        target_subject: SubjectSchema,
    ) -> str | None:
        if respondent_subject.id == target_subject.id:
            return None

        is_admin = await AppletAccessCRUD(self.session).has_any_roles_for_applet(
            respondent_subject.applet_id,
            respondent_subject.user_id,
            Role.managers(),
        )
        if source_subject.id == target_subject.id:
            if is_admin:
                return Relation.self

            raise ValidationError("Subject relation not found")

        relation = await SubjectsCrud(self.session).get_relation(source_subject.id, target_subject.id)
        if not relation:
            if is_admin:
                return Relation.admin
            raise ValidationError("Subject relation not found")

        return relation

    async def _create_answer(self, applet_answer: AppletAnswerCreate):
        assert self.user_id
        pk = self._generate_history_id(applet_answer.version)
        created_at = applet_answer.created_at or datetime.datetime.utcnow()
        subject_crud = SubjectsCrud(self.session)

        respondent_subject = await subject_crud.get_user_subject(
            user_id=self.user_id, applet_id=applet_answer.applet_id
        )
        if not respondent_subject or not respondent_subject.soft_exists():
            raise ValidationError("Respondent subject not found")

        if applet_answer.target_subject_id:
            target_subject = await subject_crud.get_by_id(applet_answer.target_subject_id)
            if (
                not target_subject
                or not target_subject.soft_exists()
                or target_subject.applet_id != applet_answer.applet_id
            ):
                raise ValidationError(f"Subject {applet_answer.target_subject_id} not found")
        else:
            target_subject = respondent_subject

        if applet_answer.source_subject_id:
            source_subject = await subject_crud.get_by_id(applet_answer.source_subject_id)
            if (
                not source_subject
                or not source_subject.soft_exists()
                or source_subject.applet_id != applet_answer.applet_id
            ):
                raise ValidationError(f"Subject {applet_answer.source_subject_id} not found")
        else:
            source_subject = respondent_subject

        relation = await self._get_answer_relation(respondent_subject, source_subject, target_subject)
        answer = await AnswersCRUD(self.answer_session).create(
            AnswerSchema(
                submit_id=applet_answer.submit_id,
                created_at=created_at,
                applet_id=applet_answer.applet_id,
                version=applet_answer.version,
                applet_history_id=pk(applet_answer.applet_id),
                flow_history_id=pk(applet_answer.flow_id) if applet_answer.flow_id else None,
                activity_history_id=pk(applet_answer.activity_id),
                respondent_id=self.user_id,
                client=applet_answer.client.dict(),
                is_flow_completed=bool(applet_answer.is_flow_completed) if applet_answer.flow_id else None,
                target_subject_id=target_subject.id,
                source_subject_id=source_subject.id if source_subject else None,
                relation=relation,
            )
        )
        item_answer = applet_answer.answer

        item_answer = AnswerItemSchema(
            answer_id=answer.id,
            answer=item_answer.answer,
            events=item_answer.events,
            respondent_id=self.user_id,
            user_public_key=item_answer.user_public_key,
            item_ids=item_answer.item_ids,
            identifier=item_answer.identifier,
            scheduled_datetime=item_answer.scheduled_time,
            start_datetime=item_answer.start_time,
            end_datetime=item_answer.end_time,
            is_assessment=False,
            scheduled_event_id=item_answer.scheduled_event_id,
            local_end_date=item_answer.local_end_date,
            local_end_time=item_answer.local_end_time,
            tz_offset=item_answer.tz_offset,
        )

        await AnswerItemsCRUD(self.answer_session).create(item_answer)
        await self._create_alerts(
            target_subject.id,
            answer.id,
            answer.applet_id,
            applet_answer.activity_id,
            answer.version,
            applet_answer.alerts,
        )
        return answer

    async def create_report_from_answer(self, answer: AnswerSchema):
        service = ReportServerService(session=self.session, arbitrary_session=self.answer_session)
        # First check is flow single report or not, flow single report has
        # another rules to be reportable.
        is_flow_single = await service.is_flows_single_report(answer.id)
        if is_flow_single:
            is_flow_finished = await service.is_flow_finished(answer.submit_id, answer.id)
            if is_flow_finished:
                is_reportable = await service.is_reportable(answer, is_flow_single)
                if is_reportable:
                    await create_report.kiq(answer.applet_id, answer.submit_id)
        else:
            is_reportable = await service.is_reportable(answer)
            if is_reportable:
                await create_report.kiq(
                    answer.applet_id,
                    answer.submit_id,
                    answer.id,
                )

    async def get_review_activities(
        self,
        applet_id: uuid.UUID,
        filters: AppletActivityFilter,
    ) -> list[ReviewActivity]:
<<<<<<< HEAD
        await self._validate_applet_activity_access(applet_id, respondent_id)

        answers_coro = AnswersCRUD(self.answer_session).get_list(
            applet_id=applet_id, respondent_ids=[respondent_id], created_date=created_date
=======
        await self._validate_applet_activity_access(applet_id, filters.target_subject_id)
        answers = await AnswersCRUD(self.answer_session).get_respondents_answered_activities_by_applet_id(
            applet_id, filters
>>>>>>> 64bb867e
        )
        activities_coro = ActivitiesCRUD(self.session).get_by_applet_id(applet_id, is_reviewable=False)
        answers, activities = await asyncio.gather(answers_coro, activities_coro)

        activity_map: dict[uuid.UUID, ReviewActivity] = dict()
        for activity in activities:
            activity_map[activity.id] = ReviewActivity(id=activity.id, name=activity.name)

        if answers:
            old_activity_answer_dates: dict[uuid.UUID, list[AnswerDate]] = defaultdict(list)
            activity_history_ids = set()
            for answer in answers:
                activity_id, _ = HistoryAware.split_id_version(answer.activity_history_id)
                if _activity := activity_map.get(activity_id):
                    _activity.answer_dates.append(
                        AnswerDate(
                            answer_id=answer.id,
                            created_at=answer.answer_item.created_at,
                            end_datetime=answer.answer_item.end_datetime,
                        )
                    )
                else:
                    old_activity_answer_dates[activity_id].append(
                        AnswerDate(
                            answer_id=answer.id,
                            created_at=answer.answer_item.created_at,
                            end_datetime=answer.answer_item.end_datetime,
                        )
                    )
                    activity_history_ids.add(answer.activity_history_id)

            if activity_history_ids:
                activity_histories = await ActivityHistoriesCRUD(self.session).get_by_history_ids(
                    list(activity_history_ids)
                )
                for activity_history in activity_histories:
                    if activity_history.id not in activity_map:
                        activity_map[activity_history.id] = ReviewActivity(
                            id=activity_history.id,
                            name=activity_history.name,
                            answer_dates=old_activity_answer_dates[activity_history.id],
                        )

        return list(activity_map.values())

    async def get_review_flows(
        self,
        applet_id: uuid.UUID,
        respondent_id: uuid.UUID,
        created_date: datetime.date,
    ) -> list[ReviewFlow]:
        await self._validate_applet_activity_access(applet_id, respondent_id)

        submissions_coro = AnswersCRUD(self.answer_session).get_flow_submission_data(
            applet_id=applet_id, respondent_ids=[respondent_id], created_date=created_date
        )
        flows_coro = FlowsCRUD(self.session).get_by_applet_id(applet_id)
        submissions, flows = await asyncio.gather(submissions_coro, flows_coro)

        flow_map: dict[uuid.UUID, ReviewFlow] = dict()
        for flow in flows:
            flow_map[flow.id] = ReviewFlow(id=flow.id, name=flow.name)

        if submissions:
            old_flow_submission_dates: dict[uuid.UUID, list[SubmissionDate]] = defaultdict(list)
            flow_history_ids = set()
            for submission in submissions:
                flow_id, _ = HistoryAware.split_id_version(submission.flow_history_id)
                _submission_date = SubmissionDate.from_orm(submission)
                if _flow := flow_map.get(flow_id):
                    _flow.answer_dates.append(_submission_date)  # type: ignore[arg-type]
                else:
                    old_flow_submission_dates[flow_id].append(_submission_date)
                    flow_history_ids.add(submission.flow_history_id)

            if flow_history_ids:
                flow_histories = await FlowsHistoryCRUD(self.session).get_by_id_versions(list(flow_history_ids))
                for flow_history in flow_histories:
                    if flow_history.id not in flow_map:
                        flow_map[flow_history.id] = ReviewFlow(
                            id=flow_history.id,
                            name=flow_history.name,
                            answer_dates=old_flow_submission_dates[flow_history.id],
                        )

        return list(flow_map.values())

    async def get_applet_submit_dates(
        self, applet_id: uuid.UUID, filters: AppletSubmitDateFilter
    ) -> list[datetime.date]:
        await self._validate_applet_activity_access(applet_id, filters.target_subject_id)
        return await AnswersCRUD(self.answer_session).get_respondents_submit_dates(applet_id, filters)

    async def _validate_applet_activity_access(self, applet_id: uuid.UUID, subject_id: uuid.UUID | None):
        assert self.user_id, "User id is required"
        await AppletsCRUD(self.session).get_by_id(applet_id)
        role = await AppletAccessCRUD(self.session).get_applets_priority_role(applet_id, self.user_id)
        if role == Role.REVIEWER:
            access = await UserAppletAccessService(self.session, self.user_id, applet_id).get_access(Role.REVIEWER)
            assert access is not None
            if not subject_id:
                raise AnswerAccessDeniedError()
            if str(subject_id) not in access.meta.get("subjects", []):
                raise AnswerAccessDeniedError()

    async def _get_allowed_respondents(self, applet_id: uuid.UUID) -> list[uuid.UUID] | None:
        assert self.user_id
        access = await UserAppletAccessCRUD(self.session).get_by_roles(
            self.user_id,
            applet_id,
            [Role.OWNER, Role.MANAGER, Role.REVIEWER],
        )
        allowed_respondents = None
        if not access:
            allowed_respondents = [self.user_id]
        elif access.role == Role.REVIEWER:
            if isinstance(access.reviewer_respondents, list) and len(access.reviewer_respondents) > 0:
                allowed_respondents = access.reviewer_respondents  # noqa: E501
            else:
                allowed_respondents = [self.user_id]

        return allowed_respondents

    async def get_activity_answer(
        self,
        applet_id: uuid.UUID,
        activity_id: uuid.UUID,
        answer_id: uuid.UUID,
    ) -> ActivitySubmission:
        # TODO properly merge to multiinformant using subject ids
        allowed_respondents = await self._get_allowed_respondents(applet_id)

        repository = AnswersCRUD(self.answer_session)
        answers = await repository.get_list(
            applet_id=applet_id,
            activity_id=activity_id,
            answer_id=answer_id,
            respondent_ids=allowed_respondents,
        )
        if not answers:
            raise AnswerNotFoundError()
<<<<<<< HEAD

        answer = answers[0]
        answer_result = ActivityAnswer(
            **answer.dict(exclude={"migrated_data"}),
            **answer.answer_item.dict(
                include={
                    "user_public_key",
                    "answer",
                    "events",
                    "item_ids",
                    "identifier",
                    "migrated_data",
                    "end_datetime",
                }
            ),
=======
        answer_item = answer_items[0]

        activity_items = await ActivityItemHistoryService(
            self.session, applet_id, answer_schema.version
        ).get_by_activity_id(activity_id)

        identifiers = await self.get_activity_identifiers(activity_id, IdentifiersQueryParams(answer_id=answer_id))
        answer = ActivityAnswer(
            user_public_key=answer_item.user_public_key,
            answer=answer_item.answer,
            item_ids=answer_item.item_ids,
            items=activity_items,
            events=answer_item.events,
            identifier=next(iter(identifiers), None),
            created_at=answer_schema.created_at,
            version=answer_schema.version,
>>>>>>> 64bb867e
        )

        activities = await ActivityHistoriesCRUD(self.session).load_full([answer.activity_history_id])
        assert activities

        submission = ActivitySubmission(
            activity=activities[0],
            answer=answer_result,
        )

        return submission

    async def _validate_answer_access(
        self,
        applet_id: uuid.UUID,
        answer_id: uuid.UUID,
        activity_id: uuid.UUID | None = None,
    ):
        answer_schema = await AnswersCRUD(self.answer_session).get_by_id(answer_id)
        await self._validate_applet_activity_access(applet_id, answer_schema.target_subject_id)
        if activity_id:
            pk = self._generate_history_id(answer_schema.version)
            await ActivityHistoriesCRUD(self.session).get_by_id(pk(activity_id))

    async def get_flow_submission(
        self,
        applet_id: uuid.UUID,
        flow_id: uuid.UUID,
        submit_id: uuid.UUID,
    ) -> FlowSubmissionDetails:
        # TODO properly merge to multiinformant using subject ids
        allowed_respondents = await self._get_allowed_respondents(applet_id)

        repository = AnswersCRUD(self.answer_session)
        answers = await repository.get_list(
            applet_id=applet_id,
            flow_id=flow_id,
            submit_id=submit_id,
            respondent_ids=allowed_respondents,
        )
        if not answers:
            raise AnswerNotFoundError()

        activity_hist_ids = set()

        answer_result: list[ActivityAnswer] = []

        for answer in answers:
            answer_result.append(
                ActivityAnswer(
                    **answer.dict(exclude={"migrated_data"}),
                    **answer.answer_item.dict(
                        include={
                            "user_public_key",
                            "answer",
                            "events",
                            "item_ids",
                            "identifier",
                            "migrated_data",
                            "end_datetime",
                        }
                    ),
                )
            )
            activity_hist_ids.add(answer.activity_history_id)

        flow_history_id = answers[0].flow_history_id
        assert flow_history_id

        flows = await FlowsHistoryCRUD(self.session).load_full([flow_history_id])
        assert flows

        submission = FlowSubmissionDetails(
            submission=FlowSubmission(
                submit_id=submit_id,
                flow_history_id=flow_history_id,
                applet_id=applet_id,
                version=answer_result[0].version,
                created_at=max([a.created_at for a in answer_result]),
                end_datetime=max([a.end_datetime for a in answer_result]),
                answers=answer_result,
            ),
            flow=flows[0],
        )

        return submission

    async def add_note(
        self,
        applet_id: uuid.UUID,
        answer_id: uuid.UUID,
        activity_id: uuid.UUID,
        note: str,
    ):
        await self._validate_answer_access(applet_id, answer_id, activity_id)
        schema = AnswerNoteSchema(
            answer_id=answer_id,
            note=note,
            user_id=self.user_id,
            activity_id=activity_id,
        )
        await AnswerNotesCRUD(self.session).save(schema)

    async def get_note_list(
        self,
        applet_id: uuid.UUID,
        answer_id: uuid.UUID,
        activity_id: uuid.UUID,
        query_params: QueryParams,
    ) -> list[AnswerNoteDetail]:
        await self._validate_answer_access(applet_id, answer_id, activity_id)
        notes_crud = AnswerNotesCRUD(self.session)
        note_schemas = await notes_crud.get_by_answer_id(answer_id, activity_id, query_params)
        user_ids = set(map(lambda n: n.user_id, note_schemas))
        users_crud = UsersCRUD(self.session)
        users = await users_crud.get_by_ids(user_ids)
        notes = await notes_crud.map_users_and_notes(note_schemas, users)
        return notes

    async def get_notes_count(self, answer_id: uuid.UUID, activity_id: uuid.UUID) -> int:
        return await AnswerNotesCRUD(self.session).get_count_by_answer_id(answer_id, activity_id)

    async def edit_note(
        self,
        applet_id: uuid.UUID,
        answer_id: uuid.UUID,
        activity_id: uuid.UUID,
        note_id: uuid.UUID,
        note: str,
    ):
        await self._validate_answer_access(applet_id, answer_id, activity_id)
        await self._validate_note_access(note_id)
        await AnswerNotesCRUD(self.session).update_note_by_id(note_id, note)

    async def delete_note(
        self,
        applet_id: uuid.UUID,
        answer_id: uuid.UUID,
        activity_id: uuid.UUID,
        note_id: uuid.UUID,
    ):
        await self._validate_answer_access(applet_id, answer_id, activity_id)
        await self._validate_note_access(note_id)
        await AnswerNotesCRUD(self.session).delete_note_by_id(note_id)

    async def _validate_note_access(self, note_id: uuid.UUID):
        note = await AnswerNotesCRUD(self.session).get_by_id(note_id)
        if note.user_id != self.user_id:
            raise AnswerNoteAccessDeniedError()

    async def get_assessment_by_answer_id(self, applet_id: uuid.UUID, answer_id: uuid.UUID) -> AssessmentAnswer:
        assert self.user_id

        await self._validate_answer_access(applet_id, answer_id)
        assessment_answer = await AnswerItemsCRUD(self.answer_session).get_assessment(answer_id, self.user_id)

        items_crud = ActivityItemHistoriesCRUD(self.session)
        last = items_crud.get_applets_assessments(applet_id)
        if assessment_answer:
            current = items_crud.get_assessment_activity_items(assessment_answer.assessment_activity_id)
            items_last, items_current = await asyncio.gather(last, current)
        else:
            items_last = await last
            items_current = None

        if len(items_last) == 0:
            return AssessmentAnswer(items=items_last)

        if items_last == items_current and assessment_answer:
            answer = AssessmentAnswer(
                reviewer_public_key=assessment_answer.user_public_key if assessment_answer else None,
                answer=assessment_answer.answer if assessment_answer else None,
                item_ids=assessment_answer.item_ids if assessment_answer else [],
                items=items_last,
                is_edited=assessment_answer.created_at != assessment_answer.updated_at  # noqa
                if assessment_answer
                else False,
                versions=[assessment_answer.assessment_activity_id],
            )
        else:
            if assessment_answer:
                versions = [
                    assessment_answer.assessment_activity_id,
                    items_last[0].activity_id,
                ]
            else:
                versions = [items_last[0].activity_id]
            answer = AssessmentAnswer(
                reviewer_public_key=assessment_answer.user_public_key if assessment_answer else None,
                answer=assessment_answer.answer if assessment_answer else None,
                item_ids=assessment_answer.item_ids if assessment_answer else [],
                items=items_current if assessment_answer else items_last,
                items_last=items_last if assessment_answer else None,
                is_edited=assessment_answer.created_at != assessment_answer.updated_at  # noqa
                if assessment_answer
                else False,
                versions=versions,
            )
        return answer

    async def get_reviews_by_answer_id(self, applet_id: uuid.UUID, answer_id: uuid.UUID) -> list[AnswerReview]:
        assert self.user_id

        await self._validate_answer_access(applet_id, answer_id)
        current_role = await AppletAccessCRUD(self.session).get_applets_priority_role(applet_id, self.user_id)
        reviewer_activity_version = await AnswerItemsCRUD(self.answer_session).get_assessment_activity_id(answer_id)
        if not reviewer_activity_version:
            return []

        activity_versions = [t[1] for t in reviewer_activity_version]
        activity_items = await ActivityItemHistoriesCRUD(self.session).get_by_activity_id_versions(activity_versions)

        reviews = await AnswerItemsCRUD(self.answer_session).get_reviews_by_answer_id(answer_id, activity_items)

        user_ids = [rev.respondent_id for rev in reviews]
        users = await UsersCRUD(self.session).get_by_ids(user_ids)
        results = []
        for schema in reviews:
            user = next(filter(lambda u: u.id == schema.respondent_id, users), None)
            current_activity_items = list(
                filter(
                    lambda i: i.activity_id == schema.assessment_activity_id,
                    activity_items,
                )
            )
            if not user:
                continue

            can_view = await self.can_view_current_review(user.id, current_role)
            results.append(
                AnswerReview(
                    id=schema.id,
                    reviewer_public_key=schema.user_public_key if can_view else None,
                    answer=schema.answer if can_view else None,
                    item_ids=schema.item_ids,
                    items=current_activity_items,
                    reviewer=dict(id=user.id, first_name=user.first_name, last_name=user.last_name),
                    created_at=schema.created_at,
                    updated_at=schema.updated_at,
                )
            )
        return results

    async def create_assessment_answer(
        self,
        applet_id: uuid.UUID,
        answer_id: uuid.UUID,
        schema: AssessmentAnswerCreate,
    ):
        assert self.user_id

        await self._validate_answer_access(applet_id, answer_id)
        assessment = await AnswerItemsCRUD(self.answer_session).get_assessment(answer_id, self.user_id)
        if assessment:
            await AnswerItemsCRUD(self.answer_session).update(
                AnswerItemSchema(
                    id=assessment.id,
                    created_at=assessment.created_at,
                    updated_at=datetime.datetime.utcnow(),
                    answer_id=answer_id,
                    respondent_id=self.user_id,
                    answer=schema.answer,
                    item_ids=list(map(str, schema.item_ids)),
                    user_public_key=schema.reviewer_public_key,
                    is_assessment=True,
                    start_datetime=datetime.datetime.utcnow(),
                    end_datetime=datetime.datetime.utcnow(),
                    assessment_activity_id=schema.assessment_version_id,
                )
            )
        else:
            now = datetime.datetime.utcnow()
            await AnswerItemsCRUD(self.answer_session).create(
                AnswerItemSchema(
                    answer_id=answer_id,
                    respondent_id=self.user_id,
                    answer=schema.answer,
                    item_ids=list(map(str, schema.item_ids)),
                    user_public_key=schema.reviewer_public_key,
                    is_assessment=True,
                    start_datetime=now,
                    end_datetime=now,
                    created_at=now,
                    updated_at=now,
                    assessment_activity_id=schema.assessment_version_id,
                )
            )

    async def _validate_activity_for_assessment(self, activity_history_id: str):
        schema = await ActivityHistoriesCRUD(self.session).get_by_id(activity_history_id)

        if not schema.is_reviewable:
            raise ActivityIsNotAssessment()

    async def get_export_data(  # noqa: C901
        self,
        applet_id: uuid.UUID,
        query_params: QueryParams,
        skip_activities: bool = False,
    ) -> AnswerExport:
        assert self.user_id is not None

        access = await UserAppletAccessCRUD(self.session).get_by_roles(
            self.user_id,
            applet_id,
            [Role.OWNER, Role.MANAGER, Role.REVIEWER],
        )
        user_subject = await SubjectsCrud(self.session).get_user_subject(self.user_id, applet_id)
        assessments_allowed = False
        allowed_respondents = None
        allowed_subjects = None
        if not access:
            allowed_respondents = [self.user_id]
            allowed_subjects = [user_subject.id] if user_subject else []
        elif access.role == Role.REVIEWER:
            if isinstance(access.reviewer_subjects, list) and len(access.reviewer_subjects) > 0:
                allowed_subjects = access.reviewer_subjects  # noqa: E501
            else:
                allowed_respondents = [self.user_id]
                allowed_subjects = [self.user_id]
        else:  # [Role.OWNER, Role.MANAGER]
            assessments_allowed = True

        filters = query_params.filters
        if allowed_respondents:
            if _respondents := filters.get("respondent_ids"):
                filters["respondent_ids"] = list(set(allowed_respondents).intersection(_respondents))
            else:
                filters["respondent_ids"] = allowed_respondents
        if allowed_subjects:
            if _subjects := filters.get("target_subject_ids"):
                filters["target_subject_ids"] = list(set(allowed_subjects).intersection(_subjects))
            else:
                filters["target_subject_ids"] = allowed_subjects

        repository = AnswersCRUD(self.answer_session)
        answers, total = await repository.get_applet_answers(
            applet_id,
            page=query_params.page,
            limit=query_params.limit,
            include_assessments=assessments_allowed,
            **filters,
        )

        if not answers:
            return AnswerExport()

        respondent_ids: set[uuid.UUID] = set()
        subject_ids: set[uuid.UUID] = set()
        applet_assessment_ids = set()
        activity_hist_ids = set()
        flow_hist_ids = set()
        for answer in answers:
            # collect id to resolve data
            if answer.reviewed_answer_id:
                # collect reviewer ids to fetch the data
                respondent_ids.add(answer.respondent_id)  # type: ignore[arg-type] # noqa: E501
            if answer.target_subject_id:
                subject_ids.add(answer.target_subject_id)  # type: ignore[arg-type] # noqa: E501
            if answer.source_subject_id:
                subject_ids.add(answer.source_subject_id)  # type: ignore[arg-type] # noqa: E501
            if answer.reviewed_answer_id:
                applet_assessment_ids.add(answer.applet_history_id)
            if answer.flow_history_id:
                flow_hist_ids.add(answer.flow_history_id)
            if answer.activity_history_id:
                activity_hist_ids.add(answer.activity_history_id)

        flows_coro = FlowsHistoryCRUD(self.session).get_by_id_versions(list(flow_hist_ids))
        user_map_coro = AppletAccessCRUD(self.session).get_respondent_export_data(applet_id, list(respondent_ids))
        subject_map_coro = AppletAccessCRUD(self.session).get_subject_export_data(applet_id, list(subject_ids))

        coros_result = await asyncio.gather(
            flows_coro,
            user_map_coro,
            subject_map_coro,
            return_exceptions=True,
        )
        for res in coros_result:
            if isinstance(res, BaseException):
                raise res

        flows, user_map, subject_map = coros_result
        flow_map = {flow.id_version: flow for flow in flows}  # type: ignore

        for answer in answers:
            # respondent data
            if answer.reviewed_answer_id:
                # assessment
                respondent = user_map[answer.respondent_id]  # type: ignore
            else:
                subject = subject_map[answer.target_subject_id]  # type: ignore
                answer.respondent_id = subject.user_id
                respondent = subject
            answer.respondent_secret_id = respondent.secret_id
            answer.respondent_email = respondent.email
            answer.is_manager = respondent.is_manager
            answer.legacy_profile_id = respondent.legacy_profile_id
            # flow data
            if flow_id := answer.flow_history_id:
                if flow := flow_map.get(flow_id):
                    answer.flow_name = flow.name

        repo_local = AnswersCRUD(self.session)
        activities_result = []
        if not skip_activities:
            activities, items = await asyncio.gather(
                ActivityHistoriesCRUD(self.session).get_by_history_ids(list(activity_hist_ids)),
                repo_local.get_item_history_by_activity_history(list(activity_hist_ids)),
            )

            activity_map = {activity.id_version: ActivityHistoryFull.from_orm(activity) for activity in activities}
            for item in items:
                activity = activity_map.get(item.activity_id)
                if activity:
                    activity.items.append(item)
            activities_result = list(activity_map.values())

        return AnswerExport(
            answers=answers,
            activities=activities_result,
            total_answers=total,
        )

    async def get_activity_identifiers(
        self, activity_id: uuid.UUID, filters: IdentifiersQueryParams
    ) -> list[Identifier]:
        act_hst_crud = ActivityHistoriesCRUD(self.session)
        await act_hst_crud.exist_by_activity_id_or_raise(activity_id)
        act_hst_list = await act_hst_crud.get_activities(activity_id, None)
        ids = set(map(lambda a: a.id_version, act_hst_list))
        identifiers = await AnswersCRUD(self.answer_session).get_identifiers_by_activity_id(ids, filters)
        results = []
        for identifier, key, migrated_data, answer_date in identifiers:
            if migrated_data and migrated_data.get("is_identifier_encrypted") is False:
                results.append(Identifier(identifier=identifier, last_answer_date=answer_date))
            else:
                results.append(Identifier(identifier=identifier, user_public_key=key, last_answer_date=answer_date))
        return results

    async def get_flow_identifiers(self, flow_id: uuid.UUID, respondent_id: uuid.UUID) -> list[Identifier]:
        # TODO properly merge to multiinformant
        identifier_data = await AnswersCRUD(self.answer_session).get_flow_identifiers(flow_id, respondent_id)
        result = [
            Identifier(
                identifier=row.identifier,
                last_answer_date=row.last_answer_date,
                user_public_key=row.user_public_key if row.is_encrypted else None,
            )
            for row in identifier_data
        ]

        return result

    async def get_activity_versions(
        self,
        activity_id: uuid.UUID,
    ) -> list[Version]:
        await ActivityHistoriesCRUD(self.session).exist_by_activity_id_or_raise(activity_id)
        return await AnswersCRUD(self.session).get_versions_by_activity_id(activity_id)

    async def get_activity_answers(
        self,
        applet_id: uuid.UUID,
        activity_id: uuid.UUID,
        filters: AppletActivityAnswerFilter,
    ) -> list[AppletActivityAnswer]:
        versions = filters.versions
        if versions and isinstance(versions, str):
            versions = versions.split(",")

        activities = await ActivityHistoriesCRUD(self.session).get_activities(activity_id, versions)

        activity_items = await ActivityItemHistoriesCRUD(self.session).get_activity_items(activity_id, versions)
        id_versions = set(map(lambda act_hst: act_hst.id_version, activities))
        answers = await AnswerItemsCRUD(self.answer_session).get_applet_answers_by_activity_id(
            applet_id, id_versions, filters
        )

        activity_item_map = defaultdict(list)
        for activity_item in activity_items:
            activity_item_map[activity_item.activity_id].append(activity_item)

        activity_map = dict()
        for activity in activities:
            activity_map[activity.id_version] = activity

        activity_answers = list()
        for answer, answer_item in answers:
            if not answer_item:
                continue
            answer_item.items = activity_item_map.get(answer.activity_history_id, [])
            activity_answer = AppletActivityAnswer.from_orm(answer_item)
            if answer_item.items:
                activity = activity_map[answer_item.items[0].activity_id]
                activity_answer.subscale_setting = activity.subscale_setting
            activity_answer.version = answer.version
            activity_answers.append(activity_answer)
        return activity_answers

    async def get_flow_submissions(
        self,
        flow_id: uuid.UUID,
        filters: QueryParams,
    ) -> tuple[FlowSubmissionsDetails, int]:
        submissions, total = await AnswersCRUD(self.answer_session).get_flow_submissions(
            flow_id, page=filters.page, limit=filters.limit, is_completed=True, **filters.filters
        )
        flow_history_ids = {s.flow_history_id for s in submissions}
        flows = []
        if flow_history_ids:
            flows = await FlowsHistoryCRUD(self.session).load_full(list(flow_history_ids))

        return FlowSubmissionsDetails(submissions=submissions, flows=flows), total

    async def get_assessments_count(self, answer_ids: list[uuid.UUID]) -> dict[uuid.UUID, ReviewsCount]:
        answer_reviewers_t = await AnswerItemsCRUD(self.answer_session).get_reviewers_by_answers(answer_ids)
        answer_reviewers: dict[uuid.UUID, ReviewsCount] = {}
        for answer_id, reviewers in answer_reviewers_t:
            mine = 1 if self.user_id in reviewers else 0
            answer_reviewers[answer_id] = ReviewsCount(mine=mine, other=len(reviewers) - mine)
        return answer_reviewers

    async def get_summary_latest_report(
        self,
        applet_id: uuid.UUID,
        activity_id: uuid.UUID,
        subject_id: uuid.UUID,
    ) -> ReportServerResponse | None:
        await self._is_report_server_configured(applet_id)

        act_crud = ActivityHistoriesCRUD(self.session)
        activity_hsts = await act_crud.get_activities(activity_id, None)
        if not activity_hsts:
            activity_error_exception = ActivityDoeNotExist()
            activity_error_exception.message = f"No such activity with id=${activity_id}"
            raise activity_error_exception

        act_versions = set(map(lambda act_hst: act_hst.id_version, activity_hsts))
        answer = await AnswersCRUD(self.answer_session).get_latest_answer(applet_id, act_versions, subject_id)
        if not answer:
            return None

        service = ReportServerService(self.session, arbitrary_session=self.answer_session)
        is_single_flow = await service.is_flows_single_report(answer.id)
        if is_single_flow:
            report = await service.create_report(answer.submit_id)
        else:
            report = await service.create_report(answer.submit_id, answer.id)

        return report

    async def _is_report_server_configured(self, applet_id: uuid.UUID):
        applet = await AppletsCRUD(self.session).get_by_id(applet_id)
        if not applet.report_server_ip:
            raise ReportServerIsNotConfigured()
        if not applet.report_public_key:
            raise ReportServerIsNotConfigured()

    async def get_summary_activities(
        self, applet_id: uuid.UUID, filters: SummaryActivityFilter
    ) -> list[SummaryActivity]:
        assert self.user_id
        act_hst_crud = ActivityHistoriesCRUD(self.session)
        activities = await act_hst_crud.get_last_histories_by_applet(applet_id=applet_id)
        activity_ver_ids = [activity.id_version for activity in activities]
        activity_ids_with_date = await AnswersCRUD(self.answer_session).get_submitted_activity_with_last_date(
            activity_ver_ids, filters.respondent_id, filters.target_subject_id
        )
        submitted_activities: dict[str, datetime.datetime] = {}
        for activity_history_id, submit_date in activity_ids_with_date:
            activity_id = activity_history_id.split("_")[0]
            date = submitted_activities.get(activity_id)
            submitted_activities[activity_id] = max(submit_date, date) if date else submit_date
            submitted_activities[activity_history_id] = submit_date

        results = []
        for activity in activities:
            activity_history_answer_date = submitted_activities.get(
                activity.id_version, submitted_activities.get(str(activity.id))
            )
            results.append(
                SummaryActivity(
                    id=activity.id,
                    name=activity.name,
                    is_performance_task=activity.is_performance_task,
                    has_answer=bool(activity_history_answer_date),
                    last_answer_date=activity_history_answer_date,
                )
            )
        return results

    async def get_summary_activity_flows(
        self, applet_id: uuid.UUID, respondent_id: uuid.UUID | None
    ) -> list[SummaryActivityFlow]:
        assert self.user_id
        flow_crud = FlowsHistoryCRUD(self.session)
        answer_crud = AnswersCRUD(self.answer_session)
        flow_history_ids_with_date = await answer_crud.get_submitted_flows_with_last_date(applet_id, respondent_id)
        activity_flow_histories = await flow_crud.get_last_histories_by_applet(applet_id)

        submitted_activity_flows: dict[str, datetime.datetime] = {}
        for version_id, submit_date in flow_history_ids_with_date:
            flow_id = version_id.split("_")[0]
            date = submitted_activity_flows.get(flow_id)
            submitted_activity_flows[flow_id] = max(submit_date, date) if date else submit_date
            submitted_activity_flows[version_id] = submit_date

        results = []
        for flow_history in activity_flow_histories:
            flow_history_answer_date = submitted_activity_flows.get(
                flow_history.id_version, submitted_activity_flows.get(str(flow_history.id))
            )
            results.append(
                SummaryActivityFlow(
                    id=flow_history.id,
                    name=flow_history.name,
                    has_answer=bool(flow_history_answer_date),
                    last_answer_date=flow_history_answer_date,
                )
            )
        return results

    async def _create_alerts(
        self,
        subject_id: uuid.UUID,
        answer_id: uuid.UUID,
        applet_id: uuid.UUID,
        activity_id: uuid.UUID,
        version: str,
        raw_alerts: list[AnswerAlert],
    ):
        if len(raw_alerts) == 0:
            return
        cache = RedisCache()
        persons = await UserAppletAccessCRUD(self.session).get_responsible_persons(applet_id, subject_id)
        alert_schemas = []

        for person in persons:
            for raw_alert in raw_alerts:
                alert_schemas.append(
                    AlertSchema(
                        user_id=person.id,
                        respondent_id=self.user_id,
                        subject_id=subject_id,
                        is_watched=False,
                        applet_id=applet_id,
                        version=version,
                        activity_id=activity_id,
                        activity_item_id=raw_alert.activity_item_id,
                        alert_message=raw_alert.message,
                        answer_id=answer_id,
                    )
                )
        alerts = await AlertCRUD(self.session).create_many(alert_schemas)

        for alert in alerts:
            channel_id = f"channel_{alert.user_id}"
            try:
                await cache.publish(
                    channel_id,
                    AlertMessage(
                        id=alert.id,
                        respondent_id=self.user_id,
                        subject_id=self.user_id,
                        applet_id=applet_id,
                        version=version,
                        message=alert.alert_message,
                        created_at=alert.created_at,
                        activity_id=alert.activity_id,
                        activity_item_id=alert.activity_item_id,
                        answer_id=answer_id,
                    ).dict(),
                )
            except Exception as e:
                sentry_sdk.capture_exception(e)
                break
        await self.send_alert_mail(persons)

    async def get_completed_answers_data(
        self, applet_id: uuid.UUID, version: str, from_date: datetime.date
    ) -> AppletCompletedEntities:
        assert self.user_id
        result = await AnswersCRUD(self.answer_session).get_completed_answers_data(
            applet_id,
            version,
            self.user_id,
            from_date,
        )
        return result

    async def get_completed_answers_data_list(
        self,
        applets_version_map: dict[uuid.UUID, str],
        from_date: datetime.date,
    ) -> list[AppletCompletedEntities]:
        assert self.user_id
        result = await AnswersCRUD(self.answer_session).get_completed_answers_data_list(
            applets_version_map,
            self.user_id,
            from_date,
        )
        return result

    async def is_answers_uploaded(self, applet_id: uuid.UUID, activity_id: str, created_at: int) -> bool:
        answers = await AnswersCRUD(self.answer_session).get_by_applet_activity_created_at(
            applet_id, activity_id, created_at
        )
        if not answers:
            return False

        return True

    @staticmethod
    async def send_alert_mail(users: List[UserSchema]):
        domain = os.environ.get("ADMIN_DOMAIN", "")
        mail_service = MailingService()
        schemas = pydantic.parse_obj_as(List[User], users)
        email_list = [schema.email_encrypted for schema in schemas]
        return await mail_service.send(
            MessageSchema(
                recipients=email_list,
                subject="Response alert",
                body=mail_service.get_template(path="response_alert_en", domain=domain),
            )
        )

    @classmethod
    def _is_public_key_match(cls, answer_id, stored_public_key, generated_public_key) -> bool:
        if not stored_public_key:
            logger.error(
                f'Reencryption:  Answer item "{answer_id}": wrong public key, skip'  # noqa: E501
            )
        try:
            stored_public_key = json.loads(stored_public_key)
        except JSONDecodeError as e:
            logger.error(
                f'Reencryption:  Answer item "{answer_id}": wrong public key, skip'  # noqa: E501
            )
            logger.exception(str(e))
            return False

        if stored_public_key != generated_public_key:
            logger.error(
                f'Reencryption: Answer item "{answer_id}": public key doesn\'t match, skip'  # noqa: E501
            )
            return False

        return True

    async def reencrypt_user_answers(
        self,
        applet_id: uuid.UUID,
        user_id: uuid.UUID,
        page=1,
        limit=1000,
        *,
        old_public_key: list,
        new_public_key: list,
        decryptor: "AnswerEncryptor",
        encryptor: "AnswerEncryptor",
    ) -> int:
        logger.debug(f'Reencryption: Start reencrypt_user_answers for "{applet_id}"')
        repository = AnswersCRUD(self.answer_session)
        answers = await repository.get_applet_user_answer_items(applet_id, user_id, page, limit)
        count = len(answers)
        if not count:
            return 0

        data_to_update: list[AnswerItemDataEncrypted] = []
        for answer in answers:
            if not self._is_public_key_match(answer.id, answer.user_public_key, old_public_key):
                continue

            try:
                encrypted_answer = encryptor.encrypt(decryptor.decrypt(answer.answer))
                encrypted_events, encrypted_identifier = None, None
                if answer.events:
                    encrypted_events = encryptor.encrypt(decryptor.decrypt(answer.events))
                if answer.identifier:
                    if answer.migrated_data and answer.migrated_data.get("is_identifier_encrypted") is False:
                        encrypted_identifier = encrypted_identifier
                    else:
                        encrypted_identifier = encryptor.encrypt(decryptor.decrypt(answer.identifier))

                data_to_update.append(
                    AnswerItemDataEncrypted(
                        id=answer.id,
                        answer=encrypted_answer,
                        events=encrypted_events,
                        identifier=encrypted_identifier,
                    )
                )
            except EncryptionError as e:
                logger.error(
                    f'Reencryption: Skip answer item "{answer.id}": cannot decrypt answer'  # noqa: E501
                )
                logger.exception(str(e))
                continue

        if data_to_update:
            await repository.update_encrypted_fields(json.dumps(new_public_key), data_to_update)

        return count

    async def fill_last_activity_workspace_respondent(
        self,
        respondents: list[WorkspaceRespondent],
        applet_id: uuid.UUID | None = None,
    ) -> list[WorkspaceRespondent]:
        subjects_ids = []
        for respondent_item in respondents:
            if not respondent_item.details:
                continue
            subjects_ids = list(map(lambda x: x.subject_id, respondent_item.details))
            subjects_ids += subjects_ids
        result = await self.get_last_answer_dates(subjects_ids, applet_id)
        for respondent in respondents:
            respondent_subject_ids = map(
                lambda x: x.subject_id,
                respondent.details if respondent.details else [],
            )
            opt_dates = map(lambda x: result.get(x), respondent_subject_ids)
            dates: list[datetime.datetime] = list(
                filter(None.__ne__, opt_dates)  # type: ignore
            )
            if dates:
                last_date = max(dates)
                respondent.last_seen = last_date
        return respondents

    async def get_last_answer_dates(
        self,
        subject_ids: list[uuid.UUID],
        applet_id: uuid.UUID | None = None,
    ) -> dict[uuid.UUID, datetime.datetime]:
        result = await AnswersCRUD(self.answer_session).get_last_answer_dates(subject_ids, applet_id)
        return result

    async def get_answer_assessment_by_id(
        self, assessment_id: uuid.UUID, answer_id: uuid.UUID
    ) -> AssessmentItem | None:
        schema = await AnswerItemsCRUD(self.answer_session).get_answer_assessment(assessment_id, answer_id)
        return AssessmentItem.from_orm(schema) if schema else None

    async def delete_assessment(self, assessment_id: uuid.UUID):
        return await AnswerItemsCRUD(self.answer_session).delete_assessment(assessment_id)

    async def delete_by_subject(self, subject_id: uuid.UUID):
        await AnswersCRUD(self.answer_session).delete_by_subject(subject_id)

    async def can_view_current_review(self, reviewer_id: uuid.UUID, role: Role | None):
        if not role:
            return False

        if role == Role.REVIEWER and reviewer_id == self.user_id:
            return True
        elif role in [Role.MANAGER, Role.OWNER]:
            return True
        return False


class ReportServerService:
    def __init__(self, session, arbitrary_session=None):
        self.session = session
        self._answers_session = arbitrary_session

    @property
    def answers_session(self):
        return self._answers_session if self._answers_session else self.session

    async def is_reportable(self, answer: AnswerSchema, is_single_report_flow=False) -> bool:
        """Check is report available for answer or not.

        First check applet report related fields. All fields must be filled.
        Second check activities report related fields. If it is flow single
        report then one of activities must be reportable (have filled all
        reportable fields). If it is not flow single report then answers
        activity must have filled reportable fields.
        """
        # It is simpler to use AppletHistoryService to get all required data.
        # It allows to reduce repeatable logic for single report flow and
        # for general case.
        applet = await AppletHistoryService(self.session, answer.applet_id, answer.version).get_full()
        _is_reportable = False
        if not (applet.report_server_ip and applet.report_public_key and applet.report_recipients):
            return _is_reportable

        flow_activities = []
        if is_single_report_flow:
            flow = next(i for i in applet.activity_flows if i.id_version == answer.flow_history_id)
            flow_activities = [i.activity_id for i in flow.items]
        for activity in applet.activities:
            if (
                activity.scores_and_reports is not None
                and activity.scores_and_reports.generate_report
                and activity.scores_and_reports.reports
                and (answer.activity_history_id in flow_activities or answer.activity_history_id == activity.id_version)
            ):
                _is_reportable = True
                break
        return _is_reportable

    async def is_flows_single_report(self, answer_id: uuid.UUID) -> bool:
        """
        Whether check to send flow reports in a single or multiple request
        """
        answer = await AnswersCRUD(self.answers_session).get_by_id(answer_id)
        # ActivityFlow a stored in local db
        is_single_report = await AnswersCRUD(self.session).is_single_report_flow(answer.flow_history_id)
        return is_single_report

    async def is_flow_finished(self, submit_id: uuid.UUID, answer_id: uuid.UUID) -> bool:
        answers = await AnswersCRUD(self.answers_session).get_by_submit_id(submit_id, answer_id)
        if not answers:
            return False
        initial_answer = answers[0]

        applet = await AppletsCRUD(self.session).get_by_id(initial_answer.applet_id)
        applet_full = await self._prepare_applet_data(
            initial_answer.applet_id, initial_answer.version, applet.encryption
        )
        activity_id, _ = initial_answer.activity_history_id.split("_")
        flow_id = ""
        if initial_answer.flow_history_id:
            flow_id, _ = initial_answer.flow_history_id.split("_")

        return self._is_activity_last_in_flow(applet_full, activity_id, flow_id)

    async def create_report(
        self, submit_id: uuid.UUID, answer_id: uuid.UUID | None = None
    ) -> ReportServerResponse | None:
        answers = await AnswersCRUD(self.answers_session).get_by_submit_id(submit_id, answer_id)
        if not answers:
            return None
        applet_id_version: str = answers[0].applet_history_id
        available_activities = await ActivityHistoriesCRUD(self.session).get_activity_id_versions_for_report(
            applet_id_version
        )
        answers_for_report = [i for i in answers if i.activity_history_id in available_activities]
        # If answers only on performance tasks
        if not answers_for_report:
            return None
        answer_map = dict((answer.id, answer) for answer in answers_for_report)
        initial_answer = answers_for_report[0]

        applet = await AppletsCRUD(self.session).get_by_id(initial_answer.applet_id)
        user_info = await self._get_user_info(initial_answer.target_subject_id)
        applet_full = await self._prepare_applet_data(
            initial_answer.applet_id,
            initial_answer.version,
            applet.encryption,
            non_performance=True,
        )

        encryption = ReportServerEncryption(applet.report_public_key)
        responses, user_public_keys = await self._prepare_responses(answer_map)

        data = dict(
            responses=responses,
            userPublicKeys=user_public_keys,
            userPublicKey=user_public_keys[0],
            now=datetime.datetime.utcnow().strftime("%x"),
            user=user_info,
            applet=applet_full,
        )
        encrypted_data = encryption.encrypt(data)

        activity_id, _ = initial_answer.activity_history_id.split("_")
        flow_id = ""
        if initial_answer.flow_history_id:
            flow_id, _ = initial_answer.flow_history_id.split("_")

        url = "{}/send-pdf-report?activityId={}&activityFlowId={}".format(
            applet.report_server_ip.rstrip("/"), activity_id, flow_id
        )

        async with aiohttp.ClientSession() as session:
            logger.info(f"Sending request to the report server {url}.")
            start = time.time()
            async with session.post(
                url,
                json=dict(payload=encrypted_data),
            ) as resp:
                duration = time.time() - start
                if resp.status == 200:
                    logger.info(f"Successful request in {duration:.1f} seconds.")
                    response_data = await resp.json()
                    return ReportServerResponse(**response_data)
                else:
                    logger.error(f"Failed request in {duration:.1f} seconds.")
                    error_message = await resp.text()
                    raise ReportServerError(message=error_message)

    def _is_activity_last_in_flow(self, applet_full: dict, activity_id: str | None, flow_id: str | None) -> bool:
        if "activityFlows" not in applet_full or "activities" not in applet_full or not activity_id or not flow_id:
            return False

        flows = applet_full["activityFlows"]
        flow = next((f for f in flows if str(f["id"]) == flow_id), None)
        if not flow or "items" not in flow or len(flow["items"]) == 0:
            return False

        return activity_id == flow["items"][-1]["activityId"].split("_")[0]

    async def _prepare_applet_data(
        self,
        applet_id: uuid.UUID,
        version: str,
        encryption: dict,
        non_performance: bool = False,
    ):
        applet_full = await AppletHistoryService(self.session, applet_id, version).get_full(non_performance)
        applet_full.encryption = Encryption(**encryption)
        return applet_full.dict(by_alias=True)

    async def _get_user_info(self, subject_id: uuid.UUID):
        subject = await SubjectsCrud(self.session).get_by_id(subject_id)
        assert subject
        return dict(
            firstName=subject.first_name,
            lastName=subject.last_name,
            nickname=subject.nickname,
            secretId=subject.secret_user_id,
        )

    async def _prepare_responses(self, answers_map: dict[uuid.UUID, AnswerSchema]) -> tuple[list[dict], list[str]]:
        answer_items = await AnswerItemsCRUD(self.answers_session).get_respondent_submits_by_answer_ids(
            list(answers_map.keys())
        )

        responses = list()
        for answer_item in answer_items:
            answer = answers_map[answer_item.answer_id]
            activity_id, version = answer.activity_history_id.split("_")
            responses.append(dict(activityId=activity_id, answer=answer_item.answer))
        return responses, [ai.user_public_key for ai in answer_items]


class ReportServerEncryption:
    _rate = 0.58

    def __init__(self, key: str):
        self.encryption = load_pem_public_key(key.encode(), backend=default_backend())

    def encrypt(self, data: dict):
        str_data = json.dumps(data, default=str)
        key_size = getattr(self.encryption, "key_size", 0)
        encrypt = getattr(self.encryption, "encrypt", lambda x, y: x)
        chunk_size = int(key_size / 8 * self._rate)
        chunks = []
        for i in range(len(str_data) // chunk_size + 1):
            beg = i * chunk_size
            end = beg + chunk_size
            encrypted_chunk = encrypt(
                str_data[beg:end].encode(),
                self._get_padding(),
            )
            chunks.append(base64.b64encode(encrypted_chunk).decode())

        return chunks

    def _get_padding(self):
        return padding.OAEP(
            mgf=padding.MGF1(algorithm=hashes.SHA1()),
            algorithm=hashes.SHA1(),
            label=None,
        )


class AnswerEncryptor:
    def __init__(self, key: list | bytes):
        if isinstance(key, list):
            key = bytes(key)
        self.key: bytes = key

    def encrypt(self, data: str, iv: bytes | None = None):
        try:
            ct, iv = encrypt_cbc(self.key, data.encode("utf-8"), iv)
        except Exception as e:
            raise EncryptionError("Cannot encrypt answer data") from e
        return f"{iv.hex()}:{ct.hex()}"

    def decrypt(self, encrypted_data: str) -> str:
        """
        @param encrypted_data: data in hex format "iv:text"
        """
        try:
            iv_hex, text_hex = encrypted_data.split(":", 1)
            data = bytes.fromhex(text_hex)
            iv = bytes.fromhex(iv_hex)

            return decrypt_cbc(self.key, data, iv).decode("utf-8")
        except Exception as e:
            raise EncryptionError("Cannot decrypt answer data") from e<|MERGE_RESOLUTION|>--- conflicted
+++ resolved
@@ -69,12 +69,7 @@
     WrongAnswerGroupVersion,
     WrongRespondentForAnswerGroup,
 )
-from apps.answers.filters import (
-    AppletActivityAnswerFilter,
-    AppletActivityFilter,
-    AppletSubmitDateFilter,
-    SummaryActivityFilter,
-)
+from apps.answers.filters import AppletSubmitDateFilter, ReviewAppletItemFilter, SummaryActivityFilter
 from apps.answers.tasks import create_report
 from apps.applets.crud import AppletsCRUD
 from apps.applets.domain.applet_history import Version
@@ -304,18 +299,12 @@
     async def get_review_activities(
         self,
         applet_id: uuid.UUID,
-        filters: AppletActivityFilter,
+        filters: ReviewAppletItemFilter,
     ) -> list[ReviewActivity]:
-<<<<<<< HEAD
-        await self._validate_applet_activity_access(applet_id, respondent_id)
+        await self._validate_applet_activity_access(applet_id, filters.target_subject_id)
 
         answers_coro = AnswersCRUD(self.answer_session).get_list(
-            applet_id=applet_id, respondent_ids=[respondent_id], created_date=created_date
-=======
-        await self._validate_applet_activity_access(applet_id, filters.target_subject_id)
-        answers = await AnswersCRUD(self.answer_session).get_respondents_answered_activities_by_applet_id(
-            applet_id, filters
->>>>>>> 64bb867e
+            applet_id=applet_id, target_subject_ids=[filters.target_subject_id], created_date=filters.created_date
         )
         activities_coro = ActivitiesCRUD(self.session).get_by_applet_id(applet_id, is_reviewable=False)
         answers, activities = await asyncio.gather(answers_coro, activities_coro)
@@ -364,13 +353,13 @@
     async def get_review_flows(
         self,
         applet_id: uuid.UUID,
-        respondent_id: uuid.UUID,
+        target_subject_id: uuid.UUID,
         created_date: datetime.date,
     ) -> list[ReviewFlow]:
-        await self._validate_applet_activity_access(applet_id, respondent_id)
+        await self._validate_applet_activity_access(applet_id, target_subject_id)
 
         submissions_coro = AnswersCRUD(self.answer_session).get_flow_submission_data(
-            applet_id=applet_id, respondent_ids=[respondent_id], created_date=created_date
+            applet_id=applet_id, target_subject_ids=[target_subject_id], created_date=created_date
         )
         flows_coro = FlowsCRUD(self.session).get_by_applet_id(applet_id)
         submissions, flows = await asyncio.gather(submissions_coro, flows_coro)
@@ -421,23 +410,27 @@
             if str(subject_id) not in access.meta.get("subjects", []):
                 raise AnswerAccessDeniedError()
 
-    async def _get_allowed_respondents(self, applet_id: uuid.UUID) -> list[uuid.UUID] | None:
+    async def _get_allowed_subjects(self, applet_id: uuid.UUID) -> list[uuid.UUID] | None:
         assert self.user_id
         access = await UserAppletAccessCRUD(self.session).get_by_roles(
             self.user_id,
             applet_id,
             [Role.OWNER, Role.MANAGER, Role.REVIEWER],
         )
-        allowed_respondents = None
+        subject = await SubjectsCrud(self.session).get_user_subject(self.user_id, applet_id)
+        allowed_subjects = None
         if not access:
-            allowed_respondents = [self.user_id]
+            if subject:
+                allowed_subjects = [subject.id]
+            else:
+                allowed_subjects = []
         elif access.role == Role.REVIEWER:
-            if isinstance(access.reviewer_respondents, list) and len(access.reviewer_respondents) > 0:
-                allowed_respondents = access.reviewer_respondents  # noqa: E501
-            else:
-                allowed_respondents = [self.user_id]
-
-        return allowed_respondents
+            if isinstance(access.reviewer_subjects, list) and len(access.reviewer_subjects) > 0:
+                allowed_subjects = access.reviewer_subjects  # noqa: E501
+            elif subject:
+                allowed_subjects = [subject.id]
+
+        return allowed_subjects
 
     async def get_activity_answer(
         self,
@@ -445,19 +438,19 @@
         activity_id: uuid.UUID,
         answer_id: uuid.UUID,
     ) -> ActivitySubmission:
-        # TODO properly merge to multiinformant using subject ids
-        allowed_respondents = await self._get_allowed_respondents(applet_id)
+        allowed_subjects = await self._get_allowed_subjects(applet_id)
 
         repository = AnswersCRUD(self.answer_session)
-        answers = await repository.get_list(
+        filters = dict(
             applet_id=applet_id,
             activity_id=activity_id,
             answer_id=answer_id,
-            respondent_ids=allowed_respondents,
-        )
+        )
+        if allowed_subjects is not None:
+            filters["target_subject_ids"] = allowed_subjects  # type: ignore[assignment]
+        answers = await repository.get_list(**filters)
         if not answers:
             raise AnswerNotFoundError()
-<<<<<<< HEAD
 
         answer = answers[0]
         answer_result = ActivityAnswer(
@@ -473,24 +466,6 @@
                     "end_datetime",
                 }
             ),
-=======
-        answer_item = answer_items[0]
-
-        activity_items = await ActivityItemHistoryService(
-            self.session, applet_id, answer_schema.version
-        ).get_by_activity_id(activity_id)
-
-        identifiers = await self.get_activity_identifiers(activity_id, IdentifiersQueryParams(answer_id=answer_id))
-        answer = ActivityAnswer(
-            user_public_key=answer_item.user_public_key,
-            answer=answer_item.answer,
-            item_ids=answer_item.item_ids,
-            items=activity_items,
-            events=answer_item.events,
-            identifier=next(iter(identifiers), None),
-            created_at=answer_schema.created_at,
-            version=answer_schema.version,
->>>>>>> 64bb867e
         )
 
         activities = await ActivityHistoriesCRUD(self.session).load_full([answer.activity_history_id])
@@ -521,16 +496,17 @@
         flow_id: uuid.UUID,
         submit_id: uuid.UUID,
     ) -> FlowSubmissionDetails:
-        # TODO properly merge to multiinformant using subject ids
-        allowed_respondents = await self._get_allowed_respondents(applet_id)
+        allowed_subjects = await self._get_allowed_subjects(applet_id)
 
         repository = AnswersCRUD(self.answer_session)
-        answers = await repository.get_list(
+        filters = dict(
             applet_id=applet_id,
             flow_id=flow_id,
             submit_id=submit_id,
-            respondent_ids=allowed_respondents,
-        )
+        )
+        if allowed_subjects is not None:
+            filters["target_subject_ids"] = allowed_subjects  # type: ignore[assignment]
+        answers = await repository.get_list(**filters)
         if not answers:
             raise AnswerNotFoundError()
 
@@ -810,7 +786,7 @@
                 allowed_subjects = access.reviewer_subjects  # noqa: E501
             else:
                 allowed_respondents = [self.user_id]
-                allowed_subjects = [self.user_id]
+                allowed_subjects = [user_subject.id] if user_subject else []
         else:  # [Role.OWNER, Role.MANAGER]
             assessments_allowed = True
 
@@ -931,9 +907,8 @@
                 results.append(Identifier(identifier=identifier, user_public_key=key, last_answer_date=answer_date))
         return results
 
-    async def get_flow_identifiers(self, flow_id: uuid.UUID, respondent_id: uuid.UUID) -> list[Identifier]:
-        # TODO properly merge to multiinformant
-        identifier_data = await AnswersCRUD(self.answer_session).get_flow_identifiers(flow_id, respondent_id)
+    async def get_flow_identifiers(self, flow_id: uuid.UUID, target_subject_id: uuid.UUID) -> list[Identifier]:
+        identifier_data = await AnswersCRUD(self.answer_session).get_flow_identifiers(flow_id, target_subject_id)
         result = [
             Identifier(
                 identifier=row.identifier,
@@ -956,9 +931,9 @@
         self,
         applet_id: uuid.UUID,
         activity_id: uuid.UUID,
-        filters: AppletActivityAnswerFilter,
+        **filters,
     ) -> list[AppletActivityAnswer]:
-        versions = filters.versions
+        versions = filters.get("versions")
         if versions and isinstance(versions, str):
             versions = versions.split(",")
 
@@ -967,7 +942,7 @@
         activity_items = await ActivityItemHistoriesCRUD(self.session).get_activity_items(activity_id, versions)
         id_versions = set(map(lambda act_hst: act_hst.id_version, activities))
         answers = await AnswerItemsCRUD(self.answer_session).get_applet_answers_by_activity_id(
-            applet_id, id_versions, filters
+            applet_id, id_versions, **filters
         )
 
         activity_item_map = defaultdict(list)
