--- conflicted
+++ resolved
@@ -224,13 +224,9 @@
         return answer
 
     async def create_report_from_answer(self, answer: AnswerSchema):
-<<<<<<< HEAD
         service = ReportServerService(
             session=self.session, arbitrary_session=self.answer_session
         )
-=======
-        service = ReportServerService(self.session)
->>>>>>> 70e1dcc3
         # First check is flow single report or not, flow single report has
         # another rules to be reportable.
         is_flow_single = await service.is_flows_single_report(answer.id)
@@ -1119,19 +1115,12 @@
         """
         Whether check to send flow reports in a single or multiple request
         """
-<<<<<<< HEAD
         answer = await AnswersCRUD(self.answers_session).get_by_id(answer_id)
         # ActivityFlow a stored in local db
         is_single_report = await AnswersCRUD(
             self.session
         ).is_single_report_flow(answer.flow_history_id)
         return is_single_report
-=======
-        flow = await AnswersCRUD(
-            self.answers_session
-        ).get_activity_flow_by_answer_id(answer_id)
-        return flow.is_single_report if flow else False
->>>>>>> 70e1dcc3
 
     async def is_flow_finished(
         self, submit_id: uuid.UUID, answer_id: uuid.UUID
