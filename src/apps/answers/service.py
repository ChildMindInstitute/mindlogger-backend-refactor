--- conflicted
+++ resolved
@@ -382,6 +382,7 @@
             self.session, applet_id, answer_schema.version
         ).get_by_activity_id(activity_id)
 
+        # TODO fix required filters
         identifiers = await self.get_activity_identifiers(activity_id)
         answer = ActivityAnswer(
             user_public_key=answer_item.user_public_key,
@@ -742,11 +743,7 @@
         )
 
     async def get_activity_identifiers(
-<<<<<<< HEAD
         self, activity_id: uuid.UUID, filters: IdentifiersQueryParams
-=======
-        self, activity_id: uuid.UUID, respondent_id: uuid.UUID | None = None
->>>>>>> d38c5753
     ) -> list[Identifier]:
         act_hst_crud = ActivityHistoriesCRUD(self.session)
         await act_hst_crud.exist_by_activity_id_or_raise(activity_id)
@@ -850,19 +847,11 @@
         act_hst_crud = ActivityHistoriesCRUD(self.session)
         activities = await act_hst_crud.get_by_applet_id_for_summary(applet_id=applet_id)
         activity_ver_ids = [activity.id_version for activity in activities]
-<<<<<<< HEAD
-        activity_ids_with_answer = await AnswersCRUD(self.answer_session).get_submitted_activity_with_last_date(
+        activity_ids_with_date = await AnswersCRUD(self.answer_session).get_submitted_activity_with_last_date(
             activity_ver_ids, filters.respondent_id, filters.target_subject_id
-        )
-        submitted_activities = dict()
-        for activity_history_id, submit_date in activity_ids_with_answer:
-=======
-        activity_ids_with_date = await AnswersCRUD(self.answer_session).get_submitted_activity_with_last_date(
-            activity_ver_ids, respondent_id
         )
         submitted_activities = dict()
         for activity_history_id, submit_date in activity_ids_with_date:
->>>>>>> d38c5753
             activity_id = activity_history_id.split("_")[0]
             submitted_activities[activity_id] = submit_date
 
@@ -1102,12 +1091,9 @@
     async def delete_assessment(self, assessment_id: uuid.UUID):
         return await AnswerItemsCRUD(self.answer_session).delete_assessment(assessment_id)
 
-<<<<<<< HEAD
     async def delete_by_subject(self, subject_id: uuid.UUID):
         await AnswersCRUD(self.answer_session).delete_by_subject(subject_id)
 
-=======
->>>>>>> d38c5753
 
 class ReportServerService:
     def __init__(self, session, arbitrary_session=None):
