--- conflicted
+++ resolved
@@ -224,19 +224,11 @@
         return answer
 
     async def create_report_from_answer(self, answer: AnswerSchema):
-<<<<<<< HEAD
         service = ReportServerService(
             session=self.session, arbitrary_session=self.answer_session
         )
-        is_reportable = await service.is_reportable(answer)
-        if not is_reportable:
-            return
-
-=======
-        service = ReportServerService(self.session)
         # First check is flow single report or not, flow single report has
         # another rules to be reportable.
->>>>>>> c507acff
         is_flow_single = await service.is_flows_single_report(answer.id)
         if is_flow_single:
             is_flow_finished = await service.is_flow_finished(
@@ -797,9 +789,7 @@
         )
         if not answer:
             return None
-        service = ReportServerService(
-            session=self.session, arbitrary_session=self.answer_session
-        )
+        service = ReportServerService(self.session)
         await self._is_report_server_configured(applet_id)
         is_single_flow = await service.is_flows_single_report(answer.id)
         if is_single_flow:
@@ -930,7 +920,7 @@
         self, applet_id: uuid.UUID, activity_id: str, created_at: int
     ) -> bool:
         answers = await AnswersCRUD(
-            self.answer_session
+            self.session
         ).get_by_applet_activity_created_at(applet_id, activity_id, created_at)
         if not answers:
             return False
@@ -1074,27 +1064,10 @@
     def answers_session(self):
         return self._answers_session if self._answers_session else self.session
 
-<<<<<<< HEAD
-    async def is_reportable(self, answer: AnswerSchema):
-        applet, activity = await AnswersCRUD(
-            self.session  # Using local session for Applet searching
-        ).get_applet_info_by_answer_id(answer)
-        if not applet.report_server_ip:
-            return False
-        elif not applet.report_public_key:
-            return False
-        elif not applet.report_recipients:
-            return False
-        elif not activity.scores_and_reports:
-            return False
-        elif not activity.scores_and_reports.get("generate_report", False):
-            return False
-=======
     async def is_reportable(
         self, answer: AnswerSchema, is_single_report_flow=False
     ) -> bool:
         """Check is report available for answer or not.
->>>>>>> c507acff
 
         First check applet report related fields. All fields must be filled.
         Second check activities report related fields. If it is flow single
@@ -1142,19 +1115,12 @@
         """
         Whether check to send flow reports in a single or multiple request
         """
-<<<<<<< HEAD
         answer = await AnswersCRUD(self.answers_session).get_by_id(answer_id)
         # ActivityFlow a stored in local db
         is_single_report = await AnswersCRUD(
             self.session
         ).is_single_report_flow(answer.flow_history_id)
         return is_single_report
-=======
-        flow = await AnswersCRUD(
-            self.answers_session
-        ).get_activity_flow_by_answer_id(answer_id)
-        return flow.is_single_report if flow else False
->>>>>>> c507acff
 
     async def is_flow_finished(
         self, submit_id: uuid.UUID, answer_id: uuid.UUID
