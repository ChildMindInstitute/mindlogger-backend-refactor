import asyncio
import base64
import datetime
import json
import os
import time
import uuid
from collections import defaultdict
from json import JSONDecodeError
from typing import List

import aiohttp
import pydantic
import sentry_sdk
from cryptography.hazmat.backends import default_backend
from cryptography.hazmat.primitives import hashes
from cryptography.hazmat.primitives.asymmetric import padding
from cryptography.hazmat.primitives.serialization import load_pem_public_key

from apps.activities.crud import ActivityHistoriesCRUD, ActivityItemHistoriesCRUD
from apps.activities.domain.activity_history import ActivityHistoryFull
from apps.activities.errors import ActivityDoeNotExist, ActivityHistoryDoeNotExist
from apps.activities.services import ActivityHistoryService
from apps.activities.services.activity_item_history import ActivityItemHistoryService
from apps.activity_flows.crud import FlowsHistoryCRUD
from apps.alerts.crud.alert import AlertCRUD
from apps.alerts.db.schemas import AlertSchema
from apps.alerts.domain import AlertMessage
from apps.answers.crud import AnswerItemsCRUD
from apps.answers.crud.answers import AnswersCRUD
from apps.answers.crud.notes import AnswerNotesCRUD
from apps.answers.db.schemas import AnswerItemSchema, AnswerNoteSchema, AnswerSchema
from apps.answers.domain import (
    ActivityAnswer,
    AnswerAlert,
    AnswerDate,
    AnswerExport,
    AnswerItemDataEncrypted,
    AnswerNoteDetail,
    AnswerReview,
    AppletActivityAnswer,
    AppletAnswerCreate,
    AppletCompletedEntities,
    AssessmentAnswer,
    AssessmentAnswerCreate,
    Identifier,
    IdentifiersQueryParams,
    ReportServerResponse,
    ReviewActivity,
    SummaryActivity,
    Version,
)
from apps.answers.errors import (
    ActivityIsNotAssessment,
    AnswerAccessDeniedError,
    AnswerNoteAccessDeniedError,
    AnswerNotFoundError,
    NonPublicAppletError,
    ReportServerError,
    ReportServerIsNotConfigured,
    UserDoesNotHavePermissionError,
    WrongAnswerGroupAppletId,
    WrongAnswerGroupVersion,
    WrongRespondentForAnswerGroup,
)
from apps.answers.filters import (
    AppletActivityAnswerFilter,
    AppletActivityFilter,
    AppletSubmitDateFilter,
    SummaryActivityFilter,
)
from apps.answers.tasks import create_report
from apps.applets.crud import AppletsCRUD
from apps.applets.domain.base import Encryption
from apps.applets.service import AppletHistoryService
from apps.mailing.domain import MessageSchema
from apps.mailing.services import MailingService
from apps.shared.encryption import decrypt_cbc, encrypt_cbc
from apps.shared.exception import EncryptionError
from apps.shared.query_params import QueryParams
from apps.subjects.crud import SubjectsCrud
from apps.users import User, UserSchema, UsersCRUD
from apps.users.errors import UserNotFound
from apps.workspaces.crud.applet_access import AppletAccessCRUD
from apps.workspaces.crud.user_applet_access import UserAppletAccessCRUD
from apps.workspaces.domain.constants import Role
from apps.workspaces.domain.workspace import WorkspaceRespondent
from apps.workspaces.service.user_applet_access import UserAppletAccessService
from infrastructure.logger import logger
from infrastructure.utility import RedisCache


class AnswerService:
    def __init__(self, session, user_id: uuid.UUID | None = None, arbitrary_session=None):
        self.user_id = user_id
        self.session = session
        self._answer_session = arbitrary_session

    @property
    def answer_session(self):
        return self._answer_session if self._answer_session else self.session

    @staticmethod
    def _generate_history_id(version: str):
        def key_generator(pk: uuid.UUID):
            return f"{pk}_{version}"

        return key_generator

    async def create_answer(self, activity_answer: AppletAnswerCreate):
        if self.user_id:
            return await self._create_respondent_answer(activity_answer)
        else:
            return await self._create_anonymous_answer(activity_answer)

    async def _create_respondent_answer(self, activity_answer: AppletAnswerCreate):
        await self._validate_respondent_answer(activity_answer)
        return await self._create_answer(activity_answer)

    async def _create_anonymous_answer(self, activity_answer: AppletAnswerCreate):
        await self._validate_anonymous_answer(activity_answer)
        return await self._create_answer(activity_answer)

    async def _validate_respondent_answer(self, activity_answer: AppletAnswerCreate):
        await self._validate_answer(activity_answer)
        await self._validate_applet_for_user_response(activity_answer.applet_id)

    async def _validate_anonymous_answer(self, activity_answer: AppletAnswerCreate):
        await self._validate_applet_for_anonymous_response(activity_answer.applet_id, activity_answer.version)
        await self._validate_answer(activity_answer)

    async def _validate_answer(self, applet_answer: AppletAnswerCreate):
        existed_answers = await AnswersCRUD(self.session).get_by_submit_id(applet_answer.submit_id)

        if existed_answers:
            existed_answer = existed_answers[0]
            if existed_answer.applet_id != applet_answer.applet_id:
                raise WrongAnswerGroupAppletId()
            elif existed_answer.version != applet_answer.version:
                raise WrongAnswerGroupVersion()
            elif existed_answer.respondent_id != self.user_id:
                raise WrongRespondentForAnswerGroup()

        pk = self._generate_history_id(applet_answer.version)
        activity_history = await ActivityHistoriesCRUD(self.session).get_by_id(pk(applet_answer.activity_id))

        if not activity_history.applet_id.startswith(f"{applet_answer.applet_id}"):
            raise ActivityHistoryDoeNotExist()

    async def _validate_applet_for_anonymous_response(self, applet_id: uuid.UUID, version: str):
        await AppletHistoryService(self.session, applet_id, version).get()
        # Validate applet for anonymous answer
        schema = await AppletsCRUD(self.session).get_by_id(applet_id)
        if not schema.link:
            raise NonPublicAppletError()

    async def _validate_applet_for_user_response(self, applet_id: uuid.UUID):
        assert self.user_id

        roles = await UserAppletAccessService(self.session, self.user_id, applet_id).get_roles()
        if not roles:
            raise UserDoesNotHavePermissionError()

    async def _create_answer(self, applet_answer: AppletAnswerCreate):
        assert self.user_id
        pk = self._generate_history_id(applet_answer.version)
        created_at = applet_answer.created_at or datetime.datetime.utcnow()
        subject_crud = SubjectsCrud(self.session)
        if applet_answer.target_subject_id:
            target_subject_coro = subject_crud.get_source(
                user_id=self.user_id,
                target_id=applet_answer.target_subject_id,
                applet_id=applet_answer.applet_id,
            )
            source_subject_coro = subject_crud.get_self_subject(
                user_id=self.user_id, applet_id=applet_answer.applet_id
            )
            target_subject, source_subject = await asyncio.gather(
                target_subject_coro, source_subject_coro
            )
        else:
            target_subject = await subject_crud.get_self_subject(
                user_id=self.user_id, applet_id=applet_answer.applet_id
            )
            source_subject = None
        assert target_subject
        relation = await subject_crud.get_relation(
            target_subject.id, self.user_id, applet_answer.applet_id
        )
        answer = await AnswersCRUD(self.answer_session).create(
            AnswerSchema(
                submit_id=applet_answer.submit_id,
                created_at=created_at,
                applet_id=applet_answer.applet_id,
                version=applet_answer.version,
                applet_history_id=pk(applet_answer.applet_id),
                flow_history_id=pk(applet_answer.flow_id) if applet_answer.flow_id else None,
                activity_history_id=pk(applet_answer.activity_id),
                respondent_id=self.user_id,
                client=applet_answer.client.dict(),
<<<<<<< HEAD
                is_flow_completed=bool(applet_answer.is_flow_completed)
                if applet_answer.flow_id
                else None,
                target_subject_id=target_subject.id,
                source_subject_id=source_subject.id
                if source_subject
                else None,
                relation=relation,
=======
                is_flow_completed=bool(applet_answer.is_flow_completed) if applet_answer.flow_id else None,
>>>>>>> e84a6265
            )
        )
        item_answer = applet_answer.answer

        item_answer = AnswerItemSchema(
            answer_id=answer.id,
            answer=item_answer.answer,
            events=item_answer.events,
            respondent_id=self.user_id,
            user_public_key=item_answer.user_public_key,
            item_ids=item_answer.item_ids,
            identifier=item_answer.identifier,
            scheduled_datetime=item_answer.scheduled_time,
            start_datetime=item_answer.start_time,
            end_datetime=item_answer.end_time,
            is_assessment=False,
            scheduled_event_id=item_answer.scheduled_event_id,
            local_end_date=item_answer.local_end_date,
            local_end_time=item_answer.local_end_time,
        )

        await AnswerItemsCRUD(self.answer_session).create(item_answer)
        await self._create_alerts(
            target_subject.id,
            answer.id,
            answer.applet_id,
            applet_answer.activity_id,
            answer.version,
            applet_answer.alerts,
        )
        return answer

    async def create_report_from_answer(self, answer: AnswerSchema):
        service = ReportServerService(session=self.session, arbitrary_session=self.answer_session)
        # First check is flow single report or not, flow single report has
        # another rules to be reportable.
        is_flow_single = await service.is_flows_single_report(answer.id)
        if is_flow_single:
            is_flow_finished = await service.is_flow_finished(answer.submit_id, answer.id)
            if is_flow_finished:
                is_reportable = await service.is_reportable(answer, is_flow_single)
                if is_reportable:
                    await create_report.kiq(answer.applet_id, answer.submit_id)
        else:
            is_reportable = await service.is_reportable(answer)
            if is_reportable:
                await create_report.kiq(
                    answer.applet_id,
                    answer.submit_id,
                    answer.id,
                )

    async def get_review_activities(
        self,
        applet_id: uuid.UUID,
        filters: AppletActivityFilter,
    ) -> list[ReviewActivity]:
<<<<<<< HEAD
        await self._validate_applet_activity_access(
            applet_id, filters.target_subject_id
        )
        answers = await AnswersCRUD(
            self.answer_session
        ).get_respondents_answered_activities_by_applet_id(applet_id, filters)
=======
        await self._validate_applet_activity_access(applet_id, respondent_id)
        answers = await AnswersCRUD(self.answer_session).get_respondents_answered_activities_by_applet_id(
            respondent_id, applet_id, created_date
        )
>>>>>>> e84a6265
        activity_map: dict[str, ReviewActivity] = dict()
        if not answers:
            applet = await AppletsCRUD(self.session).get_by_id(applet_id)
            activities = await ActivityHistoryService(self.session, applet_id, applet.version).activities_list()
            for activity in activities:
                activity_map[str(activity.id)] = ReviewActivity(id=activity.id, name=activity.name)
        else:
            answer_map = dict()
            for answer in answers:
                answer_map[answer.id] = answer
                activities = await ActivityHistoryService(self.session, applet_id, answer.version).activities_list()
                for activity in activities:
                    activity_map[str(activity.id)] = ReviewActivity(id=activity.id, name=activity.name)

            answer_items = await AnswerItemsCRUD(self.answer_session).get_answer_ids(list(answer_map.keys()))

            answer_item_duplicate = set()
            for answer_item in answer_items:
                answer = answer_map[answer_item.answer_id]
                activity_id, version = answer.activity_history_id.split("_")
                key = f"{answer.id}|{activity_id}"
                if key in answer_item_duplicate:
                    continue
                answer_item_duplicate.add(key)
                activity_map[activity_id].answer_dates.append(
                    AnswerDate(created_at=answer_item.created_at, answer_id=answer.id)
                )
        return list(activity_map.values())

    async def get_applet_submit_dates(
        self, applet_id: uuid.UUID, filters: AppletSubmitDateFilter
    ) -> list[datetime.date]:
<<<<<<< HEAD
        await self._validate_applet_activity_access(
            applet_id, filters.respondent_id
        )
        return await AnswersCRUD(
            self.answer_session
        ).get_respondents_submit_dates(applet_id, filters)

    async def _validate_applet_activity_access(
        self, applet_id: uuid.UUID, subject_id: uuid.UUID | None
    ):
=======
        await self._validate_applet_activity_access(applet_id, respondent_id)
        return await AnswersCRUD(self.answer_session).get_respondents_submit_dates(
            respondent_id, applet_id, from_date, to_date
        )

    async def _validate_applet_activity_access(self, applet_id: uuid.UUID, respondent_id: uuid.UUID):
>>>>>>> e84a6265
        assert self.user_id, "User id is required"
        await AppletsCRUD(self.session).get_by_id(applet_id)
        role = await AppletAccessCRUD(self.session).get_applets_priority_role(applet_id, self.user_id)
        if role == Role.REVIEWER:
            access = await UserAppletAccessService(self.session, self.user_id, applet_id).get_access(Role.REVIEWER)
            assert access is not None
            if not subject_id:
                raise AnswerAccessDeniedError()
            if str(subject_id) not in access.meta.get("subjects", []):
                raise AnswerAccessDeniedError()

    async def get_by_id(
        self,
        applet_id: uuid.UUID,
        answer_id: uuid.UUID,
        activity_id: uuid.UUID,
    ) -> ActivityAnswer:
        await self._validate_answer_access(applet_id, answer_id, activity_id)

        schema = await AnswersCRUD(self.answer_session).get_by_id(answer_id)
        pk = self._generate_history_id(schema.version)
        answer_items = await AnswerItemsCRUD(self.answer_session).get_by_answer_and_activity(
            answer_id, [pk(activity_id)]
        )
        if not answer_items:
            raise AnswerNotFoundError()
        answer_item = answer_items[0]

        activity_items = await ActivityItemHistoryService(self.session, applet_id, schema.version).get_by_activity_id(
            activity_id
        )

        answer = ActivityAnswer(
            user_public_key=answer_item.user_public_key,
            answer=answer_item.answer,
            item_ids=answer_item.item_ids,
            items=activity_items,
            events=answer_item.events,
        )

        return answer

    async def _validate_answer_access(
        self,
        applet_id: uuid.UUID,
        answer_id: uuid.UUID,
        activity_id: uuid.UUID | None = None,
    ):
        answer_schema = await AnswersCRUD(self.answer_session).get_by_id(answer_id)
        await self._validate_applet_activity_access(applet_id, answer_schema.respondent_id)
        if activity_id:
            pk = self._generate_history_id(answer_schema.version)
            await ActivityHistoriesCRUD(self.session).get_by_id(pk(activity_id))

    async def add_note(
        self,
        applet_id: uuid.UUID,
        answer_id: uuid.UUID,
        activity_id: uuid.UUID,
        note: str,
    ):
        await self._validate_answer_access(applet_id, answer_id, activity_id)
        schema = AnswerNoteSchema(
            answer_id=answer_id,
            note=note,
            user_id=self.user_id,
            activity_id=activity_id,
        )
        await AnswerNotesCRUD(self.session).save(schema)

    async def get_note_list(
        self,
        applet_id: uuid.UUID,
        answer_id: uuid.UUID,
        activity_id: uuid.UUID,
        query_params: QueryParams,
    ) -> list[AnswerNoteDetail]:
        await self._validate_answer_access(applet_id, answer_id, activity_id)
        notes_crud = AnswerNotesCRUD(self.session)
        note_schemas = await notes_crud.get_by_answer_id(answer_id, activity_id, query_params)
        user_ids = set(map(lambda n: n.user_id, note_schemas))
        users_crud = UsersCRUD(self.session)
        users = await users_crud.get_by_ids(user_ids)
        notes = await notes_crud.map_users_and_notes(note_schemas, users)
        return notes

    async def get_notes_count(self, answer_id: uuid.UUID, activity_id: uuid.UUID) -> int:
        return await AnswerNotesCRUD(self.session).get_count_by_answer_id(answer_id, activity_id)

    async def edit_note(
        self,
        applet_id: uuid.UUID,
        answer_id: uuid.UUID,
        activity_id: uuid.UUID,
        note_id: uuid.UUID,
        note: str,
    ):
        await self._validate_answer_access(applet_id, answer_id, activity_id)
        await self._validate_note_access(note_id)
        await AnswerNotesCRUD(self.session).update_note_by_id(note_id, note)

    async def delete_note(
        self,
        applet_id: uuid.UUID,
        answer_id: uuid.UUID,
        activity_id: uuid.UUID,
        note_id: uuid.UUID,
    ):
        await self._validate_answer_access(applet_id, answer_id, activity_id)
        await self._validate_note_access(note_id)
        await AnswerNotesCRUD(self.session).delete_note_by_id(note_id)

    async def _validate_note_access(self, note_id: uuid.UUID):
        note = await AnswerNotesCRUD(self.session).get_by_id(note_id)
        if note.user_id != self.user_id:
            raise AnswerNoteAccessDeniedError()

    async def get_assessment_by_answer_id(self, applet_id: uuid.UUID, answer_id: uuid.UUID) -> AssessmentAnswer:
        assert self.user_id

        await self._validate_answer_access(applet_id, answer_id)
        assessment_answer = await AnswerItemsCRUD(self.answer_session).get_assessment(answer_id, self.user_id)

        items_crud = ActivityItemHistoriesCRUD(self.session)
        last = items_crud.get_applets_assessments(applet_id)
        if assessment_answer:
            current = items_crud.get_assessment_activity_items(assessment_answer.assessment_activity_id)
            items_last, items_current = await asyncio.gather(last, current)
        else:
            items_last = await last
            items_current = None

        if len(items_last) == 0:
            return AssessmentAnswer(items=items_last)

        if items_last == items_current and assessment_answer:
            answer = AssessmentAnswer(
                reviewer_public_key=assessment_answer.user_public_key if assessment_answer else None,
                answer=assessment_answer.answer if assessment_answer else None,
                item_ids=assessment_answer.item_ids if assessment_answer else [],
                items=items_last,
                is_edited=assessment_answer.created_at != assessment_answer.updated_at  # noqa
                if assessment_answer
                else False,
                versions=[assessment_answer.assessment_activity_id],
            )
        else:
            if assessment_answer:
                versions = [
                    assessment_answer.assessment_activity_id,
                    items_last[0].activity_id,
                ]
            else:
                versions = [items_last[0].activity_id]
            answer = AssessmentAnswer(
                reviewer_public_key=assessment_answer.user_public_key if assessment_answer else None,
                answer=assessment_answer.answer if assessment_answer else None,
                item_ids=assessment_answer.item_ids if assessment_answer else [],
                items=items_current if assessment_answer else items_last,
                items_last=items_last if assessment_answer else None,
                is_edited=assessment_answer.created_at != assessment_answer.updated_at  # noqa
                if assessment_answer
                else False,
                versions=versions,
            )
        return answer

    async def get_reviews_by_answer_id(self, applet_id: uuid.UUID, answer_id: uuid.UUID) -> list[AnswerReview]:
        assert self.user_id

        await self._validate_answer_access(applet_id, answer_id)
        reviewer_activity_version = await AnswerItemsCRUD(self.answer_session).get_assessment_activity_id(answer_id)
        if not reviewer_activity_version:
            return []

        activity_versions = [t[1] for t in reviewer_activity_version]
        activity_items = await ActivityItemHistoriesCRUD(self.session).get_by_activity_id_versions(activity_versions)

        reviews = await AnswerItemsCRUD(self.answer_session).get_reviews_by_answer_id(answer_id, activity_items)

        user_ids = [rev.respondent_id for rev in reviews]
        users = await UsersCRUD(self.session).get_by_ids(user_ids)
        results = []
        for schema in reviews:
            user = next(filter(lambda u: u.id == schema.respondent_id, users), None)
            current_activity_items = list(
                filter(
                    lambda i: i.activity_id == schema.assessment_activity_id,
                    activity_items,
                )
            )
            if not user:
                continue
            results.append(
                AnswerReview(
                    reviewer_public_key=schema.user_public_key,
                    answer=schema.answer,
                    item_ids=schema.item_ids,
                    items=current_activity_items,
                    reviewer=dict(first_name=user.first_name, last_name=user.last_name),
                )
            )
        return results

    async def create_assessment_answer(
        self,
        applet_id: uuid.UUID,
        answer_id: uuid.UUID,
        schema: AssessmentAnswerCreate,
    ):
        assert self.user_id

        await self._validate_answer_access(applet_id, answer_id)
        assessment = await AnswerItemsCRUD(self.answer_session).get_assessment(answer_id, self.user_id)
        if assessment:
            await AnswerItemsCRUD(self.answer_session).update(
                AnswerItemSchema(
                    id=assessment.id,
                    created_at=assessment.created_at,
                    updated_at=datetime.datetime.utcnow(),
                    answer_id=answer_id,
                    respondent_id=self.user_id,
                    answer=schema.answer,
                    item_ids=list(map(str, schema.item_ids)),
                    user_public_key=schema.reviewer_public_key,
                    is_assessment=True,
                    start_datetime=datetime.datetime.utcnow(),
                    end_datetime=datetime.datetime.utcnow(),
                    assessment_activity_id=schema.assessment_version_id,
                )
            )
        else:
            now = datetime.datetime.utcnow()
            await AnswerItemsCRUD(self.answer_session).create(
                AnswerItemSchema(
                    answer_id=answer_id,
                    respondent_id=self.user_id,
                    answer=schema.answer,
                    item_ids=list(map(str, schema.item_ids)),
                    user_public_key=schema.reviewer_public_key,
                    is_assessment=True,
                    start_datetime=now,
                    end_datetime=now,
                    created_at=now,
                    updated_at=now,
                    assessment_activity_id=schema.assessment_version_id,
                )
            )

    async def _validate_activity_for_assessment(self, activity_history_id: str):
        schema = await ActivityHistoriesCRUD(self.session).get_by_id(activity_history_id)

        if not schema.is_reviewable:
            raise ActivityIsNotAssessment()

    async def get_export_data(  # noqa: C901
        self,
        applet_id: uuid.UUID,
        query_params: QueryParams,
        skip_activities: bool = False,
    ) -> AnswerExport:
        assert self.user_id is not None

        access = await UserAppletAccessCRUD(self.session).get_by_roles(
            self.user_id,
            applet_id,
            [Role.OWNER, Role.MANAGER, Role.REVIEWER],
        )
        user_subject = await SubjectsCrud(self.session).get_self_subject(
            self.user_id, applet_id
        )
        assessments_allowed = False
        allowed_respondents = None
        allowed_subjects = None
        if not access:
            allowed_respondents = [self.user_id]
            allowed_subjects = [user_subject.id] if user_subject else []
        elif access.role == Role.REVIEWER:
<<<<<<< HEAD
            if (
                isinstance(access.reviewer_subjects, list)
                and len(access.reviewer_subjects) > 0
            ):
                allowed_subjects = access.reviewer_subjects  # noqa: E501
=======
            if isinstance(access.reviewer_respondents, list) and len(access.reviewer_respondents) > 0:
                allowed_respondents = access.reviewer_respondents  # noqa: E501
>>>>>>> e84a6265
            else:
                allowed_respondents = [self.user_id]
                allowed_subjects = [self.user_id]
        else:  # [Role.OWNER, Role.MANAGER]
            assessments_allowed = True

        filters = query_params.filters
        if allowed_respondents:
            if _respondents := filters.get("respondent_ids"):
                filters["respondent_ids"] = list(set(allowed_respondents).intersection(_respondents))
            else:
                filters["respondent_ids"] = allowed_respondents
        if allowed_subjects:
            if _subjects := filters.get("target_subject_ids"):
                filters["target_subject_ids"] = list(
                    set(allowed_subjects).intersection(_subjects)
                )
            else:
                filters["target_subject_ids"] = allowed_subjects

        repository = AnswersCRUD(self.answer_session)
        answers, total = await repository.get_applet_answers(
            applet_id,
            page=query_params.page,
            limit=query_params.limit,
            include_assessments=assessments_allowed,
            **filters,
        )

        if not answers:
            return AnswerExport()

        respondent_ids: set[uuid.UUID] = set()
        subject_ids: set[uuid.UUID] = set()
        applet_assessment_ids = set()
        activity_hist_ids = set()
        flow_hist_ids = set()
        for answer in answers:
            # collect id to resolve data
            if answer.reviewed_answer_id:
                # collect reviewer ids to fetch the data
                respondent_ids.add(answer.respondent_id)  # type: ignore[arg-type] # noqa: E501
            if answer.target_subject_id:
                subject_ids.add(answer.target_subject_id)  # type: ignore[arg-type] # noqa: E501
            if answer.source_subject_id:
                subject_ids.add(answer.source_subject_id)  # type: ignore[arg-type] # noqa: E501
            if answer.reviewed_answer_id:
                applet_assessment_ids.add(answer.applet_history_id)
            if answer.flow_history_id:
                flow_hist_ids.add(answer.flow_history_id)
            if answer.activity_history_id:
                activity_hist_ids.add(answer.activity_history_id)

<<<<<<< HEAD
        flows_coro = FlowsHistoryCRUD(self.session).get_by_id_versions(
            list(flow_hist_ids)
        )
        user_map_coro = AppletAccessCRUD(
            self.session
        ).get_respondent_export_data(applet_id, list(respondent_ids))
        subject_map_coro = AppletAccessCRUD(
            self.session
        ).get_subject_export_data(applet_id, list(subject_ids))
=======
        flows_coro = FlowsHistoryCRUD(self.session).get_by_id_versions(list(flow_hist_ids))
        user_map_coro = AppletAccessCRUD(self.session).get_respondent_export_data(applet_id, list(respondent_ids))
>>>>>>> e84a6265

        coros_result = await asyncio.gather(
            flows_coro,
            user_map_coro,
            subject_map_coro,
            return_exceptions=True,
        )
        for res in coros_result:
            if isinstance(res, BaseException):
                raise res

        flows, user_map, subject_map = coros_result
        flow_map = {flow.id_version: flow for flow in flows}  # type: ignore

        for answer in answers:
            # respondent data
            if answer.reviewed_answer_id:
                # assessment
                respondent = user_map[answer.respondent_id]  # type: ignore
            else:
                subject = subject_map[answer.target_subject_id]  # type: ignore
                answer.respondent_id = subject.user_id
                respondent = subject
            answer.respondent_secret_id = respondent.secret_id
            answer.respondent_email = respondent.email
            answer.is_manager = respondent.is_manager
            answer.legacy_profile_id = respondent.legacy_profile_id
            # flow data
            if flow_id := answer.flow_history_id:
                if flow := flow_map.get(flow_id):
                    answer.flow_name = flow.name

        repo_local = AnswersCRUD(self.session)
        activities_result = []
        if not skip_activities:
            activities, items = await asyncio.gather(
                repo_local.get_activity_history_by_ids(list(activity_hist_ids)),
                repo_local.get_item_history_by_activity_history(list(activity_hist_ids)),
            )

            activity_map = {activity.id_version: ActivityHistoryFull.from_orm(activity) for activity in activities}
            for item in items:
                activity = activity_map.get(item.activity_id)
                if activity:
                    activity.items.append(item)
            activities_result = list(activity_map.values())

        return AnswerExport(
            answers=answers,
            activities=activities_result,
            total_answers=total,
        )

    async def get_activity_identifiers(
        self, activity_id: uuid.UUID, filters: IdentifiersQueryParams
    ) -> list[Identifier]:
        act_hst_crud = ActivityHistoriesCRUD(self.session)
        await act_hst_crud.exist_by_activity_id_or_raise(activity_id)
        act_hst_list = await act_hst_crud.get_activities(activity_id, None)
        ids = set(map(lambda a: a.id_version, act_hst_list))
<<<<<<< HEAD
        identifiers = await AnswersCRUD(
            self.answer_session
        ).get_identifiers_by_activity_id(ids, filters)
=======
        identifiers = await AnswersCRUD(self.answer_session).get_identifiers_by_activity_id(ids, respondent_id)
>>>>>>> e84a6265
        results = []
        for identifier, key, migrated_data in identifiers:
            if migrated_data and migrated_data.get("is_identifier_encrypted") is False:
                results.append(
                    Identifier(
                        identifier=identifier,
                    )
                )
            else:
                results.append(
                    Identifier(
                        identifier=identifier,
                        user_public_key=key,
                    )
                )
        return results

    async def get_activity_versions(
        self,
        activity_id: uuid.UUID,
    ) -> list[Version]:
        await ActivityHistoriesCRUD(self.session).exist_by_activity_id_or_raise(activity_id)
        return await AnswersCRUD(self.session).get_versions_by_activity_id(activity_id)

    async def get_activity_answers(
        self,
        applet_id: uuid.UUID,
        activity_id: uuid.UUID,
        filters: AppletActivityAnswerFilter,
    ) -> list[AppletActivityAnswer]:
        versions = filters.versions
        if versions and isinstance(versions, str):
            versions = versions.split(",")

        activities = await ActivityHistoriesCRUD(self.session).get_activities(activity_id, versions)

        activity_items = await ActivityItemHistoriesCRUD(self.session).get_activity_items(activity_id, versions)
        id_versions = set(map(lambda act_hst: act_hst.id_version, activities))
        answers = await AnswerItemsCRUD(self.answer_session).get_applet_answers_by_activity_id(
            applet_id, id_versions, filters
        )

        activity_item_map = defaultdict(list)
        for activity_item in activity_items:
            activity_item_map[activity_item.activity_id].append(activity_item)

        activity_map = dict()
        for activity in activities:
            activity_map[activity.id_version] = activity

        activity_answers = list()
        for answer, answer_item in answers:
            if not answer_item:
                continue
            answer_item.items = activity_item_map.get(answer.activity_history_id, [])
            activity_answer = AppletActivityAnswer.from_orm(answer_item)
            if answer_item.items:
                activity = activity_map[answer_item.items[0].activity_id]
                activity_answer.subscale_setting = activity.subscale_setting
            activity_answer.version = answer.version
            activity_answers.append(activity_answer)
        return activity_answers

    async def get_summary_latest_report(
        self,
        applet_id: uuid.UUID,
        activity_id: uuid.UUID,
        respondent_id: uuid.UUID,
    ) -> ReportServerResponse | None:
        respondent_exist = await UsersCRUD(self.session).exist_by_id(id_=respondent_id)
        if not respondent_exist:
            raise UserNotFound(f"No such respondent with id={respondent_id}.")

        await self._is_report_server_configured(applet_id)

        act_crud = ActivityHistoriesCRUD(self.session)
        activity_hsts = await act_crud.get_activities(activity_id, None)
        if not activity_hsts:
            activity_error_exception = ActivityDoeNotExist()
            activity_error_exception.message = f"No such activity with id=${activity_id}"
            raise activity_error_exception

        act_versions = set(map(lambda act_hst: act_hst.id_version, activity_hsts))
        answer = await AnswersCRUD(self.answer_session).get_latest_answer(applet_id, act_versions, respondent_id)
        if not answer:
            return None

        service = ReportServerService(self.session, arbitrary_session=self.answer_session)
        is_single_flow = await service.is_flows_single_report(answer.id)
        if is_single_flow:
            report = await service.create_report(answer.submit_id)
        else:
            report = await service.create_report(answer.submit_id, answer.id)

        return report

    async def _is_report_server_configured(self, applet_id: uuid.UUID):
        applet = await AppletsCRUD(self.session).get_by_id(applet_id)
        if not applet.report_server_ip:
            raise ReportServerIsNotConfigured()
        if not applet.report_public_key:
            raise ReportServerIsNotConfigured()

    async def get_summary_activities(
        self, applet_id: uuid.UUID, filters: SummaryActivityFilter
    ) -> list[SummaryActivity]:
        assert self.user_id
<<<<<<< HEAD
=======
        role = await AppletAccessCRUD(self.session).get_applets_priority_role(applet_id, self.user_id)
        if role == Role.REVIEWER:
            access = await UserAppletAccessService(self.session, self.user_id, applet_id).get_access(Role.REVIEWER)
            respondents = access.meta.get("respondents", []) if access else []
            if str(respondent_id) not in respondents:
                raise AnswerAccessDeniedError()

>>>>>>> e84a6265
        act_hst_crud = ActivityHistoriesCRUD(self.session)
        activities = await act_hst_crud.get_by_applet_id_for_summary(applet_id=applet_id)
        activity_ver_ids = [activity.id_version for activity in activities]
<<<<<<< HEAD
        activity_ids_with_answer = await AnswersCRUD(
            self.answer_session
        ).get_activities_which_has_answer(
            activity_ver_ids, filters.respondent_id, filters.target_subject_id
        )
        answers_act_ids = set(
            map(
                lambda act_ver: act_ver.split("_")[0], activity_ids_with_answer
            )
=======
        activity_ids_with_answer = await AnswersCRUD(self.answer_session).get_activities_which_has_answer(
            activity_ver_ids, respondent_id
>>>>>>> e84a6265
        )
        answers_act_ids = set(map(lambda act_ver: act_ver.split("_")[0], activity_ids_with_answer))

        results = []
        for activity in activities:
            results.append(
                SummaryActivity(
                    id=activity.id,
                    name=activity.name,
                    is_performance_task=activity.is_performance_task,
                    has_answer=str(activity.id) in answers_act_ids,
                )
            )
        return results

    async def _create_alerts(
        self,
        subject_id: uuid.UUID,
        answer_id: uuid.UUID,
        applet_id: uuid.UUID,
        activity_id: uuid.UUID,
        version: str,
        raw_alerts: list[AnswerAlert],
    ):
        if len(raw_alerts) == 0:
            return
        cache = RedisCache()
<<<<<<< HEAD
        persons = await UserAppletAccessCRUD(
            self.session
        ).get_responsible_persons(applet_id, subject_id)
=======
        persons = await UserAppletAccessCRUD(self.session).get_responsible_persons(applet_id, self.user_id)
>>>>>>> e84a6265
        alert_schemas = []

        for person in persons:
            for raw_alert in raw_alerts:
                alert_schemas.append(
                    AlertSchema(
                        user_id=person.id,
                        respondent_id=self.user_id,
                        subject_id=subject_id,
                        is_watched=False,
                        applet_id=applet_id,
                        version=version,
                        activity_id=activity_id,
                        activity_item_id=raw_alert.activity_item_id,
                        alert_message=raw_alert.message,
                        answer_id=answer_id,
                    )
                )
        alerts = await AlertCRUD(self.session).create_many(alert_schemas)

        for alert in alerts:
            channel_id = f"channel_{alert.user_id}"
            try:
                await cache.publish(
                    channel_id,
                    AlertMessage(
                        id=alert.id,
                        respondent_id=self.user_id,
                        subject_id=self.user_id,
                        applet_id=applet_id,
                        version=version,
                        message=alert.alert_message,
                        created_at=alert.created_at,
                        activity_id=alert.activity_id,
                        activity_item_id=alert.activity_item_id,
                        answer_id=answer_id,
                    ).dict(),
                )
            except Exception as e:
                sentry_sdk.capture_exception(e)
                break
        await self.send_alert_mail(persons)

    async def get_completed_answers_data(
        self, applet_id: uuid.UUID, version: str, from_date: datetime.date
    ) -> AppletCompletedEntities:
        assert self.user_id
        result = await AnswersCRUD(self.answer_session).get_completed_answers_data(
            applet_id,
            version,
            self.user_id,
            from_date,
        )
        return result

    async def get_completed_answers_data_list(
        self,
        applets_version_map: dict[uuid.UUID, str],
        from_date: datetime.date,
    ) -> list[AppletCompletedEntities]:
        assert self.user_id
        result = await AnswersCRUD(self.answer_session).get_completed_answers_data_list(
            applets_version_map,
            self.user_id,
            from_date,
        )
        return result

    async def is_answers_uploaded(self, applet_id: uuid.UUID, activity_id: str, created_at: int) -> bool:
        answers = await AnswersCRUD(self.answer_session).get_by_applet_activity_created_at(
            applet_id, activity_id, created_at
        )
        if not answers:
            return False

        return True

    @staticmethod
    async def send_alert_mail(users: List[UserSchema]):
        domain = os.environ.get("ADMIN_DOMAIN", "")
        mail_service = MailingService()
        schemas = pydantic.parse_obj_as(List[User], users)
        email_list = [schema.email_encrypted for schema in schemas]
        return await mail_service.send(
            MessageSchema(
                recipients=email_list,
                subject="Response alert",
                body=mail_service.get_template(path="response_alert_en", domain=domain),
            )
        )

    @classmethod
    def _is_public_key_match(cls, answer_id, stored_public_key, generated_public_key) -> bool:
        if not stored_public_key:
            logger.error(
                f'Reencryption:  Answer item "{answer_id}": wrong public key, skip'  # noqa: E501
            )
        try:
            stored_public_key = json.loads(stored_public_key)
        except JSONDecodeError as e:
            logger.error(
                f'Reencryption:  Answer item "{answer_id}": wrong public key, skip'  # noqa: E501
            )
            logger.exception(str(e))
            return False

        if stored_public_key != generated_public_key:
            logger.error(
                f'Reencryption: Answer item "{answer_id}": public key doesn\'t match, skip'  # noqa: E501
            )
            return False

        return True

    async def reencrypt_user_answers(
        self,
        applet_id: uuid.UUID,
        user_id: uuid.UUID,
        page=1,
        limit=1000,
        *,
        old_public_key: list,
        new_public_key: list,
        decryptor: "AnswerEncryptor",
        encryptor: "AnswerEncryptor",
    ) -> int:
        logger.debug(f'Reencryption: Start reencrypt_user_answers for "{applet_id}"')
        repository = AnswersCRUD(self.answer_session)
        answers = await repository.get_applet_user_answer_items(applet_id, user_id, page, limit)
        count = len(answers)
        if not count:
            return 0

        data_to_update: list[AnswerItemDataEncrypted] = []
        for answer in answers:
            if not self._is_public_key_match(answer.id, answer.user_public_key, old_public_key):
                continue

            try:
                encrypted_answer = encryptor.encrypt(decryptor.decrypt(answer.answer))
                encrypted_events, encrypted_identifier = None, None
                if answer.events:
                    encrypted_events = encryptor.encrypt(decryptor.decrypt(answer.events))
                if answer.identifier:
                    if answer.migrated_data and answer.migrated_data.get("is_identifier_encrypted") is False:
                        encrypted_identifier = encrypted_identifier
                    else:
                        encrypted_identifier = encryptor.encrypt(decryptor.decrypt(answer.identifier))

                data_to_update.append(
                    AnswerItemDataEncrypted(
                        id=answer.id,
                        answer=encrypted_answer,
                        events=encrypted_events,
                        identifier=encrypted_identifier,
                    )
                )
            except EncryptionError as e:
                logger.error(
                    f'Reencryption: Skip answer item "{answer.id}": cannot decrypt answer'  # noqa: E501
                )
                logger.exception(str(e))
                continue

        if data_to_update:
            await repository.update_encrypted_fields(json.dumps(new_public_key), data_to_update)

        return count

    async def fill_last_activity(
        self,
        respondents: list[WorkspaceRespondent],
        applet_id: uuid.UUID | None = None,
    ) -> list[WorkspaceRespondent]:
<<<<<<< HEAD
        subjects_ids = []
        for respondent_item in respondents:
            if not respondent_item.details:
                continue
            subjects_ids = list(
                map(lambda x: x.subject_id, respondent_item.details)
            )
            subjects_ids += subjects_ids
        result = await AnswersCRUD(self.answer_session).get_last_activity(
            subjects_ids, applet_id
        )
=======
        respondent_ids = [respondent.id for respondent in respondents]
        result = await AnswersCRUD(self.answer_session).get_last_activity(respondent_ids, applet_id)
>>>>>>> e84a6265
        for respondent in respondents:
            respondent_subject_ids = map(
                lambda x: x.subject_id,
                respondent.details if respondent.details else [],
            )
            opt_dates = map(lambda x: result.get(x), respondent_subject_ids)
            dates: list[datetime.datetime] = list(
                filter(None.__ne__, opt_dates)  # type: ignore
            )
            if dates:
                last_date = max(dates)
                respondent.last_seen = last_date
        return respondents

    async def delete_by_subject(self, subject_id: uuid.UUID):
        await AnswersCRUD(self.answer_session).delete_by_subject(subject_id)


class ReportServerService:
    def __init__(self, session, arbitrary_session=None):
        self.session = session
        self._answers_session = arbitrary_session

    @property
    def answers_session(self):
        return self._answers_session if self._answers_session else self.session

    async def is_reportable(self, answer: AnswerSchema, is_single_report_flow=False) -> bool:
        """Check is report available for answer or not.

        First check applet report related fields. All fields must be filled.
        Second check activities report related fields. If it is flow single
        report then one of activities must be reportable (have filled all
        reportable fields). If it is not flow single report then answers
        activity must have filled reportable fields.
        """
        # It is simpler to use AppletHistoryService to get all required data.
        # It allows to reduce repeatable logic for single report flow and
        # for general case.
        applet = await AppletHistoryService(self.session, answer.applet_id, answer.version).get_full()
        _is_reportable = False
        if not (applet.report_server_ip and applet.report_public_key and applet.report_recipients):
            return _is_reportable

        flow_activities = []
        if is_single_report_flow:
            flow = next(i for i in applet.activity_flows if i.id_version == answer.flow_history_id)
            flow_activities = [i.activity_id for i in flow.items]
        for activity in applet.activities:
            if (
                activity.scores_and_reports is not None
                and activity.scores_and_reports.generate_report
                and activity.scores_and_reports.reports
                and (answer.activity_history_id in flow_activities or answer.activity_history_id == activity.id_version)
            ):
                _is_reportable = True
                break
        return _is_reportable

    async def is_flows_single_report(self, answer_id: uuid.UUID) -> bool:
        """
        Whether check to send flow reports in a single or multiple request
        """
        answer = await AnswersCRUD(self.answers_session).get_by_id(answer_id)
        # ActivityFlow a stored in local db
        is_single_report = await AnswersCRUD(self.session).is_single_report_flow(answer.flow_history_id)
        return is_single_report

    async def is_flow_finished(self, submit_id: uuid.UUID, answer_id: uuid.UUID) -> bool:
        answers = await AnswersCRUD(self.answers_session).get_by_submit_id(submit_id, answer_id)
        if not answers:
            return False
        initial_answer = answers[0]

        applet = await AppletsCRUD(self.session).get_by_id(initial_answer.applet_id)
        applet_full = await self._prepare_applet_data(
            initial_answer.applet_id, initial_answer.version, applet.encryption
        )
        activity_id, _ = initial_answer.activity_history_id.split("_")
        flow_id = ""
        if initial_answer.flow_history_id:
            flow_id, _ = initial_answer.flow_history_id.split("_")

        return self._is_activity_last_in_flow(applet_full, activity_id, flow_id)

    async def create_report(
        self, submit_id: uuid.UUID, answer_id: uuid.UUID | None = None
    ) -> ReportServerResponse | None:
        answers = await AnswersCRUD(self.answers_session).get_by_submit_id(submit_id, answer_id)
        if not answers:
            return None
        applet_id_version: str = answers[0].applet_history_id
        available_activities = await ActivityHistoriesCRUD(self.session).get_activity_id_versions_for_report(
            applet_id_version
        )
        answers_for_report = [i for i in answers if i.activity_history_id in available_activities]
        # If answers only on performance tasks
        if not answers_for_report:
            return None
        answer_map = dict((answer.id, answer) for answer in answers_for_report)
        initial_answer = answers_for_report[0]

        applet = await AppletsCRUD(self.session).get_by_id(initial_answer.applet_id)
        user_info = await self._get_user_info(initial_answer.respondent_id, initial_answer.applet_id)
        applet_full = await self._prepare_applet_data(
            initial_answer.applet_id,
            initial_answer.version,
            applet.encryption,
            non_performance=True,
        )

        encryption = ReportServerEncryption(applet.report_public_key)
        responses, user_public_keys = await self._prepare_responses(answer_map)

        data = dict(
            responses=responses,
            userPublicKeys=user_public_keys,
            userPublicKey=user_public_keys[0],
            now=datetime.datetime.utcnow().strftime("%x"),
            user=user_info,
            applet=applet_full,
        )
        encrypted_data = encryption.encrypt(data)

        activity_id, _ = initial_answer.activity_history_id.split("_")
        flow_id = ""
        if initial_answer.flow_history_id:
            flow_id, _ = initial_answer.flow_history_id.split("_")

        url = "{}/send-pdf-report?activityId={}&activityFlowId={}".format(
            applet.report_server_ip.rstrip("/"), activity_id, flow_id
        )

        async with aiohttp.ClientSession() as session:
            logger.info(f"Sending request to the report server {url}.")
            start = time.time()
            async with session.post(
                url,
                json=dict(payload=encrypted_data),
            ) as resp:
                duration = time.time() - start
                if resp.status == 200:
                    logger.info(f"Successful request in {duration:.1f} seconds.")
                    response_data = await resp.json()
                    return ReportServerResponse(**response_data)
                else:
                    logger.error(f"Failed request in {duration:.1f} seconds.")
                    error_message = await resp.text()
                    raise ReportServerError(message=error_message)

    def _is_activity_last_in_flow(self, applet_full: dict, activity_id: str | None, flow_id: str | None) -> bool:
        if "activityFlows" not in applet_full or "activities" not in applet_full or not activity_id or not flow_id:
            return False

        flows = applet_full["activityFlows"]
        flow = next((f for f in flows if str(f["id"]) == flow_id), None)
        if not flow or "items" not in flow or len(flow["items"]) == 0:
            return False

        return activity_id == flow["items"][-1]["activityId"].split("_")[0]

    async def _prepare_applet_data(
        self,
        applet_id: uuid.UUID,
        version: str,
        encryption: dict,
        non_performance: bool = False,
    ):
        applet_full = await AppletHistoryService(self.session, applet_id, version).get_full(non_performance)
        applet_full.encryption = Encryption(**encryption)
        return applet_full.dict(by_alias=True)

    async def _get_user_info(self, respondent_id: uuid.UUID, applet_id: uuid.UUID):
        access = await UserAppletAccessCRUD(self.session).get(respondent_id, applet_id, Role.RESPONDENT)
        assert access
        return dict(
            firstName=access.meta.get("firstName"),
            lastName=access.meta.get("lastName"),
            nickname=access.nickname,
            secretId=access.meta.get("secretUserId"),
        )

    async def _prepare_responses(self, answers_map: dict[uuid.UUID, AnswerSchema]) -> tuple[list[dict], list[str]]:
        answer_items = await AnswerItemsCRUD(self.answers_session).get_respondent_submits_by_answer_ids(
            list(answers_map.keys())
        )

        responses = list()
        for answer_item in answer_items:
            answer = answers_map[answer_item.answer_id]
            activity_id, version = answer.activity_history_id.split("_")
            responses.append(dict(activityId=activity_id, answer=answer_item.answer))
        return responses, [ai.user_public_key for ai in answer_items]


class ReportServerEncryption:
    _rate = 0.58

    def __init__(self, key: str):
        self.encryption = load_pem_public_key(key.encode(), backend=default_backend())

    def encrypt(self, data: dict):
        str_data = json.dumps(data, default=str)
        key_size = getattr(self.encryption, "key_size", 0)
        encrypt = getattr(self.encryption, "encrypt", lambda x, y: x)
        chunk_size = int(key_size / 8 * self._rate)
        chunks = []
        for i in range(len(str_data) // chunk_size + 1):
            beg = i * chunk_size
            end = beg + chunk_size
            encrypted_chunk = encrypt(
                str_data[beg:end].encode(),
                self._get_padding(),
            )
            chunks.append(base64.b64encode(encrypted_chunk).decode())

        return chunks

    def _get_padding(self):
        return padding.OAEP(
            mgf=padding.MGF1(algorithm=hashes.SHA1()),
            algorithm=hashes.SHA1(),
            label=None,
        )


class AnswerEncryptor:
    def __init__(self, key: list | bytes):
        if isinstance(key, list):
            key = bytes(key)
        self.key: bytes = key

    def encrypt(self, data: str, iv: bytes | None = None):
        try:
            ct, iv = encrypt_cbc(self.key, data.encode("utf-8"), iv)
        except Exception as e:
            raise EncryptionError("Cannot encrypt answer data") from e
        return f"{iv.hex()}:{ct.hex()}"

    def decrypt(self, encrypted_data: str) -> str:
        """
        @param encrypted_data: data in hex format "iv:text"
        """
        try:
            iv_hex, text_hex = encrypted_data.split(":", 1)
            data = bytes.fromhex(text_hex)
            iv = bytes.fromhex(iv_hex)

            return decrypt_cbc(self.key, data, iv).decode("utf-8")
        except Exception as e:
            raise EncryptionError("Cannot decrypt answer data") from e<|MERGE_RESOLUTION|>--- conflicted
+++ resolved
@@ -198,7 +198,6 @@
                 activity_history_id=pk(applet_answer.activity_id),
                 respondent_id=self.user_id,
                 client=applet_answer.client.dict(),
-<<<<<<< HEAD
                 is_flow_completed=bool(applet_answer.is_flow_completed)
                 if applet_answer.flow_id
                 else None,
@@ -207,9 +206,6 @@
                 if source_subject
                 else None,
                 relation=relation,
-=======
-                is_flow_completed=bool(applet_answer.is_flow_completed) if applet_answer.flow_id else None,
->>>>>>> e84a6265
             )
         )
         item_answer = applet_answer.answer
@@ -267,19 +263,12 @@
         applet_id: uuid.UUID,
         filters: AppletActivityFilter,
     ) -> list[ReviewActivity]:
-<<<<<<< HEAD
         await self._validate_applet_activity_access(
             applet_id, filters.target_subject_id
         )
         answers = await AnswersCRUD(
             self.answer_session
         ).get_respondents_answered_activities_by_applet_id(applet_id, filters)
-=======
-        await self._validate_applet_activity_access(applet_id, respondent_id)
-        answers = await AnswersCRUD(self.answer_session).get_respondents_answered_activities_by_applet_id(
-            respondent_id, applet_id, created_date
-        )
->>>>>>> e84a6265
         activity_map: dict[str, ReviewActivity] = dict()
         if not answers:
             applet = await AppletsCRUD(self.session).get_by_id(applet_id)
@@ -312,7 +301,6 @@
     async def get_applet_submit_dates(
         self, applet_id: uuid.UUID, filters: AppletSubmitDateFilter
     ) -> list[datetime.date]:
-<<<<<<< HEAD
         await self._validate_applet_activity_access(
             applet_id, filters.respondent_id
         )
@@ -323,14 +311,6 @@
     async def _validate_applet_activity_access(
         self, applet_id: uuid.UUID, subject_id: uuid.UUID | None
     ):
-=======
-        await self._validate_applet_activity_access(applet_id, respondent_id)
-        return await AnswersCRUD(self.answer_session).get_respondents_submit_dates(
-            respondent_id, applet_id, from_date, to_date
-        )
-
-    async def _validate_applet_activity_access(self, applet_id: uuid.UUID, respondent_id: uuid.UUID):
->>>>>>> e84a6265
         assert self.user_id, "User id is required"
         await AppletsCRUD(self.session).get_by_id(applet_id)
         role = await AppletAccessCRUD(self.session).get_applets_priority_role(applet_id, self.user_id)
@@ -609,16 +589,11 @@
             allowed_respondents = [self.user_id]
             allowed_subjects = [user_subject.id] if user_subject else []
         elif access.role == Role.REVIEWER:
-<<<<<<< HEAD
             if (
                 isinstance(access.reviewer_subjects, list)
                 and len(access.reviewer_subjects) > 0
             ):
                 allowed_subjects = access.reviewer_subjects  # noqa: E501
-=======
-            if isinstance(access.reviewer_respondents, list) and len(access.reviewer_respondents) > 0:
-                allowed_respondents = access.reviewer_respondents  # noqa: E501
->>>>>>> e84a6265
             else:
                 allowed_respondents = [self.user_id]
                 allowed_subjects = [self.user_id]
@@ -672,7 +647,6 @@
             if answer.activity_history_id:
                 activity_hist_ids.add(answer.activity_history_id)
 
-<<<<<<< HEAD
         flows_coro = FlowsHistoryCRUD(self.session).get_by_id_versions(
             list(flow_hist_ids)
         )
@@ -682,10 +656,6 @@
         subject_map_coro = AppletAccessCRUD(
             self.session
         ).get_subject_export_data(applet_id, list(subject_ids))
-=======
-        flows_coro = FlowsHistoryCRUD(self.session).get_by_id_versions(list(flow_hist_ids))
-        user_map_coro = AppletAccessCRUD(self.session).get_respondent_export_data(applet_id, list(respondent_ids))
->>>>>>> e84a6265
 
         coros_result = await asyncio.gather(
             flows_coro,
@@ -746,13 +716,9 @@
         await act_hst_crud.exist_by_activity_id_or_raise(activity_id)
         act_hst_list = await act_hst_crud.get_activities(activity_id, None)
         ids = set(map(lambda a: a.id_version, act_hst_list))
-<<<<<<< HEAD
         identifiers = await AnswersCRUD(
             self.answer_session
         ).get_identifiers_by_activity_id(ids, filters)
-=======
-        identifiers = await AnswersCRUD(self.answer_session).get_identifiers_by_activity_id(ids, respondent_id)
->>>>>>> e84a6265
         results = []
         for identifier, key, migrated_data in identifiers:
             if migrated_data and migrated_data.get("is_identifier_encrypted") is False:
@@ -860,20 +826,9 @@
         self, applet_id: uuid.UUID, filters: SummaryActivityFilter
     ) -> list[SummaryActivity]:
         assert self.user_id
-<<<<<<< HEAD
-=======
-        role = await AppletAccessCRUD(self.session).get_applets_priority_role(applet_id, self.user_id)
-        if role == Role.REVIEWER:
-            access = await UserAppletAccessService(self.session, self.user_id, applet_id).get_access(Role.REVIEWER)
-            respondents = access.meta.get("respondents", []) if access else []
-            if str(respondent_id) not in respondents:
-                raise AnswerAccessDeniedError()
-
->>>>>>> e84a6265
         act_hst_crud = ActivityHistoriesCRUD(self.session)
         activities = await act_hst_crud.get_by_applet_id_for_summary(applet_id=applet_id)
         activity_ver_ids = [activity.id_version for activity in activities]
-<<<<<<< HEAD
         activity_ids_with_answer = await AnswersCRUD(
             self.answer_session
         ).get_activities_which_has_answer(
@@ -883,10 +838,6 @@
             map(
                 lambda act_ver: act_ver.split("_")[0], activity_ids_with_answer
             )
-=======
-        activity_ids_with_answer = await AnswersCRUD(self.answer_session).get_activities_which_has_answer(
-            activity_ver_ids, respondent_id
->>>>>>> e84a6265
         )
         answers_act_ids = set(map(lambda act_ver: act_ver.split("_")[0], activity_ids_with_answer))
 
@@ -914,13 +865,9 @@
         if len(raw_alerts) == 0:
             return
         cache = RedisCache()
-<<<<<<< HEAD
         persons = await UserAppletAccessCRUD(
             self.session
         ).get_responsible_persons(applet_id, subject_id)
-=======
-        persons = await UserAppletAccessCRUD(self.session).get_responsible_persons(applet_id, self.user_id)
->>>>>>> e84a6265
         alert_schemas = []
 
         for person in persons:
@@ -1095,7 +1042,6 @@
         respondents: list[WorkspaceRespondent],
         applet_id: uuid.UUID | None = None,
     ) -> list[WorkspaceRespondent]:
-<<<<<<< HEAD
         subjects_ids = []
         for respondent_item in respondents:
             if not respondent_item.details:
@@ -1107,10 +1053,6 @@
         result = await AnswersCRUD(self.answer_session).get_last_activity(
             subjects_ids, applet_id
         )
-=======
-        respondent_ids = [respondent.id for respondent in respondents]
-        result = await AnswersCRUD(self.answer_session).get_last_activity(respondent_ids, applet_id)
->>>>>>> e84a6265
         for respondent in respondents:
             respondent_subject_ids = map(
                 lambda x: x.subject_id,
