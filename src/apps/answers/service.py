import asyncio
import base64
import datetime
import json
import os
import time
import uuid
from collections import defaultdict
from json import JSONDecodeError
from typing import List

import aiohttp
import pydantic
import sentry_sdk
from cryptography.hazmat.backends import default_backend
from cryptography.hazmat.primitives import hashes
from cryptography.hazmat.primitives.asymmetric import padding
from cryptography.hazmat.primitives.serialization import load_pem_public_key

from apps.activities.crud import ActivityHistoriesCRUD, ActivityItemHistoriesCRUD
from apps.activities.domain import ActivityHistory
from apps.activities.domain.activity_history import ActivityHistoryFull
from apps.activities.errors import ActivityDoeNotExist, ActivityHistoryDoeNotExist
from apps.activities.services import ActivityHistoryService
from apps.activities.services.activity_item_history import ActivityItemHistoryService
from apps.activity_flows.crud import FlowsHistoryCRUD
from apps.alerts.crud.alert import AlertCRUD
from apps.alerts.db.schemas import AlertSchema
from apps.alerts.domain import AlertMessage
from apps.answers.crud import AnswerItemsCRUD
from apps.answers.crud.answers import AnswersCRUD
from apps.answers.crud.notes import AnswerNotesCRUD
from apps.answers.db.schemas import AnswerItemSchema, AnswerNoteSchema, AnswerSchema
from apps.answers.domain import (
    ActivityAnswer,
    AnswerAlert,
    AnswerDate,
    AnswerExport,
    AnswerItem,
    AnswerItemDataEncrypted,
    AnswerNoteDetail,
    AnswerReview,
    AppletActivityAnswer,
    AppletAnswerCreate,
    AppletCompletedEntities,
    AssessmentAnswer,
    AssessmentAnswerCreate,
    Identifier,
    IdentifiersQueryParams,
    ReportServerResponse,
    ReviewActivity,
    ReviewsCount,
    SummaryActivity,
    Version,
)
from apps.answers.errors import (
    ActivityIsNotAssessment,
    AnswerAccessDeniedError,
    AnswerNoteAccessDeniedError,
    AnswerNotFoundError,
    NonPublicAppletError,
    ReportServerError,
    ReportServerIsNotConfigured,
    UserDoesNotHavePermissionError,
    WrongAnswerGroupAppletId,
    WrongAnswerGroupVersion,
    WrongRespondentForAnswerGroup,
)
from apps.answers.filters import (
    AppletActivityAnswerFilter,
    AppletActivityFilter,
    AppletSubmitDateFilter,
    SummaryActivityFilter,
)
from apps.answers.tasks import create_report
from apps.applets.crud import AppletsCRUD
from apps.applets.domain.base import Encryption
from apps.applets.service import AppletHistoryService
from apps.mailing.domain import MessageSchema
from apps.mailing.services import MailingService
from apps.shared.encryption import decrypt_cbc, encrypt_cbc
from apps.shared.exception import EncryptionError, ValidationError
from apps.shared.query_params import QueryParams
from apps.subjects.constants import Relation
from apps.subjects.crud import SubjectsCrud
from apps.subjects.db.schemas import SubjectSchema
from apps.users import User, UserSchema, UsersCRUD
from apps.workspaces.crud.applet_access import AppletAccessCRUD
from apps.workspaces.crud.user_applet_access import UserAppletAccessCRUD
from apps.workspaces.domain.constants import Role
from apps.workspaces.domain.workspace import WorkspaceRespondent
from apps.workspaces.service.user_applet_access import UserAppletAccessService
from infrastructure.logger import logger
from infrastructure.utility import RedisCache


class AnswerService:
    def __init__(self, session, user_id: uuid.UUID | None = None, arbitrary_session=None):
        self.user_id = user_id
        self.session = session
        self._answer_session = arbitrary_session

    @property
    def answer_session(self):
        return self._answer_session if self._answer_session else self.session

    @staticmethod
    def _generate_history_id(version: str):
        def key_generator(pk: uuid.UUID):
            return f"{pk}_{version}"

        return key_generator

    async def create_answer(self, activity_answer: AppletAnswerCreate):
        if self.user_id:
            return await self._create_respondent_answer(activity_answer)
        else:
            return await self._create_anonymous_answer(activity_answer)

    async def _create_respondent_answer(self, activity_answer: AppletAnswerCreate):
        await self._validate_respondent_answer(activity_answer)
        return await self._create_answer(activity_answer)

    async def _create_anonymous_answer(self, activity_answer: AppletAnswerCreate):
        await self._validate_anonymous_answer(activity_answer)
        return await self._create_answer(activity_answer)

    async def _validate_respondent_answer(self, activity_answer: AppletAnswerCreate):
        await self._validate_answer(activity_answer)
        await self._validate_applet_for_user_response(activity_answer.applet_id)

    async def _validate_anonymous_answer(self, activity_answer: AppletAnswerCreate):
        await self._validate_applet_for_anonymous_response(activity_answer.applet_id, activity_answer.version)
        await self._validate_answer(activity_answer)

    async def _validate_answer(self, applet_answer: AppletAnswerCreate):
        existed_answers = await AnswersCRUD(self.session).get_by_submit_id(applet_answer.submit_id)

        if existed_answers:
            existed_answer = existed_answers[0]
            if existed_answer.applet_id != applet_answer.applet_id:
                raise WrongAnswerGroupAppletId()
            elif existed_answer.version != applet_answer.version:
                raise WrongAnswerGroupVersion()
            elif existed_answer.respondent_id != self.user_id:
                raise WrongRespondentForAnswerGroup()

        pk = self._generate_history_id(applet_answer.version)
        activity_history = await ActivityHistoriesCRUD(self.session).get_by_id(pk(applet_answer.activity_id))

        if not activity_history.applet_id.startswith(f"{applet_answer.applet_id}"):
            raise ActivityHistoryDoeNotExist()

    async def _validate_applet_for_anonymous_response(self, applet_id: uuid.UUID, version: str):
        await AppletHistoryService(self.session, applet_id, version).get()
        # Validate applet for anonymous answer
        schema = await AppletsCRUD(self.session).get_by_id(applet_id)
        if not schema.link:
            raise NonPublicAppletError()

    async def _validate_applet_for_user_response(self, applet_id: uuid.UUID):
        assert self.user_id

        roles = await UserAppletAccessService(self.session, self.user_id, applet_id).get_roles()
        if not roles:
            raise UserDoesNotHavePermissionError()

    async def _get_answer_relation(
        self,
        respondent_subject: SubjectSchema,
        source_subject: SubjectSchema,
        target_subject: SubjectSchema,
    ) -> str | None:
        if respondent_subject.id == target_subject.id:
            return None

        is_admin = await AppletAccessCRUD(self.session).has_any_roles_for_applet(
            respondent_subject.applet_id,
            respondent_subject.user_id,
            Role.managers(),
        )
        if source_subject.id == target_subject.id:
            if is_admin:
                return Relation.self

            raise ValidationError("Subject relation not found")

        relation = await SubjectsCrud(self.session).get_relation(source_subject.id, target_subject.id)
        if not relation:
            if is_admin:
                return Relation.admin
            raise ValidationError("Subject relation not found")

        return relation

    async def _create_answer(self, applet_answer: AppletAnswerCreate):
        assert self.user_id
        pk = self._generate_history_id(applet_answer.version)
        created_at = applet_answer.created_at or datetime.datetime.utcnow()
        subject_crud = SubjectsCrud(self.session)

        respondent_subject = await subject_crud.get_user_subject(
            user_id=self.user_id, applet_id=applet_answer.applet_id
        )
        if not respondent_subject or not respondent_subject.soft_exists():
            raise ValidationError("Respondent subject not found")

        if applet_answer.target_subject_id:
            target_subject = await subject_crud.get_by_id(applet_answer.target_subject_id)
            if (
                not target_subject
                or not target_subject.soft_exists()
                or target_subject.applet_id != applet_answer.applet_id
            ):
                raise ValidationError(f"Subject {applet_answer.target_subject_id} not found")
        else:
            target_subject = respondent_subject

        if applet_answer.source_subject_id:
            source_subject = await subject_crud.get_by_id(applet_answer.source_subject_id)
            if (
                not source_subject
                or not source_subject.soft_exists()
                or source_subject.applet_id != applet_answer.applet_id
            ):
                raise ValidationError(f"Subject {applet_answer.source_subject_id} not found")
        else:
            source_subject = respondent_subject

        relation = await self._get_answer_relation(respondent_subject, source_subject, target_subject)
        answer = await AnswersCRUD(self.answer_session).create(
            AnswerSchema(
                submit_id=applet_answer.submit_id,
                created_at=created_at,
                applet_id=applet_answer.applet_id,
                version=applet_answer.version,
                applet_history_id=pk(applet_answer.applet_id),
                flow_history_id=pk(applet_answer.flow_id) if applet_answer.flow_id else None,
                activity_history_id=pk(applet_answer.activity_id),
                respondent_id=self.user_id,
                client=applet_answer.client.dict(),
                is_flow_completed=bool(applet_answer.is_flow_completed) if applet_answer.flow_id else None,
                target_subject_id=target_subject.id,
                source_subject_id=source_subject.id if source_subject else None,
                relation=relation,
            )
        )
        item_answer = applet_answer.answer

        item_answer = AnswerItemSchema(
            answer_id=answer.id,
            answer=item_answer.answer,
            events=item_answer.events,
            respondent_id=self.user_id,
            user_public_key=item_answer.user_public_key,
            item_ids=item_answer.item_ids,
            identifier=item_answer.identifier,
            scheduled_datetime=item_answer.scheduled_time,
            start_datetime=item_answer.start_time,
            end_datetime=item_answer.end_time,
            is_assessment=False,
            scheduled_event_id=item_answer.scheduled_event_id,
            local_end_date=item_answer.local_end_date,
            local_end_time=item_answer.local_end_time,
            tz_offset=item_answer.tz_offset,
        )

        await AnswerItemsCRUD(self.answer_session).create(item_answer)
        await self._create_alerts(
            target_subject.id,
            answer.id,
            answer.applet_id,
            applet_answer.activity_id,
            answer.version,
            applet_answer.alerts,
        )
        return answer

    async def create_report_from_answer(self, answer: AnswerSchema):
        service = ReportServerService(session=self.session, arbitrary_session=self.answer_session)
        # First check is flow single report or not, flow single report has
        # another rules to be reportable.
        is_flow_single = await service.is_flows_single_report(answer.id)
        if is_flow_single:
            is_flow_finished = await service.is_flow_finished(answer.submit_id, answer.id)
            if is_flow_finished:
                is_reportable = await service.is_reportable(answer, is_flow_single)
                if is_reportable:
                    await create_report.kiq(answer.applet_id, answer.submit_id)
        else:
            is_reportable = await service.is_reportable(answer)
            if is_reportable:
                await create_report.kiq(
                    answer.applet_id,
                    answer.submit_id,
                    answer.id,
                )

    async def get_review_activities(
        self,
        applet_id: uuid.UUID,
        filters: AppletActivityFilter,
    ) -> list[ReviewActivity]:
        await self._validate_applet_activity_access(applet_id, filters.target_subject_id)
        answers = await AnswersCRUD(self.answer_session).get_respondents_answered_activities_by_applet_id(
            applet_id, filters
        )
        activity_map: dict[str, ReviewActivity] = dict()
        if not answers:
            applet = await AppletsCRUD(self.session).get_by_id(applet_id)
            activities = await ActivityHistoryService(self.session, applet_id, applet.version).activities_list()
            for activity in activities:
                activity_map[str(activity.id)] = ReviewActivity(id=activity.id, name=activity.name)
        else:
            answer_map = dict()
            applet_versions = list(set([f"{applet_id}_{answer.version}" for answer in answers]))
            all_activities = await ActivityHistoriesCRUD(self.session).retrieve_activities_by_applet_id_versions(
                applet_versions
            )
            all_activities_map: dict[str, list[ActivityHistory]] = dict()
            for activity_ in all_activities:
                all_activities_map.setdefault(f"{activity_.applet_id}", []).append(activity_)

            for answer in answers:
                answer_map[answer.id] = answer
                activities = all_activities_map[f"{applet_id}_{answer.version}"]
                for activity in activities:
                    activity_map[str(activity.id)] = ReviewActivity(id=activity.id, name=activity.name)

            answer_items = await AnswerItemsCRUD(self.answer_session).get_answer_ids(list(answer_map.keys()))

            answer_item_duplicate = set()
            for answer_item in answer_items:
                answer = answer_map[answer_item.answer_id]
                activity_id, version = answer.activity_history_id.split("_")
                key = f"{answer.id}|{activity_id}"
                if key in answer_item_duplicate:
                    continue
                answer_item_duplicate.add(key)
                activity_map[activity_id].answer_dates.append(
                    AnswerDate(
                        created_at=answer_item.created_at, answer_id=answer.id, end_datetime=answer_item.end_datetime
                    )
                )
        return list(activity_map.values())

    async def get_applet_submit_dates(
        self, applet_id: uuid.UUID, filters: AppletSubmitDateFilter
    ) -> list[datetime.date]:
        await self._validate_applet_activity_access(applet_id, filters.target_subject_id)
        return await AnswersCRUD(self.answer_session).get_respondents_submit_dates(applet_id, filters)

    async def _validate_applet_activity_access(self, applet_id: uuid.UUID, subject_id: uuid.UUID | None):
        assert self.user_id, "User id is required"
        await AppletsCRUD(self.session).get_by_id(applet_id)
        role = await AppletAccessCRUD(self.session).get_applets_priority_role(applet_id, self.user_id)
        if role == Role.REVIEWER:
            access = await UserAppletAccessService(self.session, self.user_id, applet_id).get_access(Role.REVIEWER)
            assert access is not None
            if not subject_id:
                raise AnswerAccessDeniedError()
            if str(subject_id) not in access.meta.get("subjects", []):
                raise AnswerAccessDeniedError()

    async def get_by_id(
        self,
        applet_id: uuid.UUID,
        answer_id: uuid.UUID,
        activity_id: uuid.UUID,
    ) -> ActivityAnswer:
        await self._validate_answer_access(applet_id, answer_id, activity_id)
        answers_crud = AnswersCRUD(self.answer_session)
        answer_schema = await answers_crud.get_by_id(answer_id)
        pk = self._generate_history_id(answer_schema.version)
        answer_items = await AnswerItemsCRUD(self.answer_session).get_by_answer_and_activity(
            answer_id, [pk(activity_id)]
        )
        if not answer_items:
            raise AnswerNotFoundError()
        answer_item = answer_items[0]

        activity_items = await ActivityItemHistoryService(
            self.session, applet_id, answer_schema.version
        ).get_by_activity_id(activity_id)

<<<<<<< HEAD
        identifiers = await self.get_activity_identifiers(activity_id, IdentifiersQueryParams())
=======
        identifiers = await self.get_activity_identifiers(activity_id, answer_id=answer_id)
>>>>>>> c95f10d1
        answer = ActivityAnswer(
            user_public_key=answer_item.user_public_key,
            answer=answer_item.answer,
            item_ids=answer_item.item_ids,
            items=activity_items,
            events=answer_item.events,
            identifier=next(iter(identifiers), None),
            created_at=answer_schema.created_at,
            version=answer_schema.version,
        )

        return answer

    async def _validate_answer_access(
        self,
        applet_id: uuid.UUID,
        answer_id: uuid.UUID,
        activity_id: uuid.UUID | None = None,
    ):
        answer_schema = await AnswersCRUD(self.answer_session).get_by_id(answer_id)
        await self._validate_applet_activity_access(applet_id, answer_schema.target_subject_id)
        if activity_id:
            pk = self._generate_history_id(answer_schema.version)
            await ActivityHistoriesCRUD(self.session).get_by_id(pk(activity_id))

    async def add_note(
        self,
        applet_id: uuid.UUID,
        answer_id: uuid.UUID,
        activity_id: uuid.UUID,
        note: str,
    ):
        await self._validate_answer_access(applet_id, answer_id, activity_id)
        schema = AnswerNoteSchema(
            answer_id=answer_id,
            note=note,
            user_id=self.user_id,
            activity_id=activity_id,
        )
        await AnswerNotesCRUD(self.session).save(schema)

    async def get_note_list(
        self,
        applet_id: uuid.UUID,
        answer_id: uuid.UUID,
        activity_id: uuid.UUID,
        query_params: QueryParams,
    ) -> list[AnswerNoteDetail]:
        await self._validate_answer_access(applet_id, answer_id, activity_id)
        notes_crud = AnswerNotesCRUD(self.session)
        note_schemas = await notes_crud.get_by_answer_id(answer_id, activity_id, query_params)
        user_ids = set(map(lambda n: n.user_id, note_schemas))
        users_crud = UsersCRUD(self.session)
        users = await users_crud.get_by_ids(user_ids)
        notes = await notes_crud.map_users_and_notes(note_schemas, users)
        return notes

    async def get_notes_count(self, answer_id: uuid.UUID, activity_id: uuid.UUID) -> int:
        return await AnswerNotesCRUD(self.session).get_count_by_answer_id(answer_id, activity_id)

    async def edit_note(
        self,
        applet_id: uuid.UUID,
        answer_id: uuid.UUID,
        activity_id: uuid.UUID,
        note_id: uuid.UUID,
        note: str,
    ):
        await self._validate_answer_access(applet_id, answer_id, activity_id)
        await self._validate_note_access(note_id)
        await AnswerNotesCRUD(self.session).update_note_by_id(note_id, note)

    async def delete_note(
        self,
        applet_id: uuid.UUID,
        answer_id: uuid.UUID,
        activity_id: uuid.UUID,
        note_id: uuid.UUID,
    ):
        await self._validate_answer_access(applet_id, answer_id, activity_id)
        await self._validate_note_access(note_id)
        await AnswerNotesCRUD(self.session).delete_note_by_id(note_id)

    async def _validate_note_access(self, note_id: uuid.UUID):
        note = await AnswerNotesCRUD(self.session).get_by_id(note_id)
        if note.user_id != self.user_id:
            raise AnswerNoteAccessDeniedError()

    async def get_assessment_by_answer_id(self, applet_id: uuid.UUID, answer_id: uuid.UUID) -> AssessmentAnswer:
        assert self.user_id

        await self._validate_answer_access(applet_id, answer_id)
        assessment_answer = await AnswerItemsCRUD(self.answer_session).get_assessment(answer_id, self.user_id)

        items_crud = ActivityItemHistoriesCRUD(self.session)
        last = items_crud.get_applets_assessments(applet_id)
        if assessment_answer:
            current = items_crud.get_assessment_activity_items(assessment_answer.assessment_activity_id)
            items_last, items_current = await asyncio.gather(last, current)
        else:
            items_last = await last
            items_current = None

        if len(items_last) == 0:
            return AssessmentAnswer(items=items_last)

        if items_last == items_current and assessment_answer:
            answer = AssessmentAnswer(
                reviewer_public_key=assessment_answer.user_public_key if assessment_answer else None,
                answer=assessment_answer.answer if assessment_answer else None,
                item_ids=assessment_answer.item_ids if assessment_answer else [],
                items=items_last,
                is_edited=assessment_answer.created_at != assessment_answer.updated_at  # noqa
                if assessment_answer
                else False,
                versions=[assessment_answer.assessment_activity_id],
            )
        else:
            if assessment_answer:
                versions = [
                    assessment_answer.assessment_activity_id,
                    items_last[0].activity_id,
                ]
            else:
                versions = [items_last[0].activity_id]
            answer = AssessmentAnswer(
                reviewer_public_key=assessment_answer.user_public_key if assessment_answer else None,
                answer=assessment_answer.answer if assessment_answer else None,
                item_ids=assessment_answer.item_ids if assessment_answer else [],
                items=items_current if assessment_answer else items_last,
                items_last=items_last if assessment_answer else None,
                is_edited=assessment_answer.created_at != assessment_answer.updated_at  # noqa
                if assessment_answer
                else False,
                versions=versions,
            )
        return answer

    async def get_reviews_by_answer_id(self, applet_id: uuid.UUID, answer_id: uuid.UUID) -> list[AnswerReview]:
        assert self.user_id

        await self._validate_answer_access(applet_id, answer_id)
        current_role = await AppletAccessCRUD(self.session).get_applets_priority_role(applet_id, self.user_id)
        reviewer_activity_version = await AnswerItemsCRUD(self.answer_session).get_assessment_activity_id(answer_id)
        if not reviewer_activity_version:
            return []

        activity_versions = [t[1] for t in reviewer_activity_version]
        activity_items = await ActivityItemHistoriesCRUD(self.session).get_by_activity_id_versions(activity_versions)

        reviews = await AnswerItemsCRUD(self.answer_session).get_reviews_by_answer_id(answer_id, activity_items)

        user_ids = [rev.respondent_id for rev in reviews]
        users = await UsersCRUD(self.session).get_by_ids(user_ids)
        results = []
        for schema in reviews:
            user = next(filter(lambda u: u.id == schema.respondent_id, users), None)
            current_activity_items = list(
                filter(
                    lambda i: i.activity_id == schema.assessment_activity_id,
                    activity_items,
                )
            )
            if not user:
                continue

            can_view = await self.can_view_current_review(user.id, current_role)
            results.append(
                AnswerReview(
                    id=schema.id,
                    reviewer_public_key=schema.user_public_key if can_view else None,
                    answer=schema.answer if can_view else None,
                    item_ids=schema.item_ids,
                    items=current_activity_items,
                    reviewer=dict(id=user.id, first_name=user.first_name, last_name=user.last_name),
                    created_at=schema.created_at,
                )
            )
        return results

    async def create_assessment_answer(
        self,
        applet_id: uuid.UUID,
        answer_id: uuid.UUID,
        schema: AssessmentAnswerCreate,
    ):
        assert self.user_id

        await self._validate_answer_access(applet_id, answer_id)
        assessment = await AnswerItemsCRUD(self.answer_session).get_assessment(answer_id, self.user_id)
        if assessment:
            await AnswerItemsCRUD(self.answer_session).update(
                AnswerItemSchema(
                    id=assessment.id,
                    created_at=assessment.created_at,
                    updated_at=datetime.datetime.utcnow(),
                    answer_id=answer_id,
                    respondent_id=self.user_id,
                    answer=schema.answer,
                    item_ids=list(map(str, schema.item_ids)),
                    user_public_key=schema.reviewer_public_key,
                    is_assessment=True,
                    start_datetime=datetime.datetime.utcnow(),
                    end_datetime=datetime.datetime.utcnow(),
                    assessment_activity_id=schema.assessment_version_id,
                )
            )
        else:
            now = datetime.datetime.utcnow()
            await AnswerItemsCRUD(self.answer_session).create(
                AnswerItemSchema(
                    answer_id=answer_id,
                    respondent_id=self.user_id,
                    answer=schema.answer,
                    item_ids=list(map(str, schema.item_ids)),
                    user_public_key=schema.reviewer_public_key,
                    is_assessment=True,
                    start_datetime=now,
                    end_datetime=now,
                    created_at=now,
                    updated_at=now,
                    assessment_activity_id=schema.assessment_version_id,
                )
            )

    async def _validate_activity_for_assessment(self, activity_history_id: str):
        schema = await ActivityHistoriesCRUD(self.session).get_by_id(activity_history_id)

        if not schema.is_reviewable:
            raise ActivityIsNotAssessment()

    async def get_export_data(  # noqa: C901
        self,
        applet_id: uuid.UUID,
        query_params: QueryParams,
        skip_activities: bool = False,
    ) -> AnswerExport:
        assert self.user_id is not None

        access = await UserAppletAccessCRUD(self.session).get_by_roles(
            self.user_id,
            applet_id,
            [Role.OWNER, Role.MANAGER, Role.REVIEWER],
        )
        user_subject = await SubjectsCrud(self.session).get_user_subject(self.user_id, applet_id)
        assessments_allowed = False
        allowed_respondents = None
        allowed_subjects = None
        if not access:
            allowed_respondents = [self.user_id]
            allowed_subjects = [user_subject.id] if user_subject else []
        elif access.role == Role.REVIEWER:
            if isinstance(access.reviewer_subjects, list) and len(access.reviewer_subjects) > 0:
                allowed_subjects = access.reviewer_subjects  # noqa: E501
            else:
                allowed_respondents = [self.user_id]
                allowed_subjects = [self.user_id]
        else:  # [Role.OWNER, Role.MANAGER]
            assessments_allowed = True

        filters = query_params.filters
        if allowed_respondents:
            if _respondents := filters.get("respondent_ids"):
                filters["respondent_ids"] = list(set(allowed_respondents).intersection(_respondents))
            else:
                filters["respondent_ids"] = allowed_respondents
        if allowed_subjects:
            if _subjects := filters.get("target_subject_ids"):
                filters["target_subject_ids"] = list(set(allowed_subjects).intersection(_subjects))
            else:
                filters["target_subject_ids"] = allowed_subjects

        repository = AnswersCRUD(self.answer_session)
        answers, total = await repository.get_applet_answers(
            applet_id,
            page=query_params.page,
            limit=query_params.limit,
            include_assessments=assessments_allowed,
            **filters,
        )

        if not answers:
            return AnswerExport()

        respondent_ids: set[uuid.UUID] = set()
        subject_ids: set[uuid.UUID] = set()
        applet_assessment_ids = set()
        activity_hist_ids = set()
        flow_hist_ids = set()
        for answer in answers:
            # collect id to resolve data
            if answer.reviewed_answer_id:
                # collect reviewer ids to fetch the data
                respondent_ids.add(answer.respondent_id)  # type: ignore[arg-type] # noqa: E501
            if answer.target_subject_id:
                subject_ids.add(answer.target_subject_id)  # type: ignore[arg-type] # noqa: E501
            if answer.source_subject_id:
                subject_ids.add(answer.source_subject_id)  # type: ignore[arg-type] # noqa: E501
            if answer.reviewed_answer_id:
                applet_assessment_ids.add(answer.applet_history_id)
            if answer.flow_history_id:
                flow_hist_ids.add(answer.flow_history_id)
            if answer.activity_history_id:
                activity_hist_ids.add(answer.activity_history_id)

        flows_coro = FlowsHistoryCRUD(self.session).get_by_id_versions(list(flow_hist_ids))
        user_map_coro = AppletAccessCRUD(self.session).get_respondent_export_data(applet_id, list(respondent_ids))
        subject_map_coro = AppletAccessCRUD(self.session).get_subject_export_data(applet_id, list(subject_ids))

        coros_result = await asyncio.gather(
            flows_coro,
            user_map_coro,
            subject_map_coro,
            return_exceptions=True,
        )
        for res in coros_result:
            if isinstance(res, BaseException):
                raise res

        flows, user_map, subject_map = coros_result
        flow_map = {flow.id_version: flow for flow in flows}  # type: ignore

        for answer in answers:
            # respondent data
            if answer.reviewed_answer_id:
                # assessment
                respondent = user_map[answer.respondent_id]  # type: ignore
            else:
                subject = subject_map[answer.target_subject_id]  # type: ignore
                answer.respondent_id = subject.user_id
                respondent = subject
            answer.respondent_secret_id = respondent.secret_id
            answer.respondent_email = respondent.email
            answer.is_manager = respondent.is_manager
            answer.legacy_profile_id = respondent.legacy_profile_id
            # flow data
            if flow_id := answer.flow_history_id:
                if flow := flow_map.get(flow_id):
                    answer.flow_name = flow.name

        repo_local = AnswersCRUD(self.session)
        activities_result = []
        if not skip_activities:
            activities, items = await asyncio.gather(
                repo_local.get_activity_history_by_ids(list(activity_hist_ids)),
                repo_local.get_item_history_by_activity_history(list(activity_hist_ids)),
            )

            activity_map = {activity.id_version: ActivityHistoryFull.from_orm(activity) for activity in activities}
            for item in items:
                activity = activity_map.get(item.activity_id)
                if activity:
                    activity.items.append(item)
            activities_result = list(activity_map.values())

        return AnswerExport(
            answers=answers,
            activities=activities_result,
            total_answers=total,
        )

    async def get_activity_identifiers(
<<<<<<< HEAD
        self, activity_id: uuid.UUID, filters: IdentifiersQueryParams
=======
        self, activity_id: uuid.UUID, respondent_id: uuid.UUID | None = None, answer_id: uuid.UUID | None = None
>>>>>>> c95f10d1
    ) -> list[Identifier]:
        act_hst_crud = ActivityHistoriesCRUD(self.session)
        await act_hst_crud.exist_by_activity_id_or_raise(activity_id)
        act_hst_list = await act_hst_crud.get_activities(activity_id, None)
        ids = set(map(lambda a: a.id_version, act_hst_list))
<<<<<<< HEAD
        identifiers = await AnswersCRUD(self.answer_session).get_identifiers_by_activity_id(ids, filters)
=======
        identifiers = await AnswersCRUD(self.answer_session).get_identifiers_by_activity_id(
            ids, respondent_id, answer_id
        )
>>>>>>> c95f10d1
        results = []
        for identifier, key, migrated_data, answer_date in identifiers:
            if migrated_data and migrated_data.get("is_identifier_encrypted") is False:
                results.append(Identifier(identifier=identifier, last_answer_date=answer_date))
            else:
                results.append(Identifier(identifier=identifier, user_public_key=key, last_answer_date=answer_date))
        return results

    async def get_activity_versions(
        self,
        activity_id: uuid.UUID,
    ) -> list[Version]:
        await ActivityHistoriesCRUD(self.session).exist_by_activity_id_or_raise(activity_id)
        return await AnswersCRUD(self.session).get_versions_by_activity_id(activity_id)

    async def get_activity_answers(
        self,
        applet_id: uuid.UUID,
        activity_id: uuid.UUID,
        filters: AppletActivityAnswerFilter,
    ) -> list[AppletActivityAnswer]:
        versions = filters.versions
        if versions and isinstance(versions, str):
            versions = versions.split(",")

        activities = await ActivityHistoriesCRUD(self.session).get_activities(activity_id, versions)

        activity_items = await ActivityItemHistoriesCRUD(self.session).get_activity_items(activity_id, versions)
        id_versions = set(map(lambda act_hst: act_hst.id_version, activities))
        answers = await AnswerItemsCRUD(self.answer_session).get_applet_answers_by_activity_id(
            applet_id, id_versions, filters
        )

        activity_item_map = defaultdict(list)
        for activity_item in activity_items:
            activity_item_map[activity_item.activity_id].append(activity_item)

        activity_map = dict()
        for activity in activities:
            activity_map[activity.id_version] = activity

        activity_answers = list()
        for answer, answer_item in answers:
            if not answer_item:
                continue
            answer_item.items = activity_item_map.get(answer.activity_history_id, [])
            activity_answer = AppletActivityAnswer.from_orm(answer_item)
            if answer_item.items:
                activity = activity_map[answer_item.items[0].activity_id]
                activity_answer.subscale_setting = activity.subscale_setting
            activity_answer.version = answer.version
            activity_answers.append(activity_answer)
        return activity_answers

    async def get_assessments_count(self, answer_ids: list[uuid.UUID]) -> dict[uuid.UUID, ReviewsCount]:
        answer_reviewers_t = await AnswerItemsCRUD(self.answer_session).get_reviewers_by_answers(answer_ids)
        answer_reviewers: dict[uuid.UUID, ReviewsCount] = {}
        for answer_id, reviewers in answer_reviewers_t:
            mine = 1 if self.user_id in reviewers else 0
            answer_reviewers[answer_id] = ReviewsCount(mine=mine, other=len(reviewers) - mine)
        return answer_reviewers

    async def get_summary_latest_report(
        self,
        applet_id: uuid.UUID,
        activity_id: uuid.UUID,
        subject_id: uuid.UUID,
    ) -> ReportServerResponse | None:
        await self._is_report_server_configured(applet_id)

        act_crud = ActivityHistoriesCRUD(self.session)
        activity_hsts = await act_crud.get_activities(activity_id, None)
        if not activity_hsts:
            activity_error_exception = ActivityDoeNotExist()
            activity_error_exception.message = f"No such activity with id=${activity_id}"
            raise activity_error_exception

        act_versions = set(map(lambda act_hst: act_hst.id_version, activity_hsts))
        answer = await AnswersCRUD(self.answer_session).get_latest_answer(applet_id, act_versions, subject_id)
        if not answer:
            return None

        service = ReportServerService(self.session, arbitrary_session=self.answer_session)
        is_single_flow = await service.is_flows_single_report(answer.id)
        if is_single_flow:
            report = await service.create_report(answer.submit_id)
        else:
            report = await service.create_report(answer.submit_id, answer.id)

        return report

    async def _is_report_server_configured(self, applet_id: uuid.UUID):
        applet = await AppletsCRUD(self.session).get_by_id(applet_id)
        if not applet.report_server_ip:
            raise ReportServerIsNotConfigured()
        if not applet.report_public_key:
            raise ReportServerIsNotConfigured()

    async def get_summary_activities(
        self, applet_id: uuid.UUID, filters: SummaryActivityFilter
    ) -> list[SummaryActivity]:
        assert self.user_id
        act_hst_crud = ActivityHistoriesCRUD(self.session)
        activities = await act_hst_crud.get_by_applet_id_for_summary(applet_id=applet_id)
        activity_ver_ids = [activity.id_version for activity in activities]
        activity_ids_with_date = await AnswersCRUD(self.answer_session).get_submitted_activity_with_last_date(
            activity_ver_ids, filters.respondent_id, filters.target_subject_id
        )
        submitted_activities: dict[str, datetime.datetime] = {}
        for activity_history_id, submit_date in activity_ids_with_date:
            activity_id = activity_history_id.split("_")[0]
            date = submitted_activities.get(activity_id)
            submitted_activities[activity_id] = max(submit_date, date) if date else submit_date

        results = []
        for activity in activities:
            results.append(
                SummaryActivity(
                    id=activity.id,
                    name=activity.name,
                    is_performance_task=activity.is_performance_task,
                    has_answer=str(activity.id) in submitted_activities,
                    last_answer_date=submitted_activities.get(str(activity.id)),
                )
            )
        return results

    async def _create_alerts(
        self,
        subject_id: uuid.UUID,
        answer_id: uuid.UUID,
        applet_id: uuid.UUID,
        activity_id: uuid.UUID,
        version: str,
        raw_alerts: list[AnswerAlert],
    ):
        if len(raw_alerts) == 0:
            return
        cache = RedisCache()
        persons = await UserAppletAccessCRUD(self.session).get_responsible_persons(applet_id, subject_id)
        alert_schemas = []

        for person in persons:
            for raw_alert in raw_alerts:
                alert_schemas.append(
                    AlertSchema(
                        user_id=person.id,
                        respondent_id=self.user_id,
                        subject_id=subject_id,
                        is_watched=False,
                        applet_id=applet_id,
                        version=version,
                        activity_id=activity_id,
                        activity_item_id=raw_alert.activity_item_id,
                        alert_message=raw_alert.message,
                        answer_id=answer_id,
                    )
                )
        alerts = await AlertCRUD(self.session).create_many(alert_schemas)

        for alert in alerts:
            channel_id = f"channel_{alert.user_id}"
            try:
                await cache.publish(
                    channel_id,
                    AlertMessage(
                        id=alert.id,
                        respondent_id=self.user_id,
                        subject_id=self.user_id,
                        applet_id=applet_id,
                        version=version,
                        message=alert.alert_message,
                        created_at=alert.created_at,
                        activity_id=alert.activity_id,
                        activity_item_id=alert.activity_item_id,
                        answer_id=answer_id,
                    ).dict(),
                )
            except Exception as e:
                sentry_sdk.capture_exception(e)
                break
        await self.send_alert_mail(persons)

    async def get_completed_answers_data(
        self, applet_id: uuid.UUID, version: str, from_date: datetime.date
    ) -> AppletCompletedEntities:
        assert self.user_id
        result = await AnswersCRUD(self.answer_session).get_completed_answers_data(
            applet_id,
            version,
            self.user_id,
            from_date,
        )
        return result

    async def get_completed_answers_data_list(
        self,
        applets_version_map: dict[uuid.UUID, str],
        from_date: datetime.date,
    ) -> list[AppletCompletedEntities]:
        assert self.user_id
        result = await AnswersCRUD(self.answer_session).get_completed_answers_data_list(
            applets_version_map,
            self.user_id,
            from_date,
        )
        return result

    async def is_answers_uploaded(self, applet_id: uuid.UUID, activity_id: str, created_at: int) -> bool:
        answers = await AnswersCRUD(self.answer_session).get_by_applet_activity_created_at(
            applet_id, activity_id, created_at
        )
        if not answers:
            return False

        return True

    @staticmethod
    async def send_alert_mail(users: List[UserSchema]):
        domain = os.environ.get("ADMIN_DOMAIN", "")
        mail_service = MailingService()
        schemas = pydantic.parse_obj_as(List[User], users)
        email_list = [schema.email_encrypted for schema in schemas]
        return await mail_service.send(
            MessageSchema(
                recipients=email_list,
                subject="Response alert",
                body=mail_service.get_template(path="response_alert_en", domain=domain),
            )
        )

    @classmethod
    def _is_public_key_match(cls, answer_id, stored_public_key, generated_public_key) -> bool:
        if not stored_public_key:
            logger.error(
                f'Reencryption:  Answer item "{answer_id}": wrong public key, skip'  # noqa: E501
            )
        try:
            stored_public_key = json.loads(stored_public_key)
        except JSONDecodeError as e:
            logger.error(
                f'Reencryption:  Answer item "{answer_id}": wrong public key, skip'  # noqa: E501
            )
            logger.exception(str(e))
            return False

        if stored_public_key != generated_public_key:
            logger.error(
                f'Reencryption: Answer item "{answer_id}": public key doesn\'t match, skip'  # noqa: E501
            )
            return False

        return True

    async def reencrypt_user_answers(
        self,
        applet_id: uuid.UUID,
        user_id: uuid.UUID,
        page=1,
        limit=1000,
        *,
        old_public_key: list,
        new_public_key: list,
        decryptor: "AnswerEncryptor",
        encryptor: "AnswerEncryptor",
    ) -> int:
        logger.debug(f'Reencryption: Start reencrypt_user_answers for "{applet_id}"')
        repository = AnswersCRUD(self.answer_session)
        answers = await repository.get_applet_user_answer_items(applet_id, user_id, page, limit)
        count = len(answers)
        if not count:
            return 0

        data_to_update: list[AnswerItemDataEncrypted] = []
        for answer in answers:
            if not self._is_public_key_match(answer.id, answer.user_public_key, old_public_key):
                continue

            try:
                encrypted_answer = encryptor.encrypt(decryptor.decrypt(answer.answer))
                encrypted_events, encrypted_identifier = None, None
                if answer.events:
                    encrypted_events = encryptor.encrypt(decryptor.decrypt(answer.events))
                if answer.identifier:
                    if answer.migrated_data and answer.migrated_data.get("is_identifier_encrypted") is False:
                        encrypted_identifier = encrypted_identifier
                    else:
                        encrypted_identifier = encryptor.encrypt(decryptor.decrypt(answer.identifier))

                data_to_update.append(
                    AnswerItemDataEncrypted(
                        id=answer.id,
                        answer=encrypted_answer,
                        events=encrypted_events,
                        identifier=encrypted_identifier,
                    )
                )
            except EncryptionError as e:
                logger.error(
                    f'Reencryption: Skip answer item "{answer.id}": cannot decrypt answer'  # noqa: E501
                )
                logger.exception(str(e))
                continue

        if data_to_update:
            await repository.update_encrypted_fields(json.dumps(new_public_key), data_to_update)

        return count

    async def fill_last_activity_workspace_respondent(
        self,
        respondents: list[WorkspaceRespondent],
        applet_id: uuid.UUID | None = None,
    ) -> list[WorkspaceRespondent]:
        subjects_ids = []
        for respondent_item in respondents:
            if not respondent_item.details:
                continue
            subjects_ids = list(map(lambda x: x.subject_id, respondent_item.details))
            subjects_ids += subjects_ids
        result = await self.get_last_answer_dates(subjects_ids, applet_id)
        for respondent in respondents:
            respondent_subject_ids = map(
                lambda x: x.subject_id,
                respondent.details if respondent.details else [],
            )
            opt_dates = map(lambda x: result.get(x), respondent_subject_ids)
            dates: list[datetime.datetime] = list(
                filter(None.__ne__, opt_dates)  # type: ignore
            )
            if dates:
                last_date = max(dates)
                respondent.last_seen = last_date
        return respondents

    async def get_last_answer_dates(
        self,
        subject_ids: list[uuid.UUID],
        applet_id: uuid.UUID | None = None,
    ) -> dict[uuid.UUID, datetime.datetime]:
        result = await AnswersCRUD(self.answer_session).get_last_answer_dates(subject_ids, applet_id)
        return result

    async def get_answer_assessment_by_id(self, assessment_id: uuid.UUID, answer_id: uuid.UUID) -> AnswerItem | None:
        schema = await AnswerItemsCRUD(self.answer_session).get_answer_assessment(assessment_id, answer_id)
        return AnswerItem.from_orm(schema) if schema else None

    async def delete_assessment(self, assessment_id: uuid.UUID):
        return await AnswerItemsCRUD(self.answer_session).delete_assessment(assessment_id)

<<<<<<< HEAD
    async def delete_by_subject(self, subject_id: uuid.UUID):
        await AnswersCRUD(self.answer_session).delete_by_subject(subject_id)
=======
    async def can_view_current_review(self, reviewer_id: uuid.UUID, role: Role | None):
        if not role:
            return False

        if role == Role.REVIEWER and reviewer_id == self.user_id:
            return True
        elif role in [Role.MANAGER, Role.OWNER]:
            return True
        return False
>>>>>>> c95f10d1


class ReportServerService:
    def __init__(self, session, arbitrary_session=None):
        self.session = session
        self._answers_session = arbitrary_session

    @property
    def answers_session(self):
        return self._answers_session if self._answers_session else self.session

    async def is_reportable(self, answer: AnswerSchema, is_single_report_flow=False) -> bool:
        """Check is report available for answer or not.

        First check applet report related fields. All fields must be filled.
        Second check activities report related fields. If it is flow single
        report then one of activities must be reportable (have filled all
        reportable fields). If it is not flow single report then answers
        activity must have filled reportable fields.
        """
        # It is simpler to use AppletHistoryService to get all required data.
        # It allows to reduce repeatable logic for single report flow and
        # for general case.
        applet = await AppletHistoryService(self.session, answer.applet_id, answer.version).get_full()
        _is_reportable = False
        if not (applet.report_server_ip and applet.report_public_key and applet.report_recipients):
            return _is_reportable

        flow_activities = []
        if is_single_report_flow:
            flow = next(i for i in applet.activity_flows if i.id_version == answer.flow_history_id)
            flow_activities = [i.activity_id for i in flow.items]
        for activity in applet.activities:
            if (
                activity.scores_and_reports is not None
                and activity.scores_and_reports.generate_report
                and activity.scores_and_reports.reports
                and (answer.activity_history_id in flow_activities or answer.activity_history_id == activity.id_version)
            ):
                _is_reportable = True
                break
        return _is_reportable

    async def is_flows_single_report(self, answer_id: uuid.UUID) -> bool:
        """
        Whether check to send flow reports in a single or multiple request
        """
        answer = await AnswersCRUD(self.answers_session).get_by_id(answer_id)
        # ActivityFlow a stored in local db
        is_single_report = await AnswersCRUD(self.session).is_single_report_flow(answer.flow_history_id)
        return is_single_report

    async def is_flow_finished(self, submit_id: uuid.UUID, answer_id: uuid.UUID) -> bool:
        answers = await AnswersCRUD(self.answers_session).get_by_submit_id(submit_id, answer_id)
        if not answers:
            return False
        initial_answer = answers[0]

        applet = await AppletsCRUD(self.session).get_by_id(initial_answer.applet_id)
        applet_full = await self._prepare_applet_data(
            initial_answer.applet_id, initial_answer.version, applet.encryption
        )
        activity_id, _ = initial_answer.activity_history_id.split("_")
        flow_id = ""
        if initial_answer.flow_history_id:
            flow_id, _ = initial_answer.flow_history_id.split("_")

        return self._is_activity_last_in_flow(applet_full, activity_id, flow_id)

    async def create_report(
        self, submit_id: uuid.UUID, answer_id: uuid.UUID | None = None
    ) -> ReportServerResponse | None:
        answers = await AnswersCRUD(self.answers_session).get_by_submit_id(submit_id, answer_id)
        if not answers:
            return None
        applet_id_version: str = answers[0].applet_history_id
        available_activities = await ActivityHistoriesCRUD(self.session).get_activity_id_versions_for_report(
            applet_id_version
        )
        answers_for_report = [i for i in answers if i.activity_history_id in available_activities]
        # If answers only on performance tasks
        if not answers_for_report:
            return None
        answer_map = dict((answer.id, answer) for answer in answers_for_report)
        initial_answer = answers_for_report[0]

        applet = await AppletsCRUD(self.session).get_by_id(initial_answer.applet_id)
        user_info = await self._get_user_info(initial_answer.target_subject_id)
        applet_full = await self._prepare_applet_data(
            initial_answer.applet_id,
            initial_answer.version,
            applet.encryption,
            non_performance=True,
        )

        encryption = ReportServerEncryption(applet.report_public_key)
        responses, user_public_keys = await self._prepare_responses(answer_map)

        data = dict(
            responses=responses,
            userPublicKeys=user_public_keys,
            userPublicKey=user_public_keys[0],
            now=datetime.datetime.utcnow().strftime("%x"),
            user=user_info,
            applet=applet_full,
        )
        encrypted_data = encryption.encrypt(data)

        activity_id, _ = initial_answer.activity_history_id.split("_")
        flow_id = ""
        if initial_answer.flow_history_id:
            flow_id, _ = initial_answer.flow_history_id.split("_")

        url = "{}/send-pdf-report?activityId={}&activityFlowId={}".format(
            applet.report_server_ip.rstrip("/"), activity_id, flow_id
        )

        async with aiohttp.ClientSession() as session:
            logger.info(f"Sending request to the report server {url}.")
            start = time.time()
            async with session.post(
                url,
                json=dict(payload=encrypted_data),
            ) as resp:
                duration = time.time() - start
                if resp.status == 200:
                    logger.info(f"Successful request in {duration:.1f} seconds.")
                    response_data = await resp.json()
                    return ReportServerResponse(**response_data)
                else:
                    logger.error(f"Failed request in {duration:.1f} seconds.")
                    error_message = await resp.text()
                    raise ReportServerError(message=error_message)

    def _is_activity_last_in_flow(self, applet_full: dict, activity_id: str | None, flow_id: str | None) -> bool:
        if "activityFlows" not in applet_full or "activities" not in applet_full or not activity_id or not flow_id:
            return False

        flows = applet_full["activityFlows"]
        flow = next((f for f in flows if str(f["id"]) == flow_id), None)
        if not flow or "items" not in flow or len(flow["items"]) == 0:
            return False

        return activity_id == flow["items"][-1]["activityId"].split("_")[0]

    async def _prepare_applet_data(
        self,
        applet_id: uuid.UUID,
        version: str,
        encryption: dict,
        non_performance: bool = False,
    ):
        applet_full = await AppletHistoryService(self.session, applet_id, version).get_full(non_performance)
        applet_full.encryption = Encryption(**encryption)
        return applet_full.dict(by_alias=True)

    async def _get_user_info(self, subject_id: uuid.UUID):
        subject = await SubjectsCrud(self.session).get_by_id(subject_id)
        assert subject
        return dict(
            firstName=subject.first_name,
            lastName=subject.last_name,
            nickname=subject.nickname,
            secretId=subject.secret_user_id,
        )

    async def _prepare_responses(self, answers_map: dict[uuid.UUID, AnswerSchema]) -> tuple[list[dict], list[str]]:
        answer_items = await AnswerItemsCRUD(self.answers_session).get_respondent_submits_by_answer_ids(
            list(answers_map.keys())
        )

        responses = list()
        for answer_item in answer_items:
            answer = answers_map[answer_item.answer_id]
            activity_id, version = answer.activity_history_id.split("_")
            responses.append(dict(activityId=activity_id, answer=answer_item.answer))
        return responses, [ai.user_public_key for ai in answer_items]


class ReportServerEncryption:
    _rate = 0.58

    def __init__(self, key: str):
        self.encryption = load_pem_public_key(key.encode(), backend=default_backend())

    def encrypt(self, data: dict):
        str_data = json.dumps(data, default=str)
        key_size = getattr(self.encryption, "key_size", 0)
        encrypt = getattr(self.encryption, "encrypt", lambda x, y: x)
        chunk_size = int(key_size / 8 * self._rate)
        chunks = []
        for i in range(len(str_data) // chunk_size + 1):
            beg = i * chunk_size
            end = beg + chunk_size
            encrypted_chunk = encrypt(
                str_data[beg:end].encode(),
                self._get_padding(),
            )
            chunks.append(base64.b64encode(encrypted_chunk).decode())

        return chunks

    def _get_padding(self):
        return padding.OAEP(
            mgf=padding.MGF1(algorithm=hashes.SHA1()),
            algorithm=hashes.SHA1(),
            label=None,
        )


class AnswerEncryptor:
    def __init__(self, key: list | bytes):
        if isinstance(key, list):
            key = bytes(key)
        self.key: bytes = key

    def encrypt(self, data: str, iv: bytes | None = None):
        try:
            ct, iv = encrypt_cbc(self.key, data.encode("utf-8"), iv)
        except Exception as e:
            raise EncryptionError("Cannot encrypt answer data") from e
        return f"{iv.hex()}:{ct.hex()}"

    def decrypt(self, encrypted_data: str) -> str:
        """
        @param encrypted_data: data in hex format "iv:text"
        """
        try:
            iv_hex, text_hex = encrypted_data.split(":", 1)
            data = bytes.fromhex(text_hex)
            iv = bytes.fromhex(iv_hex)

            return decrypt_cbc(self.key, data, iv).decode("utf-8")
        except Exception as e:
            raise EncryptionError("Cannot decrypt answer data") from e<|MERGE_RESOLUTION|>--- conflicted
+++ resolved
@@ -383,11 +383,7 @@
             self.session, applet_id, answer_schema.version
         ).get_by_activity_id(activity_id)
 
-<<<<<<< HEAD
-        identifiers = await self.get_activity_identifiers(activity_id, IdentifiersQueryParams())
-=======
-        identifiers = await self.get_activity_identifiers(activity_id, answer_id=answer_id)
->>>>>>> c95f10d1
+        identifiers = await self.get_activity_identifiers(activity_id, IdentifiersQueryParams(answer_id=answer_id))
         answer = ActivityAnswer(
             user_public_key=answer_item.user_public_key,
             answer=answer_item.answer,
@@ -750,23 +746,13 @@
         )
 
     async def get_activity_identifiers(
-<<<<<<< HEAD
         self, activity_id: uuid.UUID, filters: IdentifiersQueryParams
-=======
-        self, activity_id: uuid.UUID, respondent_id: uuid.UUID | None = None, answer_id: uuid.UUID | None = None
->>>>>>> c95f10d1
     ) -> list[Identifier]:
         act_hst_crud = ActivityHistoriesCRUD(self.session)
         await act_hst_crud.exist_by_activity_id_or_raise(activity_id)
         act_hst_list = await act_hst_crud.get_activities(activity_id, None)
         ids = set(map(lambda a: a.id_version, act_hst_list))
-<<<<<<< HEAD
         identifiers = await AnswersCRUD(self.answer_session).get_identifiers_by_activity_id(ids, filters)
-=======
-        identifiers = await AnswersCRUD(self.answer_session).get_identifiers_by_activity_id(
-            ids, respondent_id, answer_id
-        )
->>>>>>> c95f10d1
         results = []
         for identifier, key, migrated_data, answer_date in identifiers:
             if migrated_data and migrated_data.get("is_identifier_encrypted") is False:
@@ -1117,10 +1103,9 @@
     async def delete_assessment(self, assessment_id: uuid.UUID):
         return await AnswerItemsCRUD(self.answer_session).delete_assessment(assessment_id)
 
-<<<<<<< HEAD
     async def delete_by_subject(self, subject_id: uuid.UUID):
         await AnswersCRUD(self.answer_session).delete_by_subject(subject_id)
-=======
+
     async def can_view_current_review(self, reviewer_id: uuid.UUID, role: Role | None):
         if not role:
             return False
@@ -1130,7 +1115,6 @@
         elif role in [Role.MANAGER, Role.OWNER]:
             return True
         return False
->>>>>>> c95f10d1
 
 
 class ReportServerService:
