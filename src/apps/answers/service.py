--- conflicted
+++ resolved
@@ -492,10 +492,10 @@
             await ActivityHistoriesCRUD(self.session).get_by_id(pk(activity_id))
 
     async def _validate_submission_access(self, applet_id: uuid.UUID, submission_id: uuid.UUID):
-        respondent_id = await AnswersCRUD(self.answer_session).get_submission_respondent_id(submission_id)
-        if not respondent_id:
+        answer_schema = await AnswersCRUD(self.answer_session).get_last_answer_in_flow(submission_id)
+        if not answer_schema:
             raise AnswerNotFoundError()
-        await self._validate_applet_activity_access(applet_id, respondent_id)
+        await self._validate_applet_activity_access(applet_id, answer_schema.target_subject_id)
 
     async def get_flow_submission(
         self,
@@ -1356,7 +1356,9 @@
             return True
         return False
 
-<<<<<<< HEAD
+    async def replace_answer_subject(self, sabject_id_from: uuid.UUID, subject_id_to: uuid.UUID):
+        await AnswersCRUD(self.answer_session).replace_answers_subject(sabject_id_from, subject_id_to)
+
     async def get_submission_last_answer(
         self, submit_id: uuid.UUID, flow_id: uuid.UUID | None = None
     ) -> AnswerSchema | None:
@@ -1448,10 +1450,6 @@
                 )
             )
         return results
-=======
-    async def replace_answer_subject(self, sabject_id_from: uuid.UUID, subject_id_to: uuid.UUID):
-        await AnswersCRUD(self.answer_session).replace_answers_subject(sabject_id_from, subject_id_to)
->>>>>>> cb5285b6
 
 
 class ReportServerService:
