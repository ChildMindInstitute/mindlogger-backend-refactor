[
  {
    "table": "users_workspaces",
    "fields": {
      "id": "8b83d791-0d27-42c5-8b1d-e0c8d7faf808",
      "created_at": "2023-08-07T12:39:38.116",
      "updated_at": "2023-08-07T12:39:38.116",
      "is_deleted": false,
      "user_id": "7484f34a-3acc-4ee6-8a94-fd7299502fa1",
      "workspace_name": "eRPtCowGI0bcq4BEzB3lGA==",
      "is_modified": false,
      "database_uri": "ehwQOnQu9X8higAEDMzDhH9HB5a0jO4FsgU/awOCwMgFccefd2//Ek6e0bKAwvauf6pwAS+PWDChFns1WIyL/z4oH52gEIKpYsBjUmznqYc=",
      "storage_type": "gEkn6yn8U2jb0U+Ln1KSAw==",
      "storage_access_key": "gEkn6yn8U2jb0U+Ln1KSAw==",
      "storage_secret_key": "ww3Y0xCDnjCMQk2Kbmzoh0PGFmo4B1FGaaO7w7h0cUDoLgzFgpIJyoko/xTilJzIMINMa1j4V722KLW1NugxGkjqb+f9bWXJ2ytObwgbw8z6RbqZsJNOp6GFzT+az9Wpq7IW82Lyjok7ctS7R63oGTdDXbOpKzIJtu0/YAGCaNE=",
      "storage_region": "5yruV8O3eukVP4fK/A5M6g==",
      "storage_url": "KJ3yVM/QBmlmDQXx3CuuTw==",
      "use_arbitrary": true
    },
    "note": {
      "plain_workspace_name": "Admin"
    }
<<<<<<< HEAD
  },{
    "table": "applets",
    "fields": {
      "id": "92917a56-d586-4613-b7aa-991f2c4b15b8",
      "encryption": {
        "public_key": "-----BEGIN PUBLIC KEY-----\nMIGaMFMGCSqGSIb3DQEDATBGAkEA5PPjxBOfS6rv0AL2HtIV02JaqYTyjmbU26uu ...",
        "prime": "11991225580616300198418736930805539013218516911726243131907471503172221906921856236853325120086286157687782051503487707931996762114546244981907661201581863",
        "base": "2",
        "account_id": "2"
      },
      "created_at": "2023-01-05T15:49:51.752113",
      "updated_at": "2023-01-05T15:49:51.752113",
      "is_deleted": false,
      "is_published": false,
      "display_name": "Applet 1",
      "description": {
        "en": "Patient Health Questionnaire"
      },
      "about": {
        "en": "Patient Health Questionnaire"
      },
      "image": "",
      "watermark": "",
      "theme_id": "3e31a64e-449f-4788-8516-eca7809f1a41",
      "version": "1.1.0",
      "report_server_ip": "https://report-server.l.trackmage.com",
      "report_public_key": "-----BEGIN PUBLIC KEY-----\nMIIIIjANBgkqhkiG9w0BAQEFAAOCCA8AMIIICgKCCAEA0Ooez1FjFM1kW8YG9k81\nLCZBEVg7fK6qAv6PN/VC5xfdafQfi704Yvv2FaLQ1blH531eb89QjjWksmUxTCrL\nRKy3QQAerQp7kegdWHo3q0co6WFFjIRtt7MFxGIT5y4ZBeT0Jm6fHy8SXJCheRwB\ni0BqBRt3k5pvlYHV4u3tnUen4Neyn8r5NgYMQc77ZDD6wcIw0L7XnPbNB7WHP5w9\n0VfnnUqqeGLoiy2mTx/3kv7EKalUBBUSCY5qcbsmNr0x91/hSsnSeICREuKcpW1c\nbAsarFSyiRLkZEBh4FrdKfp9+ZLUqrejWltSdlkqY9ih8DtiaXEvJLjQp6V2aYrQ\nMZBYZdrg8c5/UI3yhSioB0TYxkI9lgGyTSrhqRjRtzQ+MEJ7cV0BWqji5BOO3OJ9\nrGC2Mb+3T6EzhNB6HqdRDfThJqDeThPtT/zEu5OU0UuW9NiEqP4twz2IEYVOCo/B\nWK+H5wgHkkuDsI06Z9ngxp0KhmMjGxrfHNLZ4r8mr4LyPxcASqxJ4rGRBO5EIRfs\niyo9dcp/BSJrGhZyB9vlY87qciuswjtjcsAFgVHqvYZYSmm3I+vJXUgPHoPOmbfp\nyoLwjuwiouKnh1W5NvTfZfjuP3XDRag++ZjQknZU5obybn+XvNMsyu9JZ8UWrIPt\nnK1k+PUa6wdHC8ecE/RF/utSaFDE9W+5wwd92PXvJhRcPA2y5ujvqqeFtk8VPSse\n7RQswjORJdkLwLNkSNWq8vAIlhYjcrhWlvYv29LxoE1WmvtgDNQAJbhHUqh1sFTY\nktTxq2mLsoPMhAnvAla3PnTSUSgpiLlJRBU43TO7oj3IQSurGE3NprvjToOwV4Lp\nLJe9xhcZNNVqlN01y5F0ULFz3bk0yuT3oq/9uKjf+OsxkzdLmhA5lTdsCutPJakh\nQ2gTGl9c+h1i1u+RL8NaU5D6yrDuU1VuMApdbp1vW/vah/Qw3KdXky23akEcFG5d\n+ffS82AYlDvT+6uUFGLRc5Ui4i2WEtQjr6wzXTLVI1tRj6s0sNSJ7Bx3euVxspYN\n6B0vCndvXQBm2rQKf49bgitNvtiUhaNBX1H9GzneFF3x7MSYfhN3WqR7QcdkEon5\nESGOe0W0/Fh9yM1R8yOnWGsN9FgtHSD1vHAc1s3SEhGwz83bCsao1quG3dnR7DNs\nufEfy4jscOw6UKSCjywALOXL7cpmJdyQROSBt2dCBFs8JyHdUUVOQAxzFdUptSY1\n3jNI1b6nXkYLYCyB5Ms0ux8W6AEcmqt/H0g2hZ+hKhQDe5kn+9BYgGydZs5w2gfo\nGlw/EJbE/xZIQSUMWb3n5jxvbnIF7puZbWwFr0ScN/HHtRAvp7erTmqZklrhqcbQ\nfIqUeih+R3WeglHqJwu4dmR5rQkUHniwAVPU1jSe7xYj9nanfv5g84md/TafypLp\nKY3Bjp5NzJP/EgGuEfWyBn4ORaCFmeyJYNIg8tGBV+/H9yr/+fO/Wx0KUTPOEOuY\nTThDLvlU162oV7qOO0fxi84y+z1emC1YyAXfYI2waDBg+iX4mqQSmz1xC35xn4cs\ngt+5dPcO/O4+/aPcQQET9BS/n9Xvot1RzulCs8A3XJz1lrIFhqndn1U3f+z4b1lu\nOudeN7LXjTPRivpEgXnvId+EHyO72fqTb/A/nUFyKxEq0tdC8n3BCUsXlXlx4ZUf\nNx0iImsrZFKr8IFoDNEXvbs+y9++h2W44eJdJvRJZjrkMOJhAIA9DaK3XJl914ck\n1/0jebCxk5ldby+beNSLi4LoFa/+HvLlbwgf9pgpSPSqOFoXmVSRNtjRPXO7yPDN\nvkMjO5xLrjNBE+LD60eJECwauaf7kOoyjNS8+PfYtHJx+An8IJ0yOnc7JeJcl5sC\n7yFq4260B59aIU3ZbFcbQ7rxSK5+7MAxpXlt/oVxz+/lONBiUYJ0nW52LElm9Vhg\nuHF21dExrQ+8HnG1eJhpx1vjDJyWXbyhZVHx9ebrYKjpQIHA/6sGsZG0OLV+TP2D\n8l/slQg2HpfjmmghDD/HDyeW/gnT528uDnYDAx0Ob/hupwva6N9IvldLHQd3RVlJ\nfka4jX2GZvjdpUywGy1dW++kS59Ms7nrt5P0/y2chg029d3ciHSufGTHhcdPRK3y\n1RdAIJtL+VCNR8/4CT6LLUHj+9eCcwww5xHDVZ63QhMvIPNn/DIUS48UcKM+hoFn\nniQBYMcWlP0mOV6hIbokwiXot/KjExBS8NE79XIwcKiejW8j4BId+oGL9etFm6dG\nL1mCL1FAhwpZoeOhTmhMNERH4hFHnTlYYnaHqRm8B5noCj245qIT/VsqCKW0NICi\nlmER7MOqPKvr6aUnC+8F5pYw0GeuoKWTOmVTO13fmhmV79bumaIMkZD1klZUkhJl\nqGvLj9ISJWu9vttpFOB2MLijDV5Sa9LcQYDEKCw9dqdG5BHs4uy+xtVRwA/oeJKX\ngSvzaQGJoffpFGhi5Jj26nyF8R19EtqVOKzRoxWoc9EfKPoWNEToR7ejT6LyomMx\nKtFZJ0cGgmUby2QjUpkq7T5TW9P29b8fBNAQ8bSYiV7PKh1gmk/IjTesPjtt0jiv\nKgowXEvK5IkXkSFbGtbmGvbQn5CwtNyMkv/TPhUmiVu8LRdwfO0Rr7JbaTLvymIQ\nma6ZATMyhNcnkCNgqJqAj85IT78hqqKGYQ7nGyPw2H7utErWFcSwLUwBAok/qOeb\nW2EFUykoTbF2EHjXjAO5b60CAwEAAQ==\n-----END PUBLIC KEY-----",
      "report_recipients": [
        "tom@mindlogger.com",
        "lucy@mindlogger.com"
      ],
      "report_include_user_id": false,
      "report_include_case_id": false,
      "report_email_body": "",
      "link": "51857e10-6c05-4fa8-a2c8-725b8c1a0aa6",
      "require_login": false
    },
    "private_key": "private key"
  },
  {
    "table": "user_applet_accesses",
    "fields": {
      "id": "f0dd4996-e0eb-461f-b2f8-ba873a674781",
      "created_at": "2023-01-05T15:49:51.752113",
      "updated_at": "2023-01-05T15:49:51.752113",
      "is_deleted": false,
      "is_pinned": false,
      "user_id": "7484f34a-3acc-4ee6-8a94-fd7299502fa1",
      "applet_id": "92917a56-d586-4613-b7aa-991f2c4b15b8",
      "owner_id": "7484f34a-3acc-4ee6-8a94-fd7299502fa1",
      "invitor_id": "7484f34a-3acc-4ee6-8a94-fd7299502fa1",
      "role": "respondent",
      "meta": {
        "nickname": "f0dd4996-e0eb-461f-b2f8-ba873a674781",
        "secretUserId": "f0dd4996-e0eb-461f-b2f8-ba873a674781"
      },
      "nickname": "hFywashKw+KlcDPazIy5QHz4AdkTOYkD28Q8+dpeDDA="
    }
  },
  {
    "table": "user_applet_accesses",
    "fields": {
      "id": "f0dd4996-e0eb-461f-b2f8-ba873a674788",
      "created_at": "2023-01-05T15:49:51.752113",
      "updated_at": "2023-01-05T15:49:51.752113",
      "is_deleted": false,
      "is_pinned": false,
      "user_id": "7484f34a-3acc-4ee6-8a94-fd7299502fa1",
      "applet_id": "92917a56-d586-4613-b7aa-991f2c4b15b8",
      "owner_id": "7484f34a-3acc-4ee6-8a94-fd7299502fa1",
      "invitor_id": "7484f34a-3acc-4ee6-8a94-fd7299502fa1",
      "role": "owner",
      "meta": {
        "nickname": "f0dd4996-e0eb-461f-b2f8-ba873a674781",
        "secretUserId": "f0dd4996-e0eb-461f-b2f8-ba873a674781"
      }
    }
  },
  {
    "table": "user_applet_accesses",
    "fields": {
      "id": "f0dd4996-e0eb-461f-b2f8-ba873a674888",
      "created_at": "2023-01-05T15:49:51.752113",
      "updated_at": "2023-01-05T15:49:51.752113",
      "is_deleted": false,
      "is_pinned": false,
      "user_id": "7484f34a-3acc-4ee6-8a94-fd7299502fa7",
      "applet_id": "92917a56-d586-4613-b7aa-991f2c4b15b8",
      "owner_id": "7484f34a-3acc-4ee6-8a94-fd7299502fa1",
      "invitor_id": "7484f34a-3acc-4ee6-8a94-fd7299502fa1",
      "role": "respondent",
      "meta": {
        "nickname": "f0dd4996-e0eb-461f-b2f8-ba873a674781",
        "secretUserId": "f0dd4996-e0eb-461f-b2f8-ba873a674781"
      },
      "nickname": "hFywashKw+KlcDPazIy5QHz4AdkTOYkD28Q8+dpeDDA="
    }
  },
  {
    "table": "applet_histories",
    "fields": {
      "created_at": "2023-08-07 12:45:14.750",
      "updated_at": "2023-08-07 12:45:14.750",
      "is_deleted": false,
      "description": {
        "en": "Test applet"
      },
      "about": {
        "en": ""
      },
      "image": "",
      "watermark": "",
      "theme_id": null,
      "version": "1.1.0",
      "user_id": "7484f34a-3acc-4ee6-8a94-fd7299502fa1",
      "report_server_ip": "https://report-server.l.trackmage.com",
      "report_public_key": "-----BEGIN PUBLIC KEY-----\nMIIIIjANBgkqhkiG9w0BAQEFAAOCCA8AMIIICgKCCAEA0Ooez1FjFM1kW8YG9k81\nLCZBEVg7fK6qAv6PN/VC5xfdafQfi704Yvv2FaLQ1blH531eb89QjjWksmUxTCrL\nRKy3QQAerQp7kegdWHo3q0co6WFFjIRtt7MFxGIT5y4ZBeT0Jm6fHy8SXJCheRwB\ni0BqBRt3k5pvlYHV4u3tnUen4Neyn8r5NgYMQc77ZDD6wcIw0L7XnPbNB7WHP5w9\n0VfnnUqqeGLoiy2mTx/3kv7EKalUBBUSCY5qcbsmNr0x91/hSsnSeICREuKcpW1c\nbAsarFSyiRLkZEBh4FrdKfp9+ZLUqrejWltSdlkqY9ih8DtiaXEvJLjQp6V2aYrQ\nMZBYZdrg8c5/UI3yhSioB0TYxkI9lgGyTSrhqRjRtzQ+MEJ7cV0BWqji5BOO3OJ9\nrGC2Mb+3T6EzhNB6HqdRDfThJqDeThPtT/zEu5OU0UuW9NiEqP4twz2IEYVOCo/B\nWK+H5wgHkkuDsI06Z9ngxp0KhmMjGxrfHNLZ4r8mr4LyPxcASqxJ4rGRBO5EIRfs\niyo9dcp/BSJrGhZyB9vlY87qciuswjtjcsAFgVHqvYZYSmm3I+vJXUgPHoPOmbfp\nyoLwjuwiouKnh1W5NvTfZfjuP3XDRag++ZjQknZU5obybn+XvNMsyu9JZ8UWrIPt\nnK1k+PUa6wdHC8ecE/RF/utSaFDE9W+5wwd92PXvJhRcPA2y5ujvqqeFtk8VPSse\n7RQswjORJdkLwLNkSNWq8vAIlhYjcrhWlvYv29LxoE1WmvtgDNQAJbhHUqh1sFTY\nktTxq2mLsoPMhAnvAla3PnTSUSgpiLlJRBU43TO7oj3IQSurGE3NprvjToOwV4Lp\nLJe9xhcZNNVqlN01y5F0ULFz3bk0yuT3oq/9uKjf+OsxkzdLmhA5lTdsCutPJakh\nQ2gTGl9c+h1i1u+RL8NaU5D6yrDuU1VuMApdbp1vW/vah/Qw3KdXky23akEcFG5d\n+ffS82AYlDvT+6uUFGLRc5Ui4i2WEtQjr6wzXTLVI1tRj6s0sNSJ7Bx3euVxspYN\n6B0vCndvXQBm2rQKf49bgitNvtiUhaNBX1H9GzneFF3x7MSYfhN3WqR7QcdkEon5\nESGOe0W0/Fh9yM1R8yOnWGsN9FgtHSD1vHAc1s3SEhGwz83bCsao1quG3dnR7DNs\nufEfy4jscOw6UKSCjywALOXL7cpmJdyQROSBt2dCBFs8JyHdUUVOQAxzFdUptSY1\n3jNI1b6nXkYLYCyB5Ms0ux8W6AEcmqt/H0g2hZ+hKhQDe5kn+9BYgGydZs5w2gfo\nGlw/EJbE/xZIQSUMWb3n5jxvbnIF7puZbWwFr0ScN/HHtRAvp7erTmqZklrhqcbQ\nfIqUeih+R3WeglHqJwu4dmR5rQkUHniwAVPU1jSe7xYj9nanfv5g84md/TafypLp\nKY3Bjp5NzJP/EgGuEfWyBn4ORaCFmeyJYNIg8tGBV+/H9yr/+fO/Wx0KUTPOEOuY\nTThDLvlU162oV7qOO0fxi84y+z1emC1YyAXfYI2waDBg+iX4mqQSmz1xC35xn4cs\ngt+5dPcO/O4+/aPcQQET9BS/n9Xvot1RzulCs8A3XJz1lrIFhqndn1U3f+z4b1lu\nOudeN7LXjTPRivpEgXnvId+EHyO72fqTb/A/nUFyKxEq0tdC8n3BCUsXlXlx4ZUf\nNx0iImsrZFKr8IFoDNEXvbs+y9++h2W44eJdJvRJZjrkMOJhAIA9DaK3XJl914ck\n1/0jebCxk5ldby+beNSLi4LoFa/+HvLlbwgf9pgpSPSqOFoXmVSRNtjRPXO7yPDN\nvkMjO5xLrjNBE+LD60eJECwauaf7kOoyjNS8+PfYtHJx+An8IJ0yOnc7JeJcl5sC\n7yFq4260B59aIU3ZbFcbQ7rxSK5+7MAxpXlt/oVxz+/lONBiUYJ0nW52LElm9Vhg\nuHF21dExrQ+8HnG1eJhpx1vjDJyWXbyhZVHx9ebrYKjpQIHA/6sGsZG0OLV+TP2D\n8l/slQg2HpfjmmghDD/HDyeW/gnT528uDnYDAx0Ob/hupwva6N9IvldLHQd3RVlJ\nfka4jX2GZvjdpUywGy1dW++kS59Ms7nrt5P0/y2chg029d3ciHSufGTHhcdPRK3y\n1RdAIJtL+VCNR8/4CT6LLUHj+9eCcwww5xHDVZ63QhMvIPNn/DIUS48UcKM+hoFn\nniQBYMcWlP0mOV6hIbokwiXot/KjExBS8NE79XIwcKiejW8j4BId+oGL9etFm6dG\nL1mCL1FAhwpZoeOhTmhMNERH4hFHnTlYYnaHqRm8B5noCj245qIT/VsqCKW0NICi\nlmER7MOqPKvr6aUnC+8F5pYw0GeuoKWTOmVTO13fmhmV79bumaIMkZD1klZUkhJl\nqGvLj9ISJWu9vttpFOB2MLijDV5Sa9LcQYDEKCw9dqdG5BHs4uy+xtVRwA/oeJKX\ngSvzaQGJoffpFGhi5Jj26nyF8R19EtqVOKzRoxWoc9EfKPoWNEToR7ejT6LyomMx\nKtFZJ0cGgmUby2QjUpkq7T5TW9P29b8fBNAQ8bSYiV7PKh1gmk/IjTesPjtt0jiv\nKgowXEvK5IkXkSFbGtbmGvbQn5CwtNyMkv/TPhUmiVu8LRdwfO0Rr7JbaTLvymIQ\nma6ZATMyhNcnkCNgqJqAj85IT78hqqKGYQ7nGyPw2H7utErWFcSwLUwBAok/qOeb\nW2EFUykoTbF2EHjXjAO5b60CAwEAAQ==\n-----END PUBLIC KEY-----",
      "report_recipients": [
        "tom@cmiml.net"
      ],
      "report_include_user_id": false,
      "report_include_case_id": false,
      "report_email_body": "",
      "id_version": "92917a56-d586-4613-b7aa-991f2c4b15b8_1.1.0",
      "id": "92917a56-d586-4613-b7aa-991f2c4b15b8",
      "display_name": "Applet0",
      "stream_enabled": false,
      "stream_ip_address": null,
      "stream_port": null
    },
    "private_key": ""
  },
  {
    "table": "activities",
    "fields": {
      "id": "09e3dbf0-aefb-4d0e-9177-bdb321bf3688",
      "created_at": "2023-08-07 19:57:41.566",
      "updated_at": "2023-08-07 19:57:41.566",
      "is_deleted": false,
      "name": "review",
      "description": {
        "en": "my activity description"
      },
      "splash_screen": "",
      "image": "",
      "show_all_at_once": false,
      "is_skippable": false,
      "is_reviewable": false,
      "response_is_editable": false,
      "order": 1.0,
      "applet_id": "92917a56-d586-4613-b7aa-991f2c4b15b8",
      "is_hidden": false,
      "scores_and_reports": null,
      "subscale_setting": null,
      "extra_fields": {}
    }
  },
  {
    "table": "activities",
    "fields": {
      "id": "09e3dbf0-aefb-4d0e-9177-bdb321bf3618",
      "created_at": "2023-08-07 19:57:41.566",
      "updated_at": "2023-08-07 19:57:41.566",
      "is_deleted": false,
      "name": "ActivityIdentifiers",
      "description": {
        "en": "my activity description"
      },
      "splash_screen": "",
      "image": "",
      "show_all_at_once": false,
      "is_skippable": false,
      "is_reviewable": false,
      "response_is_editable": false,
      "order": 1.0,
      "applet_id": "92917a56-d586-4613-b7aa-991f2c4b15b8",
      "is_hidden": false,
      "scores_and_reports": null,
      "subscale_setting": null,
      "extra_fields": {}
    }
  },
  {
    "table": "activities",
    "fields": {
      "id": "09e3dbf0-aefb-4d0e-9177-bdb321bf3621",
      "created_at": "2023-01-05T15:49:51.752113",
      "updated_at": "2023-01-05T15:49:51.752113",
      "applet_id": "92917a56-d586-4613-b7aa-991f2c4b15b8",
      "name": "PHQ3",
      "description": {
        "en": "PHQ2",
        "fr": "PHQ2"
      },
      "splash_screen": "",
      "image": "",
      "show_all_at_once": false,
      "is_skippable": false,
      "is_reviewable": true,
      "response_is_editable": false,
      "order": 1.0
    }
  },
  {
    "table": "activity_items",
    "fields": {
      "id": "2bcf1de2-aff8-494e-af28-d1ce2602585f",
      "created_at": "2023-08-07 19:57:41.570",
      "updated_at": "2023-08-07 19:57:41.570",
      "is_deleted": false,
      "name": "SingleSelectItem",
      "activity_id": "09e3dbf0-aefb-4d0e-9177-bdb321bf3618",
      "question": {
        "en": "Select two"
      },
      "response_type": "singleSelect",
      "response_values": {
        "options": [
          {
            "id": "bc161e71-0eaf-4313-9cb3-f1df580323ab",
            "text": "One",
            "alert": null,
            "color": null,
            "image": null,
            "score": null,
            "value": 0,
            "tooltip": null,
            "is_hidden": false
          },
          {
            "id": "e5d38e99-a15e-4bdc-a58d-5d203377851b",
            "text": "Two",
            "alert": null,
            "color": null,
            "image": null,
            "score": null,
            "value": 1,
            "tooltip": null,
            "is_hidden": false
          }
        ]
      },
      "config": {
        "auto_advance": false,
        "timer": 0,
        "add_scores": false,
        "add_tokens": null,
        "set_alerts": false,
        "add_tooltip": false,
        "set_palette": false,
        "skippable_item": false,
        "randomize_options": false,
        "remove_back_button": false,
        "additional_response_option": {
          "text_input_option": false,
          "text_input_required": false
        }
      },
      "order": 1.0
    }
  },
  {
    "table": "activity_items",
    "fields": {
      "id": "8e5ef149-ce10-4590-bc03-594e5200ecb9",
      "created_at": "2023-08-07 19:57:41.570",
      "updated_at": "2023-08-07 19:57:41.570",
      "is_deleted": false,
      "name": "Identifier",
      "activity_id": "09e3dbf0-aefb-4d0e-9177-bdb321bf3618",
      "question": {
        "en": "Identifier"
      },
      "response_type": "text",
      "config": {
        "is_identifier": null,
        "correct_answer": "",
        "skippable_item": true,
        "response_required": false,
        "remove_back_button": false,
        "max_response_length": 300,
        "correct_answer_required": false,
        "response_data_identifier": true,
        "numerical_response_required": false
      },
      "order": 2.0
    }
  },
  {
    "table": "activity_items",
    "fields": {
      "id": "f698d5c6-3861-46a1-a6e7-3bdae7228bce",
      "created_at": "2023-08-07 19:57:41.570",
      "updated_at": "2023-08-07 19:57:41.570",
      "is_deleted": false,
      "name": "ItemMul",
      "activity_id": "09e3dbf0-aefb-4d0e-9177-bdb321bf3618",
      "question": {
        "en": "O.o"
      },
      "response_type": "multiSelect",
      "response_values": {
        "options": [
          {
            "id": "f6c998bb-4f85-4a71-9f17-3ff08f42df75",
            "text": "O1",
            "alert": null,
            "color": null,
            "image": null,
            "score": null,
            "value": 0,
            "tooltip": null,
            "is_hidden": false
          },
          {
            "id": "d96b6b4b-19d1-4744-a69e-bbe53ad3dd21",
            "text": "O2",
            "alert": null,
            "color": null,
            "image": null,
            "score": null,
            "value": 1,
            "tooltip": null,
            "is_hidden": false
          }
        ]
      },
      "config": {
        "timer": 0,
        "add_scores": false,
        "add_tokens": null,
        "set_alerts": false,
        "add_tooltip": false,
        "set_palette": false,
        "skippable_item": false,
        "randomize_options": false,
        "remove_back_button": false,
        "additional_response_option": {
          "text_input_option": false,
          "text_input_required": false
        }
      },
      "order": 3.0
    }
  },
  {
    "table": "activity_items",
    "fields": {
      "id": "c6fd4e75-c5c1-4a99-89db-4044526b6ad5",
      "created_at": "2023-08-11 10:04:26.547",
      "updated_at": "2023-08-11 10:04:26.547",
      "is_deleted": false,
      "name": "Item",
      "activity_id": "09e3dbf0-aefb-4d0e-9177-bdb321bf3618",
      "question": {
        "en": "Slider"
      },
      "response_type": "slider",
      "config": {
        "timer": 0,
        "add_scores": false,
        "set_alerts": false,
        "skippable_item": false,
        "show_tick_marks": false,
        "show_tick_labels": false,
        "continuous_slider": false,
        "remove_back_button": false,
        "additional_response_option": {
          "text_input_option": false,
          "text_input_required": false
        }
      },
      "response_values": {
        "alerts": null,
        "scores": null,
        "max_image": null,
        "max_label": "",
        "max_value": 5,
        "min_image": null,
        "min_label": "",
        "min_value": 0
      },
      "order": 1.0
    }
  },
  {
    "table": "activity_items",
    "fields": {
      "id": "f0ccc10a-2388-48da-a5a1-35e9b19cde5d",
      "created_at": "2023-08-11 10:04:26.547",
      "updated_at": "2023-08-11 10:04:26.547",
      "is_deleted": false,
      "name": "ItemIdentifier",
      "activity_id": "09e3dbf0-aefb-4d0e-9177-bdb321bf3618",
      "question": {
        "en": "Identifier"
      },
      "response_type": "text",
      "config": {
        "is_identifier": null,
        "correct_answer": "",
        "skippable_item": true,
        "response_required": false,
        "remove_back_button": false,
        "max_response_length": 300,
        "correct_answer_required": false,
        "response_data_identifier": true,
        "numerical_response_required": false
      },
      "order": 2.0
    }
  },
  {
    "table": "activity_histories",
    "fields": {
      "id": "09e3dbf0-aefb-4d0e-9177-bdb321bf3618",
      "created_at": "2023-01-05T15:49:51.752113",
      "updated_at": "2023-01-05T15:49:51.752113",
      "is_deleted": false,
      "applet_id": "92917a56-d586-4613-b7aa-991f2c4b15b8_1.1.0",
      "name": "PHQ2",
      "description": {
        "en": "PHQ2",
        "fr": "PHQ2"
      },
      "splash_screen": "",
      "image": "",
      "show_all_at_once": false,
      "is_skippable": false,
      "is_reviewable": false,
      "response_is_editable": false,
      "order": 1.0,
      "id_version": "09e3dbf0-aefb-4d0e-9177-bdb321bf3618_1.1.0",
      "scores_and_reports": {
        "generate_report": true,
        "reports": [
          {
            "type": "score",
            "name": "Score 1",
            "id": "score_1",
            "calculation_type": "sum"
          }
        ]
      }
    }
  },
  {
    "table": "activity_items",
    "fields": {
      "id": "c6fd4e75-c5c1-4a99-89db-4044526b6a85",
      "created_at": "2023-08-11 10:04:26.547",
      "updated_at": "2023-08-11 10:04:26.547",
      "is_deleted": false,
      "name": "Item",
      "activity_id": "09e3dbf0-aefb-4d0e-9177-bdb321bf3688",
      "question": {
        "en": "Slider"
      },
      "response_type": "slider",
      "config": {
        "timer": 0,
        "add_scores": false,
        "set_alerts": false,
        "skippable_item": false,
        "show_tick_marks": false,
        "show_tick_labels": false,
        "continuous_slider": false,
        "remove_back_button": false,
        "additional_response_option": {
          "text_input_option": false,
          "text_input_required": false
        }
      },
      "response_values": {
        "alerts": null,
        "scores": null,
        "max_image": null,
        "max_label": "",
        "max_value": 5,
        "min_image": null,
        "min_label": "",
        "min_value": 0
      },
      "order": 1.0
    }
  },
  {
    "table": "activity_histories",
    "fields": {
      "id": "09e3dbf0-aefb-4d0e-9177-bdb321bf3688",
      "created_at": "2023-01-05T15:49:51.752113",
      "updated_at": "2023-01-05T15:49:51.752113",
      "is_deleted": false,
      "applet_id": "92917a56-d586-4613-b7aa-991f2c4b15b8_1.1.0",
      "name": "PHQ2",
      "description": {
        "en": "PHQ2",
        "fr": "PHQ2"
      },
      "splash_screen": "",
      "image": "",
      "show_all_at_once": false,
      "is_skippable": false,
      "is_reviewable": true,
      "response_is_editable": false,
      "order": 1.0,
      "id_version": "09e3dbf0-aefb-4d0e-9177-bdb321bf3688_1.1.0",
      "scores_and_reports": {
        "generate_report": true,
        "reports": [
          {
            "type": "score",
            "name": "Score 1",
            "id": "score_1",
            "calculation_type": "sum"
          }
        ]
      }
    }
  },
  {
    "table": "activity_item_histories",
    "fields": {
      "id": "a18d3409-2c96-4a5e-a1f3-1c1c14be0018",
      "name": "a18d3409_2c96_4a5e_a1f3_1c1c14be0011",
      "created_at": "2023-01-05T15:49:51.752113",
      "updated_at": "2023-01-05T15:49:51.752113",
      "is_deleted": false,
      "activity_id": "09e3dbf0-aefb-4d0e-9177-bdb321bf3688_1.1.0",
      "question": {
        "en": "Little interest or pleasure in doing things?",
        "fr": "Peu dintérêt ou de plaisir à faire les choses ?"
      },
      "response_type": "singleSelect",
      "response_values": {
        "options": [
          {
            "id": "2ba4bb83-ed1c-4140-a225-c2c9b4db66d2",
            "text": "Not at all",
            "image": null,
            "score": null,
            "tooltip": null,
            "is_hidden": false,
            "color": null,
            "value": 0
          },
          {
            "id": "2ba4bb83-ed1c-4140-a225-c2c9b4db66d3",
            "text": "Several days",
            "image": null,
            "score": null,
            "tooltip": null,
            "is_hidden": false,
            "color": null,
            "value": 1
          },
          {
            "id": "2ba4bb83-ed1c-4140-a225-c2c9b4db66d4",
            "text": "More than half the days",
            "image": null,
            "score": null,
            "tooltip": null,
            "is_hidden": false,
            "color": null,
            "value": 2
          },
          {
            "id": "2ba4bb83-ed1c-4140-a225-c2c9b4db66d5",
            "text": "Nearly every day",
            "image": null,
            "score": null,
            "tooltip": null,
            "is_hidden": false,
            "color": null,
            "value": 3
          }
        ]
      },
      "config": {
        "auto_advance": false,
        "randomize_options": false,
        "timer": 0,
        "add_scores": false,
        "set_alerts": false,
        "add_tooltip": false,
        "set_palette": false,
        "remove_back_button": false,
        "skippable_item": false,
        "additional_response_option": {
          "text_input_option": false,
          "text_input_required": false
        }
      },
      "order": 3,
      "id_version": "a18d3409-2c96-4a5e-a1f3-1c1c14be0018_1.1.0"
    }
  },
  {
    "table": "activity_histories",
    "fields": {
      "id": "09e3dbf0-aefb-4d0e-9177-bdb321bf3621",
      "created_at": "2023-01-05T15:49:51.752113",
      "updated_at": "2023-01-05T15:49:51.752113",
      "is_deleted": false,
      "applet_id": "92917a56-d586-4613-b7aa-991f2c4b15b8_1.1.0",
      "name": "PHQ3",
      "description": {
        "en": "PHQ2",
        "fr": "PHQ2"
      },
      "splash_screen": "",
      "image": "",
      "show_all_at_once": false,
      "is_skippable": false,
      "is_reviewable": true,
      "response_is_editable": false,
      "order": 1.0,
      "id_version": "09e3dbf0-aefb-4d0e-9177-bdb321bf3621_1.1.0",
      "scores_and_reports": {
        "generate_report": true,
        "scores": [
          {
            "name": "Score 1",
            "id": "score_1",
            "calculation_type": "sum"
          }
        ]
      }
    }
  },
  {
    "table": "activity_item_histories",
    "fields": {
      "id": "a18d3409-2c96-4a5e-a1f3-1c1c14be0021",
      "name": "a18d3409_2c96_4a5e_a1f3_1c1c14be0021",
      "created_at": "2023-01-05T15:49:51.752113",
      "updated_at": "2023-01-05T15:49:51.752113",
      "is_deleted": false,
      "activity_id": "09e3dbf0-aefb-4d0e-9177-bdb321bf3621_1.1.0",
      "question": {
        "en": "Little interest or pleasure in doing things?",
        "fr": "Peu dintérêt ou de plaisir à faire les choses ?"
      },
      "response_type": "singleSelect",
      "response_values": {
        "options": [
          {
            "id": "2ba4bb83-ed1c-4140-a225-c2c9b4db66d2",
            "text": "Not at all",
            "image": "domain.com/image.jpg",
            "score": null,
            "tooltip": null,
            "is_hidden": false,
            "color": null,
            "value": 0
          },
          {
            "id": "2ba4bb83-ed1c-4140-a225-c2c9b4db66d3",
            "text": "Several days",
            "image": "domain.com/image.jpg",
            "score": null,
            "tooltip": null,
            "is_hidden": false,
            "color": null,
            "value": 1
          },
          {
            "id": "2ba4bb83-ed1c-4140-a225-c2c9b4db66d4",
            "text": "More than half the days",
            "image": "domain.com/image.jpg",
            "score": null,
            "tooltip": null,
            "is_hidden": false,
            "color": null,
            "value": 2
          },
          {
            "id": "2ba4bb83-ed1c-4140-a225-c2c9b4db66d5",
            "text": "Nearly every day",
            "image": "domain.com/image.jpg",
            "score": null,
            "tooltip": null,
            "is_hidden": false,
            "color": null,
            "value": 3
          }
        ]
      },
      "config": {
        "auto_advance": false,
        "randomize_options": false,
        "timer": 0,
        "add_scores": false,
        "set_alerts": false,
        "add_tooltip": false,
        "set_palette": false,
        "remove_back_button": false,
        "skippable_item": false,
        "additional_response_option": {
          "text_input_option": false,
          "text_input_required": false
        }
      },
      "order": 1,
      "id_version": "a18d3409-2c96-4a5e-a1f3-1c1c14be0021_1.1.0"
    }
  },{
    "table": "subjects",
    "fields": {
      "id": "a7feb119-dccb-46b1-bd46-60e5af694de4",
      "created_at": "2023-01-05T15:49:51.752113",
      "updated_at": "2023-01-05T15:49:51.752113",
      "applet_id": "92917a56-d586-4613-b7aa-991f2c4b15b8",
      "user_id": "6cde911e-8a57-47c0-b6b2-685b3664f418",
      "language": "en",
      "nickname": "hFywashKw+KlcDPazIy5QHz4AdkTOYkD28Q8+dpeDDA=",
      "secret_user_id": "f0dd4996-e0eb-461f-b2f8-ba873a674788",
      "email": "mWykF1OYv6Z/KkYLEA8lAbt7GQqBX7Xy57II/r9DqhM=",
      "first_name": "PWrlro9d6WB767UVp43dNg==",
      "last_name": "USpl8mH9r0f1/ffBdCO/jw==",
      "creator_id": "6cde911e-8a57-47c0-b6b2-685b3664f418"
    }
  },
  {
    "table": "subjects",
    "fields": {
      "id": "303d2bc5-5f07-4f7d-b1f9-db3996abf69f",
      "created_at": "2023-01-05T15:49:51.752113",
      "updated_at": "2023-01-05T15:49:51.752113",
      "applet_id": "92917a56-d586-4613-b7aa-991f2c4b15b8",
      "user_id": "7484f34a-3acc-4ee6-8a94-fd7299502fa8",
      "language": "en",
      "nickname": "hFywashKw+KlcDPazIy5QHz4AdkTOYkD28Q8+dpeDDA=",
      "secret_user_id": "f0dd4996-e0eb-461f-b2f8-ba873a674788",
      "email": "mWykF1OYv6Z/KkYLEA8lAbt7GQqBX7Xy57II/r9DqhM=",
      "first_name": "PWrlro9d6WB767UVp43dNg==",
      "last_name": "USpl8mH9r0f1/ffBdCO/jw==",
      "creator_id": "6cde911e-8a57-47c0-b6b2-685b3664f418"
    }
  },
  {
    "table": "subjects",
    "fields": {
      "id": "303d2bc5-5f07-4f7d-b1f9-db3996abf69d",
      "created_at": "2023-01-05T15:49:51.752113",
      "updated_at": "2023-01-05T15:49:51.752113",
      "applet_id": "92917a56-d586-4613-b7aa-991f2c4b15b8",
      "user_id": "7484f34a-3acc-4ee6-8a94-fd7299502fa1",
      "language": "en",
      "nickname": "hFywashKw+KlcDPazIy5QHz4AdkTOYkD28Q8+dpeDDA=",
      "secret_user_id": "f0dd4996-e0eb-461f-b2f8-ba873a674788",
      "email": "mWykF1OYv6Z/KkYLEA8lAbt7GQqBX7Xy57II/r9DqhM=",
      "first_name": "PWrlro9d6WB767UVp43dNg==",
      "last_name": "USpl8mH9r0f1/ffBdCO/jw==",
      "creator_id": "6cde911e-8a57-47c0-b6b2-685b3664f418"
    }
  },{
    "table": "subjects",
    "fields": {
      "id": "7484f34a-3acc-4ee6-8a94-fd7299502fa0",
      "created_at": "2023-01-05T15:49:51.752113",
      "updated_at": "2023-01-05T15:49:51.752113",
      "applet_id": "92917a56-d586-4613-b7aa-991f2c4b15b8",
      "user_id": "7484f34a-3acc-4ee6-8a94-fd7299502fa7",
      "language": "en",
      "nickname": "hFywashKw+KlcDPazIy5QHz4AdkTOYkD28Q8+dpeDDA=",
      "secret_user_id": "f0dd4996-e0eb-461f-b2f8-ba873a674788",
      "email": "mWykF1OYv6Z/KkYLEA8lAbt7GQqBX7Xy57II/r9DqhM=",
      "first_name": "PWrlro9d6WB767UVp43dNg==",
      "last_name": "USpl8mH9r0f1/ffBdCO/jw==",
      "creator_id": "6cde911e-8a57-47c0-b6b2-685b3664f418"
    }
=======
>>>>>>> a096cbe1
  }
]<|MERGE_RESOLUTION|>--- conflicted
+++ resolved
@@ -20,780 +20,5 @@
     "note": {
       "plain_workspace_name": "Admin"
     }
-<<<<<<< HEAD
-  },{
-    "table": "applets",
-    "fields": {
-      "id": "92917a56-d586-4613-b7aa-991f2c4b15b8",
-      "encryption": {
-        "public_key": "-----BEGIN PUBLIC KEY-----\nMIGaMFMGCSqGSIb3DQEDATBGAkEA5PPjxBOfS6rv0AL2HtIV02JaqYTyjmbU26uu ...",
-        "prime": "11991225580616300198418736930805539013218516911726243131907471503172221906921856236853325120086286157687782051503487707931996762114546244981907661201581863",
-        "base": "2",
-        "account_id": "2"
-      },
-      "created_at": "2023-01-05T15:49:51.752113",
-      "updated_at": "2023-01-05T15:49:51.752113",
-      "is_deleted": false,
-      "is_published": false,
-      "display_name": "Applet 1",
-      "description": {
-        "en": "Patient Health Questionnaire"
-      },
-      "about": {
-        "en": "Patient Health Questionnaire"
-      },
-      "image": "",
-      "watermark": "",
-      "theme_id": "3e31a64e-449f-4788-8516-eca7809f1a41",
-      "version": "1.1.0",
-      "report_server_ip": "https://report-server.l.trackmage.com",
-      "report_public_key": "-----BEGIN PUBLIC KEY-----\nMIIIIjANBgkqhkiG9w0BAQEFAAOCCA8AMIIICgKCCAEA0Ooez1FjFM1kW8YG9k81\nLCZBEVg7fK6qAv6PN/VC5xfdafQfi704Yvv2FaLQ1blH531eb89QjjWksmUxTCrL\nRKy3QQAerQp7kegdWHo3q0co6WFFjIRtt7MFxGIT5y4ZBeT0Jm6fHy8SXJCheRwB\ni0BqBRt3k5pvlYHV4u3tnUen4Neyn8r5NgYMQc77ZDD6wcIw0L7XnPbNB7WHP5w9\n0VfnnUqqeGLoiy2mTx/3kv7EKalUBBUSCY5qcbsmNr0x91/hSsnSeICREuKcpW1c\nbAsarFSyiRLkZEBh4FrdKfp9+ZLUqrejWltSdlkqY9ih8DtiaXEvJLjQp6V2aYrQ\nMZBYZdrg8c5/UI3yhSioB0TYxkI9lgGyTSrhqRjRtzQ+MEJ7cV0BWqji5BOO3OJ9\nrGC2Mb+3T6EzhNB6HqdRDfThJqDeThPtT/zEu5OU0UuW9NiEqP4twz2IEYVOCo/B\nWK+H5wgHkkuDsI06Z9ngxp0KhmMjGxrfHNLZ4r8mr4LyPxcASqxJ4rGRBO5EIRfs\niyo9dcp/BSJrGhZyB9vlY87qciuswjtjcsAFgVHqvYZYSmm3I+vJXUgPHoPOmbfp\nyoLwjuwiouKnh1W5NvTfZfjuP3XDRag++ZjQknZU5obybn+XvNMsyu9JZ8UWrIPt\nnK1k+PUa6wdHC8ecE/RF/utSaFDE9W+5wwd92PXvJhRcPA2y5ujvqqeFtk8VPSse\n7RQswjORJdkLwLNkSNWq8vAIlhYjcrhWlvYv29LxoE1WmvtgDNQAJbhHUqh1sFTY\nktTxq2mLsoPMhAnvAla3PnTSUSgpiLlJRBU43TO7oj3IQSurGE3NprvjToOwV4Lp\nLJe9xhcZNNVqlN01y5F0ULFz3bk0yuT3oq/9uKjf+OsxkzdLmhA5lTdsCutPJakh\nQ2gTGl9c+h1i1u+RL8NaU5D6yrDuU1VuMApdbp1vW/vah/Qw3KdXky23akEcFG5d\n+ffS82AYlDvT+6uUFGLRc5Ui4i2WEtQjr6wzXTLVI1tRj6s0sNSJ7Bx3euVxspYN\n6B0vCndvXQBm2rQKf49bgitNvtiUhaNBX1H9GzneFF3x7MSYfhN3WqR7QcdkEon5\nESGOe0W0/Fh9yM1R8yOnWGsN9FgtHSD1vHAc1s3SEhGwz83bCsao1quG3dnR7DNs\nufEfy4jscOw6UKSCjywALOXL7cpmJdyQROSBt2dCBFs8JyHdUUVOQAxzFdUptSY1\n3jNI1b6nXkYLYCyB5Ms0ux8W6AEcmqt/H0g2hZ+hKhQDe5kn+9BYgGydZs5w2gfo\nGlw/EJbE/xZIQSUMWb3n5jxvbnIF7puZbWwFr0ScN/HHtRAvp7erTmqZklrhqcbQ\nfIqUeih+R3WeglHqJwu4dmR5rQkUHniwAVPU1jSe7xYj9nanfv5g84md/TafypLp\nKY3Bjp5NzJP/EgGuEfWyBn4ORaCFmeyJYNIg8tGBV+/H9yr/+fO/Wx0KUTPOEOuY\nTThDLvlU162oV7qOO0fxi84y+z1emC1YyAXfYI2waDBg+iX4mqQSmz1xC35xn4cs\ngt+5dPcO/O4+/aPcQQET9BS/n9Xvot1RzulCs8A3XJz1lrIFhqndn1U3f+z4b1lu\nOudeN7LXjTPRivpEgXnvId+EHyO72fqTb/A/nUFyKxEq0tdC8n3BCUsXlXlx4ZUf\nNx0iImsrZFKr8IFoDNEXvbs+y9++h2W44eJdJvRJZjrkMOJhAIA9DaK3XJl914ck\n1/0jebCxk5ldby+beNSLi4LoFa/+HvLlbwgf9pgpSPSqOFoXmVSRNtjRPXO7yPDN\nvkMjO5xLrjNBE+LD60eJECwauaf7kOoyjNS8+PfYtHJx+An8IJ0yOnc7JeJcl5sC\n7yFq4260B59aIU3ZbFcbQ7rxSK5+7MAxpXlt/oVxz+/lONBiUYJ0nW52LElm9Vhg\nuHF21dExrQ+8HnG1eJhpx1vjDJyWXbyhZVHx9ebrYKjpQIHA/6sGsZG0OLV+TP2D\n8l/slQg2HpfjmmghDD/HDyeW/gnT528uDnYDAx0Ob/hupwva6N9IvldLHQd3RVlJ\nfka4jX2GZvjdpUywGy1dW++kS59Ms7nrt5P0/y2chg029d3ciHSufGTHhcdPRK3y\n1RdAIJtL+VCNR8/4CT6LLUHj+9eCcwww5xHDVZ63QhMvIPNn/DIUS48UcKM+hoFn\nniQBYMcWlP0mOV6hIbokwiXot/KjExBS8NE79XIwcKiejW8j4BId+oGL9etFm6dG\nL1mCL1FAhwpZoeOhTmhMNERH4hFHnTlYYnaHqRm8B5noCj245qIT/VsqCKW0NICi\nlmER7MOqPKvr6aUnC+8F5pYw0GeuoKWTOmVTO13fmhmV79bumaIMkZD1klZUkhJl\nqGvLj9ISJWu9vttpFOB2MLijDV5Sa9LcQYDEKCw9dqdG5BHs4uy+xtVRwA/oeJKX\ngSvzaQGJoffpFGhi5Jj26nyF8R19EtqVOKzRoxWoc9EfKPoWNEToR7ejT6LyomMx\nKtFZJ0cGgmUby2QjUpkq7T5TW9P29b8fBNAQ8bSYiV7PKh1gmk/IjTesPjtt0jiv\nKgowXEvK5IkXkSFbGtbmGvbQn5CwtNyMkv/TPhUmiVu8LRdwfO0Rr7JbaTLvymIQ\nma6ZATMyhNcnkCNgqJqAj85IT78hqqKGYQ7nGyPw2H7utErWFcSwLUwBAok/qOeb\nW2EFUykoTbF2EHjXjAO5b60CAwEAAQ==\n-----END PUBLIC KEY-----",
-      "report_recipients": [
-        "tom@mindlogger.com",
-        "lucy@mindlogger.com"
-      ],
-      "report_include_user_id": false,
-      "report_include_case_id": false,
-      "report_email_body": "",
-      "link": "51857e10-6c05-4fa8-a2c8-725b8c1a0aa6",
-      "require_login": false
-    },
-    "private_key": "private key"
-  },
-  {
-    "table": "user_applet_accesses",
-    "fields": {
-      "id": "f0dd4996-e0eb-461f-b2f8-ba873a674781",
-      "created_at": "2023-01-05T15:49:51.752113",
-      "updated_at": "2023-01-05T15:49:51.752113",
-      "is_deleted": false,
-      "is_pinned": false,
-      "user_id": "7484f34a-3acc-4ee6-8a94-fd7299502fa1",
-      "applet_id": "92917a56-d586-4613-b7aa-991f2c4b15b8",
-      "owner_id": "7484f34a-3acc-4ee6-8a94-fd7299502fa1",
-      "invitor_id": "7484f34a-3acc-4ee6-8a94-fd7299502fa1",
-      "role": "respondent",
-      "meta": {
-        "nickname": "f0dd4996-e0eb-461f-b2f8-ba873a674781",
-        "secretUserId": "f0dd4996-e0eb-461f-b2f8-ba873a674781"
-      },
-      "nickname": "hFywashKw+KlcDPazIy5QHz4AdkTOYkD28Q8+dpeDDA="
-    }
-  },
-  {
-    "table": "user_applet_accesses",
-    "fields": {
-      "id": "f0dd4996-e0eb-461f-b2f8-ba873a674788",
-      "created_at": "2023-01-05T15:49:51.752113",
-      "updated_at": "2023-01-05T15:49:51.752113",
-      "is_deleted": false,
-      "is_pinned": false,
-      "user_id": "7484f34a-3acc-4ee6-8a94-fd7299502fa1",
-      "applet_id": "92917a56-d586-4613-b7aa-991f2c4b15b8",
-      "owner_id": "7484f34a-3acc-4ee6-8a94-fd7299502fa1",
-      "invitor_id": "7484f34a-3acc-4ee6-8a94-fd7299502fa1",
-      "role": "owner",
-      "meta": {
-        "nickname": "f0dd4996-e0eb-461f-b2f8-ba873a674781",
-        "secretUserId": "f0dd4996-e0eb-461f-b2f8-ba873a674781"
-      }
-    }
-  },
-  {
-    "table": "user_applet_accesses",
-    "fields": {
-      "id": "f0dd4996-e0eb-461f-b2f8-ba873a674888",
-      "created_at": "2023-01-05T15:49:51.752113",
-      "updated_at": "2023-01-05T15:49:51.752113",
-      "is_deleted": false,
-      "is_pinned": false,
-      "user_id": "7484f34a-3acc-4ee6-8a94-fd7299502fa7",
-      "applet_id": "92917a56-d586-4613-b7aa-991f2c4b15b8",
-      "owner_id": "7484f34a-3acc-4ee6-8a94-fd7299502fa1",
-      "invitor_id": "7484f34a-3acc-4ee6-8a94-fd7299502fa1",
-      "role": "respondent",
-      "meta": {
-        "nickname": "f0dd4996-e0eb-461f-b2f8-ba873a674781",
-        "secretUserId": "f0dd4996-e0eb-461f-b2f8-ba873a674781"
-      },
-      "nickname": "hFywashKw+KlcDPazIy5QHz4AdkTOYkD28Q8+dpeDDA="
-    }
-  },
-  {
-    "table": "applet_histories",
-    "fields": {
-      "created_at": "2023-08-07 12:45:14.750",
-      "updated_at": "2023-08-07 12:45:14.750",
-      "is_deleted": false,
-      "description": {
-        "en": "Test applet"
-      },
-      "about": {
-        "en": ""
-      },
-      "image": "",
-      "watermark": "",
-      "theme_id": null,
-      "version": "1.1.0",
-      "user_id": "7484f34a-3acc-4ee6-8a94-fd7299502fa1",
-      "report_server_ip": "https://report-server.l.trackmage.com",
-      "report_public_key": "-----BEGIN PUBLIC KEY-----\nMIIIIjANBgkqhkiG9w0BAQEFAAOCCA8AMIIICgKCCAEA0Ooez1FjFM1kW8YG9k81\nLCZBEVg7fK6qAv6PN/VC5xfdafQfi704Yvv2FaLQ1blH531eb89QjjWksmUxTCrL\nRKy3QQAerQp7kegdWHo3q0co6WFFjIRtt7MFxGIT5y4ZBeT0Jm6fHy8SXJCheRwB\ni0BqBRt3k5pvlYHV4u3tnUen4Neyn8r5NgYMQc77ZDD6wcIw0L7XnPbNB7WHP5w9\n0VfnnUqqeGLoiy2mTx/3kv7EKalUBBUSCY5qcbsmNr0x91/hSsnSeICREuKcpW1c\nbAsarFSyiRLkZEBh4FrdKfp9+ZLUqrejWltSdlkqY9ih8DtiaXEvJLjQp6V2aYrQ\nMZBYZdrg8c5/UI3yhSioB0TYxkI9lgGyTSrhqRjRtzQ+MEJ7cV0BWqji5BOO3OJ9\nrGC2Mb+3T6EzhNB6HqdRDfThJqDeThPtT/zEu5OU0UuW9NiEqP4twz2IEYVOCo/B\nWK+H5wgHkkuDsI06Z9ngxp0KhmMjGxrfHNLZ4r8mr4LyPxcASqxJ4rGRBO5EIRfs\niyo9dcp/BSJrGhZyB9vlY87qciuswjtjcsAFgVHqvYZYSmm3I+vJXUgPHoPOmbfp\nyoLwjuwiouKnh1W5NvTfZfjuP3XDRag++ZjQknZU5obybn+XvNMsyu9JZ8UWrIPt\nnK1k+PUa6wdHC8ecE/RF/utSaFDE9W+5wwd92PXvJhRcPA2y5ujvqqeFtk8VPSse\n7RQswjORJdkLwLNkSNWq8vAIlhYjcrhWlvYv29LxoE1WmvtgDNQAJbhHUqh1sFTY\nktTxq2mLsoPMhAnvAla3PnTSUSgpiLlJRBU43TO7oj3IQSurGE3NprvjToOwV4Lp\nLJe9xhcZNNVqlN01y5F0ULFz3bk0yuT3oq/9uKjf+OsxkzdLmhA5lTdsCutPJakh\nQ2gTGl9c+h1i1u+RL8NaU5D6yrDuU1VuMApdbp1vW/vah/Qw3KdXky23akEcFG5d\n+ffS82AYlDvT+6uUFGLRc5Ui4i2WEtQjr6wzXTLVI1tRj6s0sNSJ7Bx3euVxspYN\n6B0vCndvXQBm2rQKf49bgitNvtiUhaNBX1H9GzneFF3x7MSYfhN3WqR7QcdkEon5\nESGOe0W0/Fh9yM1R8yOnWGsN9FgtHSD1vHAc1s3SEhGwz83bCsao1quG3dnR7DNs\nufEfy4jscOw6UKSCjywALOXL7cpmJdyQROSBt2dCBFs8JyHdUUVOQAxzFdUptSY1\n3jNI1b6nXkYLYCyB5Ms0ux8W6AEcmqt/H0g2hZ+hKhQDe5kn+9BYgGydZs5w2gfo\nGlw/EJbE/xZIQSUMWb3n5jxvbnIF7puZbWwFr0ScN/HHtRAvp7erTmqZklrhqcbQ\nfIqUeih+R3WeglHqJwu4dmR5rQkUHniwAVPU1jSe7xYj9nanfv5g84md/TafypLp\nKY3Bjp5NzJP/EgGuEfWyBn4ORaCFmeyJYNIg8tGBV+/H9yr/+fO/Wx0KUTPOEOuY\nTThDLvlU162oV7qOO0fxi84y+z1emC1YyAXfYI2waDBg+iX4mqQSmz1xC35xn4cs\ngt+5dPcO/O4+/aPcQQET9BS/n9Xvot1RzulCs8A3XJz1lrIFhqndn1U3f+z4b1lu\nOudeN7LXjTPRivpEgXnvId+EHyO72fqTb/A/nUFyKxEq0tdC8n3BCUsXlXlx4ZUf\nNx0iImsrZFKr8IFoDNEXvbs+y9++h2W44eJdJvRJZjrkMOJhAIA9DaK3XJl914ck\n1/0jebCxk5ldby+beNSLi4LoFa/+HvLlbwgf9pgpSPSqOFoXmVSRNtjRPXO7yPDN\nvkMjO5xLrjNBE+LD60eJECwauaf7kOoyjNS8+PfYtHJx+An8IJ0yOnc7JeJcl5sC\n7yFq4260B59aIU3ZbFcbQ7rxSK5+7MAxpXlt/oVxz+/lONBiUYJ0nW52LElm9Vhg\nuHF21dExrQ+8HnG1eJhpx1vjDJyWXbyhZVHx9ebrYKjpQIHA/6sGsZG0OLV+TP2D\n8l/slQg2HpfjmmghDD/HDyeW/gnT528uDnYDAx0Ob/hupwva6N9IvldLHQd3RVlJ\nfka4jX2GZvjdpUywGy1dW++kS59Ms7nrt5P0/y2chg029d3ciHSufGTHhcdPRK3y\n1RdAIJtL+VCNR8/4CT6LLUHj+9eCcwww5xHDVZ63QhMvIPNn/DIUS48UcKM+hoFn\nniQBYMcWlP0mOV6hIbokwiXot/KjExBS8NE79XIwcKiejW8j4BId+oGL9etFm6dG\nL1mCL1FAhwpZoeOhTmhMNERH4hFHnTlYYnaHqRm8B5noCj245qIT/VsqCKW0NICi\nlmER7MOqPKvr6aUnC+8F5pYw0GeuoKWTOmVTO13fmhmV79bumaIMkZD1klZUkhJl\nqGvLj9ISJWu9vttpFOB2MLijDV5Sa9LcQYDEKCw9dqdG5BHs4uy+xtVRwA/oeJKX\ngSvzaQGJoffpFGhi5Jj26nyF8R19EtqVOKzRoxWoc9EfKPoWNEToR7ejT6LyomMx\nKtFZJ0cGgmUby2QjUpkq7T5TW9P29b8fBNAQ8bSYiV7PKh1gmk/IjTesPjtt0jiv\nKgowXEvK5IkXkSFbGtbmGvbQn5CwtNyMkv/TPhUmiVu8LRdwfO0Rr7JbaTLvymIQ\nma6ZATMyhNcnkCNgqJqAj85IT78hqqKGYQ7nGyPw2H7utErWFcSwLUwBAok/qOeb\nW2EFUykoTbF2EHjXjAO5b60CAwEAAQ==\n-----END PUBLIC KEY-----",
-      "report_recipients": [
-        "tom@cmiml.net"
-      ],
-      "report_include_user_id": false,
-      "report_include_case_id": false,
-      "report_email_body": "",
-      "id_version": "92917a56-d586-4613-b7aa-991f2c4b15b8_1.1.0",
-      "id": "92917a56-d586-4613-b7aa-991f2c4b15b8",
-      "display_name": "Applet0",
-      "stream_enabled": false,
-      "stream_ip_address": null,
-      "stream_port": null
-    },
-    "private_key": ""
-  },
-  {
-    "table": "activities",
-    "fields": {
-      "id": "09e3dbf0-aefb-4d0e-9177-bdb321bf3688",
-      "created_at": "2023-08-07 19:57:41.566",
-      "updated_at": "2023-08-07 19:57:41.566",
-      "is_deleted": false,
-      "name": "review",
-      "description": {
-        "en": "my activity description"
-      },
-      "splash_screen": "",
-      "image": "",
-      "show_all_at_once": false,
-      "is_skippable": false,
-      "is_reviewable": false,
-      "response_is_editable": false,
-      "order": 1.0,
-      "applet_id": "92917a56-d586-4613-b7aa-991f2c4b15b8",
-      "is_hidden": false,
-      "scores_and_reports": null,
-      "subscale_setting": null,
-      "extra_fields": {}
-    }
-  },
-  {
-    "table": "activities",
-    "fields": {
-      "id": "09e3dbf0-aefb-4d0e-9177-bdb321bf3618",
-      "created_at": "2023-08-07 19:57:41.566",
-      "updated_at": "2023-08-07 19:57:41.566",
-      "is_deleted": false,
-      "name": "ActivityIdentifiers",
-      "description": {
-        "en": "my activity description"
-      },
-      "splash_screen": "",
-      "image": "",
-      "show_all_at_once": false,
-      "is_skippable": false,
-      "is_reviewable": false,
-      "response_is_editable": false,
-      "order": 1.0,
-      "applet_id": "92917a56-d586-4613-b7aa-991f2c4b15b8",
-      "is_hidden": false,
-      "scores_and_reports": null,
-      "subscale_setting": null,
-      "extra_fields": {}
-    }
-  },
-  {
-    "table": "activities",
-    "fields": {
-      "id": "09e3dbf0-aefb-4d0e-9177-bdb321bf3621",
-      "created_at": "2023-01-05T15:49:51.752113",
-      "updated_at": "2023-01-05T15:49:51.752113",
-      "applet_id": "92917a56-d586-4613-b7aa-991f2c4b15b8",
-      "name": "PHQ3",
-      "description": {
-        "en": "PHQ2",
-        "fr": "PHQ2"
-      },
-      "splash_screen": "",
-      "image": "",
-      "show_all_at_once": false,
-      "is_skippable": false,
-      "is_reviewable": true,
-      "response_is_editable": false,
-      "order": 1.0
-    }
-  },
-  {
-    "table": "activity_items",
-    "fields": {
-      "id": "2bcf1de2-aff8-494e-af28-d1ce2602585f",
-      "created_at": "2023-08-07 19:57:41.570",
-      "updated_at": "2023-08-07 19:57:41.570",
-      "is_deleted": false,
-      "name": "SingleSelectItem",
-      "activity_id": "09e3dbf0-aefb-4d0e-9177-bdb321bf3618",
-      "question": {
-        "en": "Select two"
-      },
-      "response_type": "singleSelect",
-      "response_values": {
-        "options": [
-          {
-            "id": "bc161e71-0eaf-4313-9cb3-f1df580323ab",
-            "text": "One",
-            "alert": null,
-            "color": null,
-            "image": null,
-            "score": null,
-            "value": 0,
-            "tooltip": null,
-            "is_hidden": false
-          },
-          {
-            "id": "e5d38e99-a15e-4bdc-a58d-5d203377851b",
-            "text": "Two",
-            "alert": null,
-            "color": null,
-            "image": null,
-            "score": null,
-            "value": 1,
-            "tooltip": null,
-            "is_hidden": false
-          }
-        ]
-      },
-      "config": {
-        "auto_advance": false,
-        "timer": 0,
-        "add_scores": false,
-        "add_tokens": null,
-        "set_alerts": false,
-        "add_tooltip": false,
-        "set_palette": false,
-        "skippable_item": false,
-        "randomize_options": false,
-        "remove_back_button": false,
-        "additional_response_option": {
-          "text_input_option": false,
-          "text_input_required": false
-        }
-      },
-      "order": 1.0
-    }
-  },
-  {
-    "table": "activity_items",
-    "fields": {
-      "id": "8e5ef149-ce10-4590-bc03-594e5200ecb9",
-      "created_at": "2023-08-07 19:57:41.570",
-      "updated_at": "2023-08-07 19:57:41.570",
-      "is_deleted": false,
-      "name": "Identifier",
-      "activity_id": "09e3dbf0-aefb-4d0e-9177-bdb321bf3618",
-      "question": {
-        "en": "Identifier"
-      },
-      "response_type": "text",
-      "config": {
-        "is_identifier": null,
-        "correct_answer": "",
-        "skippable_item": true,
-        "response_required": false,
-        "remove_back_button": false,
-        "max_response_length": 300,
-        "correct_answer_required": false,
-        "response_data_identifier": true,
-        "numerical_response_required": false
-      },
-      "order": 2.0
-    }
-  },
-  {
-    "table": "activity_items",
-    "fields": {
-      "id": "f698d5c6-3861-46a1-a6e7-3bdae7228bce",
-      "created_at": "2023-08-07 19:57:41.570",
-      "updated_at": "2023-08-07 19:57:41.570",
-      "is_deleted": false,
-      "name": "ItemMul",
-      "activity_id": "09e3dbf0-aefb-4d0e-9177-bdb321bf3618",
-      "question": {
-        "en": "O.o"
-      },
-      "response_type": "multiSelect",
-      "response_values": {
-        "options": [
-          {
-            "id": "f6c998bb-4f85-4a71-9f17-3ff08f42df75",
-            "text": "O1",
-            "alert": null,
-            "color": null,
-            "image": null,
-            "score": null,
-            "value": 0,
-            "tooltip": null,
-            "is_hidden": false
-          },
-          {
-            "id": "d96b6b4b-19d1-4744-a69e-bbe53ad3dd21",
-            "text": "O2",
-            "alert": null,
-            "color": null,
-            "image": null,
-            "score": null,
-            "value": 1,
-            "tooltip": null,
-            "is_hidden": false
-          }
-        ]
-      },
-      "config": {
-        "timer": 0,
-        "add_scores": false,
-        "add_tokens": null,
-        "set_alerts": false,
-        "add_tooltip": false,
-        "set_palette": false,
-        "skippable_item": false,
-        "randomize_options": false,
-        "remove_back_button": false,
-        "additional_response_option": {
-          "text_input_option": false,
-          "text_input_required": false
-        }
-      },
-      "order": 3.0
-    }
-  },
-  {
-    "table": "activity_items",
-    "fields": {
-      "id": "c6fd4e75-c5c1-4a99-89db-4044526b6ad5",
-      "created_at": "2023-08-11 10:04:26.547",
-      "updated_at": "2023-08-11 10:04:26.547",
-      "is_deleted": false,
-      "name": "Item",
-      "activity_id": "09e3dbf0-aefb-4d0e-9177-bdb321bf3618",
-      "question": {
-        "en": "Slider"
-      },
-      "response_type": "slider",
-      "config": {
-        "timer": 0,
-        "add_scores": false,
-        "set_alerts": false,
-        "skippable_item": false,
-        "show_tick_marks": false,
-        "show_tick_labels": false,
-        "continuous_slider": false,
-        "remove_back_button": false,
-        "additional_response_option": {
-          "text_input_option": false,
-          "text_input_required": false
-        }
-      },
-      "response_values": {
-        "alerts": null,
-        "scores": null,
-        "max_image": null,
-        "max_label": "",
-        "max_value": 5,
-        "min_image": null,
-        "min_label": "",
-        "min_value": 0
-      },
-      "order": 1.0
-    }
-  },
-  {
-    "table": "activity_items",
-    "fields": {
-      "id": "f0ccc10a-2388-48da-a5a1-35e9b19cde5d",
-      "created_at": "2023-08-11 10:04:26.547",
-      "updated_at": "2023-08-11 10:04:26.547",
-      "is_deleted": false,
-      "name": "ItemIdentifier",
-      "activity_id": "09e3dbf0-aefb-4d0e-9177-bdb321bf3618",
-      "question": {
-        "en": "Identifier"
-      },
-      "response_type": "text",
-      "config": {
-        "is_identifier": null,
-        "correct_answer": "",
-        "skippable_item": true,
-        "response_required": false,
-        "remove_back_button": false,
-        "max_response_length": 300,
-        "correct_answer_required": false,
-        "response_data_identifier": true,
-        "numerical_response_required": false
-      },
-      "order": 2.0
-    }
-  },
-  {
-    "table": "activity_histories",
-    "fields": {
-      "id": "09e3dbf0-aefb-4d0e-9177-bdb321bf3618",
-      "created_at": "2023-01-05T15:49:51.752113",
-      "updated_at": "2023-01-05T15:49:51.752113",
-      "is_deleted": false,
-      "applet_id": "92917a56-d586-4613-b7aa-991f2c4b15b8_1.1.0",
-      "name": "PHQ2",
-      "description": {
-        "en": "PHQ2",
-        "fr": "PHQ2"
-      },
-      "splash_screen": "",
-      "image": "",
-      "show_all_at_once": false,
-      "is_skippable": false,
-      "is_reviewable": false,
-      "response_is_editable": false,
-      "order": 1.0,
-      "id_version": "09e3dbf0-aefb-4d0e-9177-bdb321bf3618_1.1.0",
-      "scores_and_reports": {
-        "generate_report": true,
-        "reports": [
-          {
-            "type": "score",
-            "name": "Score 1",
-            "id": "score_1",
-            "calculation_type": "sum"
-          }
-        ]
-      }
-    }
-  },
-  {
-    "table": "activity_items",
-    "fields": {
-      "id": "c6fd4e75-c5c1-4a99-89db-4044526b6a85",
-      "created_at": "2023-08-11 10:04:26.547",
-      "updated_at": "2023-08-11 10:04:26.547",
-      "is_deleted": false,
-      "name": "Item",
-      "activity_id": "09e3dbf0-aefb-4d0e-9177-bdb321bf3688",
-      "question": {
-        "en": "Slider"
-      },
-      "response_type": "slider",
-      "config": {
-        "timer": 0,
-        "add_scores": false,
-        "set_alerts": false,
-        "skippable_item": false,
-        "show_tick_marks": false,
-        "show_tick_labels": false,
-        "continuous_slider": false,
-        "remove_back_button": false,
-        "additional_response_option": {
-          "text_input_option": false,
-          "text_input_required": false
-        }
-      },
-      "response_values": {
-        "alerts": null,
-        "scores": null,
-        "max_image": null,
-        "max_label": "",
-        "max_value": 5,
-        "min_image": null,
-        "min_label": "",
-        "min_value": 0
-      },
-      "order": 1.0
-    }
-  },
-  {
-    "table": "activity_histories",
-    "fields": {
-      "id": "09e3dbf0-aefb-4d0e-9177-bdb321bf3688",
-      "created_at": "2023-01-05T15:49:51.752113",
-      "updated_at": "2023-01-05T15:49:51.752113",
-      "is_deleted": false,
-      "applet_id": "92917a56-d586-4613-b7aa-991f2c4b15b8_1.1.0",
-      "name": "PHQ2",
-      "description": {
-        "en": "PHQ2",
-        "fr": "PHQ2"
-      },
-      "splash_screen": "",
-      "image": "",
-      "show_all_at_once": false,
-      "is_skippable": false,
-      "is_reviewable": true,
-      "response_is_editable": false,
-      "order": 1.0,
-      "id_version": "09e3dbf0-aefb-4d0e-9177-bdb321bf3688_1.1.0",
-      "scores_and_reports": {
-        "generate_report": true,
-        "reports": [
-          {
-            "type": "score",
-            "name": "Score 1",
-            "id": "score_1",
-            "calculation_type": "sum"
-          }
-        ]
-      }
-    }
-  },
-  {
-    "table": "activity_item_histories",
-    "fields": {
-      "id": "a18d3409-2c96-4a5e-a1f3-1c1c14be0018",
-      "name": "a18d3409_2c96_4a5e_a1f3_1c1c14be0011",
-      "created_at": "2023-01-05T15:49:51.752113",
-      "updated_at": "2023-01-05T15:49:51.752113",
-      "is_deleted": false,
-      "activity_id": "09e3dbf0-aefb-4d0e-9177-bdb321bf3688_1.1.0",
-      "question": {
-        "en": "Little interest or pleasure in doing things?",
-        "fr": "Peu dintérêt ou de plaisir à faire les choses ?"
-      },
-      "response_type": "singleSelect",
-      "response_values": {
-        "options": [
-          {
-            "id": "2ba4bb83-ed1c-4140-a225-c2c9b4db66d2",
-            "text": "Not at all",
-            "image": null,
-            "score": null,
-            "tooltip": null,
-            "is_hidden": false,
-            "color": null,
-            "value": 0
-          },
-          {
-            "id": "2ba4bb83-ed1c-4140-a225-c2c9b4db66d3",
-            "text": "Several days",
-            "image": null,
-            "score": null,
-            "tooltip": null,
-            "is_hidden": false,
-            "color": null,
-            "value": 1
-          },
-          {
-            "id": "2ba4bb83-ed1c-4140-a225-c2c9b4db66d4",
-            "text": "More than half the days",
-            "image": null,
-            "score": null,
-            "tooltip": null,
-            "is_hidden": false,
-            "color": null,
-            "value": 2
-          },
-          {
-            "id": "2ba4bb83-ed1c-4140-a225-c2c9b4db66d5",
-            "text": "Nearly every day",
-            "image": null,
-            "score": null,
-            "tooltip": null,
-            "is_hidden": false,
-            "color": null,
-            "value": 3
-          }
-        ]
-      },
-      "config": {
-        "auto_advance": false,
-        "randomize_options": false,
-        "timer": 0,
-        "add_scores": false,
-        "set_alerts": false,
-        "add_tooltip": false,
-        "set_palette": false,
-        "remove_back_button": false,
-        "skippable_item": false,
-        "additional_response_option": {
-          "text_input_option": false,
-          "text_input_required": false
-        }
-      },
-      "order": 3,
-      "id_version": "a18d3409-2c96-4a5e-a1f3-1c1c14be0018_1.1.0"
-    }
-  },
-  {
-    "table": "activity_histories",
-    "fields": {
-      "id": "09e3dbf0-aefb-4d0e-9177-bdb321bf3621",
-      "created_at": "2023-01-05T15:49:51.752113",
-      "updated_at": "2023-01-05T15:49:51.752113",
-      "is_deleted": false,
-      "applet_id": "92917a56-d586-4613-b7aa-991f2c4b15b8_1.1.0",
-      "name": "PHQ3",
-      "description": {
-        "en": "PHQ2",
-        "fr": "PHQ2"
-      },
-      "splash_screen": "",
-      "image": "",
-      "show_all_at_once": false,
-      "is_skippable": false,
-      "is_reviewable": true,
-      "response_is_editable": false,
-      "order": 1.0,
-      "id_version": "09e3dbf0-aefb-4d0e-9177-bdb321bf3621_1.1.0",
-      "scores_and_reports": {
-        "generate_report": true,
-        "scores": [
-          {
-            "name": "Score 1",
-            "id": "score_1",
-            "calculation_type": "sum"
-          }
-        ]
-      }
-    }
-  },
-  {
-    "table": "activity_item_histories",
-    "fields": {
-      "id": "a18d3409-2c96-4a5e-a1f3-1c1c14be0021",
-      "name": "a18d3409_2c96_4a5e_a1f3_1c1c14be0021",
-      "created_at": "2023-01-05T15:49:51.752113",
-      "updated_at": "2023-01-05T15:49:51.752113",
-      "is_deleted": false,
-      "activity_id": "09e3dbf0-aefb-4d0e-9177-bdb321bf3621_1.1.0",
-      "question": {
-        "en": "Little interest or pleasure in doing things?",
-        "fr": "Peu dintérêt ou de plaisir à faire les choses ?"
-      },
-      "response_type": "singleSelect",
-      "response_values": {
-        "options": [
-          {
-            "id": "2ba4bb83-ed1c-4140-a225-c2c9b4db66d2",
-            "text": "Not at all",
-            "image": "domain.com/image.jpg",
-            "score": null,
-            "tooltip": null,
-            "is_hidden": false,
-            "color": null,
-            "value": 0
-          },
-          {
-            "id": "2ba4bb83-ed1c-4140-a225-c2c9b4db66d3",
-            "text": "Several days",
-            "image": "domain.com/image.jpg",
-            "score": null,
-            "tooltip": null,
-            "is_hidden": false,
-            "color": null,
-            "value": 1
-          },
-          {
-            "id": "2ba4bb83-ed1c-4140-a225-c2c9b4db66d4",
-            "text": "More than half the days",
-            "image": "domain.com/image.jpg",
-            "score": null,
-            "tooltip": null,
-            "is_hidden": false,
-            "color": null,
-            "value": 2
-          },
-          {
-            "id": "2ba4bb83-ed1c-4140-a225-c2c9b4db66d5",
-            "text": "Nearly every day",
-            "image": "domain.com/image.jpg",
-            "score": null,
-            "tooltip": null,
-            "is_hidden": false,
-            "color": null,
-            "value": 3
-          }
-        ]
-      },
-      "config": {
-        "auto_advance": false,
-        "randomize_options": false,
-        "timer": 0,
-        "add_scores": false,
-        "set_alerts": false,
-        "add_tooltip": false,
-        "set_palette": false,
-        "remove_back_button": false,
-        "skippable_item": false,
-        "additional_response_option": {
-          "text_input_option": false,
-          "text_input_required": false
-        }
-      },
-      "order": 1,
-      "id_version": "a18d3409-2c96-4a5e-a1f3-1c1c14be0021_1.1.0"
-    }
-  },{
-    "table": "subjects",
-    "fields": {
-      "id": "a7feb119-dccb-46b1-bd46-60e5af694de4",
-      "created_at": "2023-01-05T15:49:51.752113",
-      "updated_at": "2023-01-05T15:49:51.752113",
-      "applet_id": "92917a56-d586-4613-b7aa-991f2c4b15b8",
-      "user_id": "6cde911e-8a57-47c0-b6b2-685b3664f418",
-      "language": "en",
-      "nickname": "hFywashKw+KlcDPazIy5QHz4AdkTOYkD28Q8+dpeDDA=",
-      "secret_user_id": "f0dd4996-e0eb-461f-b2f8-ba873a674788",
-      "email": "mWykF1OYv6Z/KkYLEA8lAbt7GQqBX7Xy57II/r9DqhM=",
-      "first_name": "PWrlro9d6WB767UVp43dNg==",
-      "last_name": "USpl8mH9r0f1/ffBdCO/jw==",
-      "creator_id": "6cde911e-8a57-47c0-b6b2-685b3664f418"
-    }
-  },
-  {
-    "table": "subjects",
-    "fields": {
-      "id": "303d2bc5-5f07-4f7d-b1f9-db3996abf69f",
-      "created_at": "2023-01-05T15:49:51.752113",
-      "updated_at": "2023-01-05T15:49:51.752113",
-      "applet_id": "92917a56-d586-4613-b7aa-991f2c4b15b8",
-      "user_id": "7484f34a-3acc-4ee6-8a94-fd7299502fa8",
-      "language": "en",
-      "nickname": "hFywashKw+KlcDPazIy5QHz4AdkTOYkD28Q8+dpeDDA=",
-      "secret_user_id": "f0dd4996-e0eb-461f-b2f8-ba873a674788",
-      "email": "mWykF1OYv6Z/KkYLEA8lAbt7GQqBX7Xy57II/r9DqhM=",
-      "first_name": "PWrlro9d6WB767UVp43dNg==",
-      "last_name": "USpl8mH9r0f1/ffBdCO/jw==",
-      "creator_id": "6cde911e-8a57-47c0-b6b2-685b3664f418"
-    }
-  },
-  {
-    "table": "subjects",
-    "fields": {
-      "id": "303d2bc5-5f07-4f7d-b1f9-db3996abf69d",
-      "created_at": "2023-01-05T15:49:51.752113",
-      "updated_at": "2023-01-05T15:49:51.752113",
-      "applet_id": "92917a56-d586-4613-b7aa-991f2c4b15b8",
-      "user_id": "7484f34a-3acc-4ee6-8a94-fd7299502fa1",
-      "language": "en",
-      "nickname": "hFywashKw+KlcDPazIy5QHz4AdkTOYkD28Q8+dpeDDA=",
-      "secret_user_id": "f0dd4996-e0eb-461f-b2f8-ba873a674788",
-      "email": "mWykF1OYv6Z/KkYLEA8lAbt7GQqBX7Xy57II/r9DqhM=",
-      "first_name": "PWrlro9d6WB767UVp43dNg==",
-      "last_name": "USpl8mH9r0f1/ffBdCO/jw==",
-      "creator_id": "6cde911e-8a57-47c0-b6b2-685b3664f418"
-    }
-  },{
-    "table": "subjects",
-    "fields": {
-      "id": "7484f34a-3acc-4ee6-8a94-fd7299502fa0",
-      "created_at": "2023-01-05T15:49:51.752113",
-      "updated_at": "2023-01-05T15:49:51.752113",
-      "applet_id": "92917a56-d586-4613-b7aa-991f2c4b15b8",
-      "user_id": "7484f34a-3acc-4ee6-8a94-fd7299502fa7",
-      "language": "en",
-      "nickname": "hFywashKw+KlcDPazIy5QHz4AdkTOYkD28Q8+dpeDDA=",
-      "secret_user_id": "f0dd4996-e0eb-461f-b2f8-ba873a674788",
-      "email": "mWykF1OYv6Z/KkYLEA8lAbt7GQqBX7Xy57II/r9DqhM=",
-      "first_name": "PWrlro9d6WB767UVp43dNg==",
-      "last_name": "USpl8mH9r0f1/ffBdCO/jw==",
-      "creator_id": "6cde911e-8a57-47c0-b6b2-685b3664f418"
-    }
-=======
->>>>>>> a096cbe1
   }
 ]