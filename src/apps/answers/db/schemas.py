--- conflicted
+++ resolved
@@ -1,18 +1,4 @@
-<<<<<<< HEAD
-from sqlalchemy import (
-    Boolean,
-    Column,
-    Date,
-    DateTime,
-    ForeignKey,
-    String,
-    Text,
-    Time,
-    Unicode,
-)
-=======
-from sqlalchemy import Boolean, Column, Date, DateTime, ForeignKey, Text, Time, Unicode
->>>>>>> e84a6265
+from sqlalchemy import Boolean, Column, Date, DateTime, ForeignKey, String, Text, Time, Unicode
 from sqlalchemy.dialects.postgresql import JSONB, UUID
 from sqlalchemy_utils import StringEncryptedType
 
