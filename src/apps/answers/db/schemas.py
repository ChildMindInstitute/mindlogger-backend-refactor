from sqlalchemy import Boolean, Column, Date, DateTime, ForeignKey, Integer, Text, Time, Unicode, and_, asc
from sqlalchemy.dialects.postgresql import JSONB, UUID
from sqlalchemy.orm import relationship
from sqlalchemy_utils import StringEncryptedType

from apps.shared.encryption import get_key
<<<<<<< HEAD
from infrastructure.database.base import Base, MigratedMixin


class AnswerSchema(MigratedMixin, Base):
=======
from infrastructure.database.base import Base
from infrastructure.database.mixins import HistoryAware


class AnswerSchema(HistoryAware, Base):
>>>>>>> b84f88f0
    __tablename__ = "answers"

    applet_id = Column(UUID(as_uuid=True), index=True)
    version = Column(Text())
    submit_id = Column(UUID(as_uuid=True))
    client = Column(JSONB())
    applet_history_id = Column(Text(), nullable=False, index=True)
    flow_history_id = Column(Text(), nullable=True, index=True)
    activity_history_id = Column(Text(), nullable=False, index=True)
    respondent_id = Column(UUID(as_uuid=True), nullable=True, index=True)
    is_flow_completed = Column(Boolean(), nullable=True)
    migrated_data = Column(JSONB())

    answer_items = relationship(
        "AnswerItemSchema",
        order_by=lambda: asc(AnswerItemSchema.created_at),
        primaryjoin=(
            lambda: and_(AnswerSchema.id == AnswerItemSchema.answer_id, AnswerItemSchema.is_assessment.isnot(True))  # type: ignore[has-type]
        ),
        lazy="noload",
    )

    assessments = relationship(
        "AnswerItemSchema",
        order_by=lambda: asc(AnswerItemSchema.created_at),
        primaryjoin=(
            lambda: and_(AnswerSchema.id == AnswerItemSchema.answer_id, AnswerItemSchema.is_assessment.is_(True))  # type: ignore[has-type]
        ),
        lazy="noload",
    )


class AnswerNoteSchema(MigratedMixin, Base):
    __tablename__ = "answer_notes"

    answer_id = Column(UUID(as_uuid=True), index=True)
    activity_id = Column(UUID(as_uuid=True))
    note = Column(StringEncryptedType(Unicode, get_key))
    user_id = Column(UUID(as_uuid=True), nullable=True, index=True)


class AnswerItemSchema(MigratedMixin, Base):
    __tablename__ = "answers_items"

    answer_id = Column(
        ForeignKey("answers.id", ondelete="CASCADE"),
    )
    respondent_id = Column(UUID(as_uuid=True), nullable=True, index=True)
    answer = Column(Text())
    events = Column(Text())
    item_ids = Column(JSONB())
    identifier = Column(Text())
    user_public_key = Column(Text())
    scheduled_datetime = Column(DateTime())
    start_datetime = Column(DateTime(), nullable=False)
    end_datetime = Column(DateTime(), nullable=False)
    scheduled_event_id = Column(Text(), nullable=True)
    local_end_date = Column(Date(), nullable=True, index=True)
    local_end_time = Column(Time, nullable=True)
    is_assessment = Column(Boolean())
    migrated_data = Column(JSONB())
    assessment_activity_id = Column(Text(), nullable=True, index=True)
    tz_offset = Column(Integer, nullable=True, comment="Local timezone offset in minutes")<|MERGE_RESOLUTION|>--- conflicted
+++ resolved
@@ -4,18 +4,11 @@
 from sqlalchemy_utils import StringEncryptedType
 
 from apps.shared.encryption import get_key
-<<<<<<< HEAD
-from infrastructure.database.base import Base, MigratedMixin
+from infrastructure.database.base import Base
+from infrastructure.database.mixins import HistoryAware, MigratedMixin
 
 
-class AnswerSchema(MigratedMixin, Base):
-=======
-from infrastructure.database.base import Base
-from infrastructure.database.mixins import HistoryAware
-
-
-class AnswerSchema(HistoryAware, Base):
->>>>>>> b84f88f0
+class AnswerSchema(HistoryAware, MigratedMixin, Base):
     __tablename__ = "answers"
 
     applet_id = Column(UUID(as_uuid=True), index=True)
