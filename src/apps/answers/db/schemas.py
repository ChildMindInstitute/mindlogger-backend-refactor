--- conflicted
+++ resolved
@@ -1,8 +1,4 @@
-<<<<<<< HEAD
-from sqlalchemy import Boolean, Column, Date, DateTime, ForeignKey, String, Text, Time, Unicode
-=======
-from sqlalchemy import Boolean, Column, Date, DateTime, ForeignKey, Integer, Text, Time, Unicode
->>>>>>> 1282916b
+from sqlalchemy import Boolean, Column, Date, DateTime, ForeignKey, Integer, String, Text, Time, Unicode
 from sqlalchemy.dialects.postgresql import JSONB, UUID
 from sqlalchemy_utils import StringEncryptedType
 
