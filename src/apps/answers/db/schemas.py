from sqlalchemy import Boolean, Column, Date, DateTime, ForeignKey, Text, Time
from sqlalchemy.dialects.postgresql import JSONB, UUID

from infrastructure.database.base import Base


class AnswerSchema(Base):
    __tablename__ = "answers"

    applet_id = Column(UUID(as_uuid=True), index=True)
    version = Column(Text())
    submit_id = Column(UUID(as_uuid=True))
    client = Column(JSONB())
<<<<<<< HEAD
    applet_history_id = Column(Text(), nullable=False, index=True)
    flow_history_id = Column(Text(), nullable=True, index=True)
    activity_history_id = Column(Text(), nullable=False, index=True)
    respondent_id = Column(UUID(as_uuid=True), nullable=True, index=True)
=======
    applet_history_id = Column(
        ForeignKey("applet_histories.id_version", ondelete="RESTRICT"),
        nullable=False,
    )
    flow_history_id = Column(
        ForeignKey("flow_histories.id_version", ondelete="RESTRICT"),
        nullable=True,
    )
    activity_history_id = Column(
        ForeignKey("activity_histories.id_version", ondelete="RESTRICT"),
        nullable=False,
    )
    respondent_id = Column(
        ForeignKey("users.id", ondelete="RESTRICT"),
        nullable=True,
    )
    is_flow_completed = Column(Boolean(), nullable=True)
>>>>>>> 0d1436e5


class AnswerNoteSchema(Base):
    __tablename__ = "answer_notes"

    answer_id = Column(UUID(as_uuid=True), index=True)
    activity_id = Column(UUID(as_uuid=True))
    note = Column(Text())
    user_id = Column(UUID(as_uuid=True), nullable=True, index=True)
    user_public_key = Column(Text())


class AnswerItemSchema(Base):
    __tablename__ = "answers_items"

    answer_id = Column(
        ForeignKey("answers.id", ondelete="CASCADE"),
    )
    respondent_id = Column(UUID(as_uuid=True), nullable=True, index=True)
    answer = Column(Text())
    events = Column(Text())
    item_ids = Column(JSONB())
    identifier = Column(Text())
    user_public_key = Column(Text())
    scheduled_datetime = Column(DateTime())
    start_datetime = Column(DateTime(), nullable=False)
    end_datetime = Column(DateTime(), nullable=False)
    scheduled_event_id = Column(Text(), nullable=True)
    local_end_date = Column(Date(), nullable=True, index=True)
    local_end_time = Column(Time, nullable=True)
    is_assessment = Column(Boolean())<|MERGE_RESOLUTION|>--- conflicted
+++ resolved
@@ -11,31 +11,12 @@
     version = Column(Text())
     submit_id = Column(UUID(as_uuid=True))
     client = Column(JSONB())
-<<<<<<< HEAD
     applet_history_id = Column(Text(), nullable=False, index=True)
     flow_history_id = Column(Text(), nullable=True, index=True)
     activity_history_id = Column(Text(), nullable=False, index=True)
     respondent_id = Column(UUID(as_uuid=True), nullable=True, index=True)
-=======
-    applet_history_id = Column(
-        ForeignKey("applet_histories.id_version", ondelete="RESTRICT"),
-        nullable=False,
-    )
-    flow_history_id = Column(
-        ForeignKey("flow_histories.id_version", ondelete="RESTRICT"),
-        nullable=True,
-    )
-    activity_history_id = Column(
-        ForeignKey("activity_histories.id_version", ondelete="RESTRICT"),
-        nullable=False,
-    )
-    respondent_id = Column(
-        ForeignKey("users.id", ondelete="RESTRICT"),
-        nullable=True,
-    )
     is_flow_completed = Column(Boolean(), nullable=True)
->>>>>>> 0d1436e5
-
+    
 
 class AnswerNoteSchema(Base):
     __tablename__ = "answer_notes"
