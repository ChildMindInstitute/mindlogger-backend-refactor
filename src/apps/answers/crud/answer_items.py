--- conflicted
+++ resolved
@@ -179,19 +179,11 @@
         )
         # query = query.where(ActivityHistorySchema.id == activity_id)
         query = query.order_by(AnswerSchema.created_at.asc())
-
-        if not identifiers:
-            if "identifiers" in filters.filters:
-                filters.filters.pop("identifiers")
-            if empty_identifiers:
-                query = query.where(AnswerItemSchema.identifier.is_(None))
-
         if filters.filters:
             query = query.where(
                 *_ActivityAnswerFilter().get_clauses(**filters.filters)
             )
         db_result = await self._execute(query)
-<<<<<<< HEAD
         return db_result.all()
 
     async def get_applet_answers_by_activity_history_ids(
@@ -216,11 +208,16 @@
             )
         )
         query = query.order_by(AnswerSchema.created_at.asc())
+
+        if not identifiers:
+            if "identifiers" in filters.filters:
+                filters.filters.pop("identifiers")
+            if empty_identifiers:
+                query = query.where(AnswerItemSchema.identifier.is_(None))
+
         if filters.filters:
             query = query.where(
                 *_ActivityAnswerFilter().get_clauses(**filters.filters)
             )
         db_result = await self._execute(query)
-=======
->>>>>>> 9e9e1ee3
         return db_result.all()