import uuid
from typing import Collection, List, Set, Union

from sqlalchemy import and_, delete, func, select
from sqlalchemy.orm import Query

from apps.answers.db.schemas import AnswerItemSchema, AnswerSchema
from apps.answers.filters import AppletActivityAnswerFilter
from apps.shared.filtering import Comparisons, FilterField, Filtering
from apps.shared.query_params import QueryParams
from infrastructure.database.crud import BaseCRUD


class _ActivityAnswerFilter(Filtering):
    respondent_id = FilterField(AnswerSchema.respondent_id)
    from_datetime = FilterField(AnswerItemSchema.start_datetime, Comparisons.GREAT_OR_EQUAL)
    to_datetime = FilterField(AnswerItemSchema.end_datetime, Comparisons.LESS_OR_EQUAL)
    identifiers = FilterField(AnswerItemSchema.identifier, method_name="filter_by_identifiers")
    versions = FilterField(AnswerSchema.version, Comparisons.IN)

<<<<<<< HEAD
    # TODO can be removed?
    def prepare_identifiers(self, value: str | list[str]) -> list[str] | None:
        if not value:
            return None
        if isinstance(value, str):
            return value.split(",")
        return value
=======
    target_subject_id = FilterField(AnswerSchema.target_subject_id)
>>>>>>> 64bb867e

    # TODO can be removed?
    def prepare_versions(self, value: str | list[str]) -> list[str]:
        if isinstance(value, str):
            return value.split(",")
        return value

    def filter_by_identifiers(self, field, values: list | str):
        if isinstance(values, str):
            values = values.split(",")
        return field.in_(values)

    def prepare_empty_identifiers(self, value: bool):
        if not value:
            return AnswerItemSchema.identifier.isnot(None)
        else:
            return AnswerItemSchema.identifier.is_(None)


class AnswerItemsCRUD(BaseCRUD[AnswerItemSchema]):
    schema_class = AnswerItemSchema

    async def create(self, schema: AnswerItemSchema) -> AnswerItemSchema:
        schema = await self._create(schema)
        return schema

    async def update(self, schema: AnswerItemSchema) -> AnswerItemSchema:
        schema = await self._update_one("id", schema.id, schema)
        return schema

    async def delete_by_applet_user(self, applet_id: uuid.UUID, user_id: uuid.UUID | None = None):
        answer_id_query: Query = select(AnswerSchema.id)
        answer_id_query = answer_id_query.where(AnswerSchema.applet_id == applet_id)
        if user_id:
            answer_id_query = answer_id_query.where(AnswerSchema.respondent_id == user_id)

        query: Query = delete(AnswerItemSchema)
        query = query.where(AnswerItemSchema.answer_id.in_(answer_id_query))
        await self._execute(query)

    async def get_by_answer_and_activity(
        self, answer_id: uuid.UUID, activity_history_ids: List[str]
    ) -> list[AnswerItemSchema]:
        query: Query = select(AnswerItemSchema)
        query = query.join(AnswerSchema, AnswerSchema.id == AnswerItemSchema.answer_id)
        query = query.where(AnswerItemSchema.answer_id == answer_id)
        query = query.where(AnswerSchema.activity_history_id.in_(activity_history_ids))
        query = query.order_by(AnswerItemSchema.created_at)

        db_result = await self._execute(query)
        return db_result.scalars().all()

    async def get_respondent_submits_by_answer_ids(self, answer_ids: list[uuid.UUID]) -> list[AnswerItemSchema]:
        query: Query = select(AnswerItemSchema)
        query = query.order_by(AnswerItemSchema.created_at.asc())
        query = query.where(AnswerItemSchema.is_assessment == False)  # noqa
        query = query.where(AnswerItemSchema.answer_id.in_(answer_ids))
        db_result = await self._execute(query)
        return db_result.scalars().all()

    async def get_assessment(self, answer_id: uuid.UUID, user_id: uuid.UUID) -> AnswerItemSchema | None:
        query: Query = select(AnswerItemSchema)
        query = query.where(AnswerItemSchema.answer_id == answer_id)
        query = query.where(AnswerItemSchema.respondent_id == user_id)
        query = query.where(AnswerItemSchema.is_assessment.is_(True))
        db_result = await self._execute(query)
        return db_result.scalars().first()

    async def get_answer_assessment(self, answer_item_id: uuid.UUID, answer_id: uuid.UUID) -> AnswerItemSchema | None:
        query: Query = select(AnswerItemSchema)
        query = query.where(AnswerItemSchema.id == answer_item_id)
        query = query.where(AnswerItemSchema.answer_id == answer_id)
        query = query.where(AnswerItemSchema.is_assessment.is_(True))
        db_result = await self._execute(query)
        return db_result.scalars().first()

    async def assessment_hard_delete(self, answer_item_id: uuid.UUID):
        await super()._delete(id=answer_item_id, is_assessment=True)

    async def get_reviews_by_answer_id(self, answer_id: uuid.UUID, activity_items: list) -> list[AnswerItemSchema]:
        query: Query = select(AnswerItemSchema)
        query = query.where(AnswerItemSchema.answer_id == answer_id)
        query = query.where(AnswerItemSchema.is_assessment.is_(True))

        db_result = await self._execute(query)
        return db_result.scalars().all()  # noqa

    async def get_respondent_answer(self, answer_id: uuid.UUID) -> AnswerItemSchema | None:
        query: Query = select(AnswerItemSchema)
        query = query.where(AnswerItemSchema.answer_id == answer_id)
        query = query.where(AnswerItemSchema.is_assessment == False)  # noqa

        db_result = await self._execute(query)
        return db_result.scalars().first()

    async def get_applet_answers_by_activity_id(
        self,
        applet_id: uuid.UUID,
        activity_ver_ids: Collection[str],
        filters: AppletActivityAnswerFilter,
    ) -> list[tuple[AnswerSchema, AnswerItemSchema]]:
        query: Query = select(AnswerSchema, AnswerItemSchema)
        query = query.join(
            AnswerItemSchema,
            and_(
                AnswerItemSchema.answer_id == AnswerSchema.id,
                AnswerItemSchema.is_assessment == False,  # noqa
            ),
            isouter=True,
        )
        query = query.where(AnswerSchema.applet_id == applet_id)
        query = query.where(AnswerSchema.activity_history_id.in_(activity_ver_ids))
        query = query.order_by(AnswerSchema.created_at.asc())
        query = query.where(*_ActivityAnswerFilter().get_clauses(**filters.dict(exclude_unset=True)))
        db_result = await self._execute(query)
        return db_result.all()  # noqa

    async def get_applet_answers_by_activity_history_ids(
        self,
        applet_id: uuid.UUID,
        activity_history_id: Union[Set[str], List[str]],
        filters: QueryParams,
    ):
        query: Query = select(AnswerSchema, AnswerItemSchema)
        query = query.join(
            AnswerItemSchema,
            and_(
                AnswerItemSchema.answer_id == AnswerSchema.id,
                AnswerItemSchema.is_assessment == False,  # noqa
            ),
            isouter=True,
        )
        query.where(
            and_(
                AnswerSchema.activity_history_id.is_(activity_history_id),
                AnswerSchema.applet_id == applet_id,
            )
        )
        query = query.order_by(AnswerSchema.created_at.asc())

        if filters.filters:
            query = query.where(*_ActivityAnswerFilter().get_clauses(**filters.filters))
        db_result = await self._execute(query)
        return db_result.all()

    async def get_assessment_activity_id(self, answer_id: uuid.UUID) -> list[tuple[uuid.UUID, str]] | None:
        query: Query = select(
            AnswerItemSchema.respondent_id,
            AnswerItemSchema.assessment_activity_id,
        )
        query = query.where(
            AnswerItemSchema.answer_id == answer_id,
            AnswerItemSchema.is_assessment.is_(True),
        )
        db_result = await self._execute(query)
        return db_result.all()  # noqa

    async def delete_assessment(self, assessment_id: uuid.UUID):
        query: Query = delete(AnswerItemSchema)
        query = query.where(AnswerItemSchema.id == assessment_id, AnswerItemSchema.is_assessment.is_(True))
        await self._execute(query)

    async def get_reviewers_by_answers(self, answer_ids: list[uuid.UUID]) -> list[tuple[uuid.UUID, list[uuid.UUID]]]:
        query: Query = select(AnswerItemSchema.answer_id, func.array_agg(AnswerItemSchema.respondent_id))
        query = query.where(AnswerItemSchema.answer_id.in_(answer_ids), AnswerItemSchema.is_assessment.is_(True))
        query = query.group_by(AnswerItemSchema.answer_id)
        db_result = await self._execute(query)
        return db_result.all()  # noqa<|MERGE_RESOLUTION|>--- conflicted
+++ resolved
@@ -5,7 +5,6 @@
 from sqlalchemy.orm import Query
 
 from apps.answers.db.schemas import AnswerItemSchema, AnswerSchema
-from apps.answers.filters import AppletActivityAnswerFilter
 from apps.shared.filtering import Comparisons, FilterField, Filtering
 from apps.shared.query_params import QueryParams
 from infrastructure.database.crud import BaseCRUD
@@ -18,7 +17,8 @@
     identifiers = FilterField(AnswerItemSchema.identifier, method_name="filter_by_identifiers")
     versions = FilterField(AnswerSchema.version, Comparisons.IN)
 
-<<<<<<< HEAD
+    target_subject_id = FilterField(AnswerSchema.target_subject_id)
+
     # TODO can be removed?
     def prepare_identifiers(self, value: str | list[str]) -> list[str] | None:
         if not value:
@@ -26,9 +26,6 @@
         if isinstance(value, str):
             return value.split(",")
         return value
-=======
-    target_subject_id = FilterField(AnswerSchema.target_subject_id)
->>>>>>> 64bb867e
 
     # TODO can be removed?
     def prepare_versions(self, value: str | list[str]) -> list[str]:
@@ -128,7 +125,7 @@
         self,
         applet_id: uuid.UUID,
         activity_ver_ids: Collection[str],
-        filters: AppletActivityAnswerFilter,
+        **filters,
     ) -> list[tuple[AnswerSchema, AnswerItemSchema]]:
         query: Query = select(AnswerSchema, AnswerItemSchema)
         query = query.join(
@@ -142,7 +139,7 @@
         query = query.where(AnswerSchema.applet_id == applet_id)
         query = query.where(AnswerSchema.activity_history_id.in_(activity_ver_ids))
         query = query.order_by(AnswerSchema.created_at.asc())
-        query = query.where(*_ActivityAnswerFilter().get_clauses(**filters.dict(exclude_unset=True)))
+        query = query.where(*_ActivityAnswerFilter().get_clauses(**filters))
         db_result = await self._execute(query)
         return db_result.all()  # noqa
 
