--- conflicted
+++ resolved
@@ -843,7 +843,19 @@
 
         await self._execute(query)
 
-<<<<<<< HEAD
+    async def get_last_answer_in_flow(
+        self, submit_id: uuid.UUID, flow_id: uuid.UUID | None = None
+    ) -> AnswerSchema | None:
+        query = select(AnswerSchema)
+        query = query.where(
+            AnswerSchema.submit_id == submit_id,
+            AnswerSchema.is_flow_completed.is_(True),
+        )
+        if flow_id:
+            query = query.where(AnswerSchema.flow_history_id.like(f"{flow_id}_%"))
+        result = await self._execute(query)
+        return result.scalar_one_or_none()
+
     async def get_by_applet_id_and_readiness_to_share_data(
         self, applet_id: uuid.UUID, respondent_id: uuid.UUID
     ) -> list[AnswerSchema] | None:
@@ -863,18 +875,4 @@
         query = query.where(AnswerSchema.consent_to_share.is_(True))
         query = query.order_by(AnswerSchema.created_at.asc())
         db_result = await self._execute(query)
-        return db_result.scalars().all()
-=======
-    async def get_last_answer_in_flow(
-        self, submit_id: uuid.UUID, flow_id: uuid.UUID | None = None
-    ) -> AnswerSchema | None:
-        query = select(AnswerSchema)
-        query = query.where(
-            AnswerSchema.submit_id == submit_id,
-            AnswerSchema.is_flow_completed.is_(True),
-        )
-        if flow_id:
-            query = query.where(AnswerSchema.flow_history_id.like(f"{flow_id}_%"))
-        result = await self._execute(query)
-        return result.scalar_one_or_none()
->>>>>>> 297697bd
+        return db_result.scalars().all()