--- conflicted
+++ resolved
@@ -367,9 +367,6 @@
         results = []
         for answer_id, activity_id in db_result.all():
             results.append(activity_id)
-<<<<<<< HEAD
-        return results
-=======
         return results
 
     async def get_completed_answers_data(
@@ -432,5 +429,4 @@
             version=version,
             activities=activities,
             activity_flows=flows,
-        )
->>>>>>> 8c230ab6
+        )