--- conflicted
+++ resolved
@@ -91,7 +91,6 @@
 
         return db_result.scalars().all()
 
-<<<<<<< HEAD
     async def get_answers_by_applet_respondent(
         self,
         respondent_id: uuid.UUID | None,
@@ -108,8 +107,6 @@
 
         return db_result.scalars().all()
 
-=======
->>>>>>> 0d1436e5
     async def get_by_id(self, id_: uuid.UUID) -> AnswerSchema:
         schema = await self._get("id", id_)
         if not schema:
@@ -356,14 +353,10 @@
         if respondent_id:
             query.where(AnswerSchema.respondent_id == respondent_id)
         db_result = await self._execute(query)
-<<<<<<< HEAD
-        res = db_result.scalars().all()  # noqa
-        return res
-=======
         results = []
-        for answer_id, activity_id in db_result.all():
+        for activity_id in db_result.all():
             results.append(activity_id)
-        return results
+        return [row[0] for row in results]
 
     async def get_completed_answers_data(
         self,
@@ -425,5 +418,4 @@
             version=version,
             activities=activities,
             activity_flows=flows,
-        )
->>>>>>> 0d1436e5
+        )