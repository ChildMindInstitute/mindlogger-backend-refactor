--- conflicted
+++ resolved
@@ -231,11 +231,8 @@
                 flow_history_id.label("flow_history_id"),
                 AnswerItemSchema.created_at,
                 reviewed_answer_id.label("reviewed_answer_id"),
-<<<<<<< HEAD
-=======
                 reviewed_answer_id.label("reviewed_answer_id"),
                 AnswerSchema.client,
->>>>>>> 7ff696ed
             )
             .select_from(AnswerSchema)
             .join(
