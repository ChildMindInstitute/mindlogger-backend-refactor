import asyncio
import datetime
import uuid
from typing import Collection

from pydantic import parse_obj_as
from sqlalchemy import Text, and_, case, column, delete, func, null, or_, select, update
from sqlalchemy.dialects.postgresql import UUID
from sqlalchemy.orm import Query
from sqlalchemy.sql import Values
from sqlalchemy.sql.elements import BooleanClauseList

from apps.activities.db.schemas import ActivityHistorySchema, ActivityItemHistorySchema
from apps.activities.domain import ActivityHistory
from apps.activities.domain.activity_full import ActivityItemHistoryFull
from apps.activity_flows.db.schemas import ActivityFlowHistoriesSchema
from apps.answers.db.schemas import AnswerItemSchema, AnswerSchema
from apps.answers.domain import (
    AnswerItemDataEncrypted,
    AppletCompletedEntities,
    CompletedEntity,
    IdentifiersQueryParams,
    RespondentAnswerData,
    UserAnswerItemData,
    Version,
)
from apps.answers.errors import AnswerNotFoundError
from apps.answers.filters import AppletActivityFilter, AppletSubmitDateFilter
from apps.applets.db.schemas import AppletHistorySchema
from apps.shared.filtering import Comparisons, FilterField, Filtering
from apps.shared.paging import paging
from infrastructure.database.crud import BaseCRUD


class _AnswersExportFilter(Filtering):
    respondent_ids = FilterField(AnswerItemSchema.respondent_id, method_name="filter_respondent_ids")

    def filter_respondent_ids(self, field, value):
        return and_(field.in_(value), AnswerItemSchema.is_assessment.isnot(True))

    target_subject_ids = FilterField(AnswerSchema.target_subject_id, Comparisons.IN)
    activity_history_ids = FilterField(AnswerSchema.activity_history_id, Comparisons.IN)
    from_date = FilterField(AnswerItemSchema.created_at, Comparisons.GREAT_OR_EQUAL)
    to_date = FilterField(AnswerItemSchema.created_at, Comparisons.LESS_OR_EQUAL)


class AnswersCRUD(BaseCRUD[AnswerSchema]):
    schema_class = AnswerSchema

    async def create(self, schema: AnswerSchema):
        schema = await self._create(schema)
        return schema

    async def create_many(self, schemas: list[AnswerSchema]) -> list[AnswerSchema]:
        schemas = await self._create_many(schemas)
        return schemas

    async def get_respondents_answered_activities_by_applet_id(
        self, applet_id: uuid.UUID, filters: AppletActivityFilter
    ) -> list[AnswerSchema]:
        query: Query = select(AnswerSchema)
        query = query.where(AnswerSchema.applet_id == applet_id)
        query = query.where(func.date(AnswerSchema.created_at) == filters.created_date)
        if filters.target_subject_id:
            query = query.where(AnswerSchema.target_subject_id == filters.target_subject_id)
        query = query.order_by(AnswerSchema.created_at.asc())

        db_result = await self._execute(query)
        return db_result.scalars().all()

    async def get_respondents_submit_dates(
        self, applet_id: uuid.UUID, filters: AppletSubmitDateFilter
    ) -> list[datetime.date]:
        query: Query = select(func.date(AnswerSchema.created_at))
        query = query.where(func.date(AnswerSchema.created_at) >= filters.from_date)
        query = query.where(func.date(AnswerSchema.created_at) <= filters.to_date)
        query = query.where(AnswerSchema.applet_id == applet_id)
        if filters.respondent_id:
            query = query.where(AnswerSchema.respondent_id == filters.respondent_id)
        if filters.target_subject_id:
            query = query.where(AnswerSchema.target_subject_id == filters.target_subject_id)
        query = query.order_by(AnswerSchema.created_at.asc())
        db_result = await self._execute(query)

        return db_result.scalars().all()

    async def get_answers_by_applet_respondent(
        self,
        respondent_id: uuid.UUID | None,
        applet_id: uuid.UUID,
    ) -> list[AnswerSchema]:
        if not respondent_id:
            return []
        query: Query = select(AnswerSchema)
        query = query.where(AnswerSchema.respondent_id == respondent_id)
        query = query.where(AnswerSchema.applet_id == applet_id)
        query = query.order_by(AnswerSchema.created_at.asc())

        db_result = await self._execute(query)

        return db_result.scalars().all()

    async def get_by_id(self, id_: uuid.UUID) -> AnswerSchema:
        schema = await self._get("id", id_)
        if not schema:
            raise AnswerNotFoundError()
        return schema

    async def delete_by_applet_user(self, applet_id: uuid.UUID, respondent_id: uuid.UUID | None = None):
        query: Query = delete(AnswerSchema)
        query = query.where(AnswerSchema.applet_id == applet_id)
        if respondent_id:
            query = query.where(AnswerSchema.respondent_id == respondent_id)
        await self._execute(query)

    @classmethod
    def _exclude_assessment_val(cls, col):
        return case(
            (AnswerItemSchema.is_assessment.is_(True), null()),
            else_=col,
        )

    async def get_applet_answers(
        self,
        applet_id: uuid.UUID,
        *,
        include_assessments: bool = True,
        page=None,
        limit=None,
        **filters,
    ) -> tuple[list[RespondentAnswerData], int]:
        reviewed_answer_id = case(
            (AnswerItemSchema.is_assessment.is_(True), AnswerSchema.id),
            else_=null(),
        )

        record_id = case(
            (AnswerItemSchema.is_assessment.is_(True), AnswerItemSchema.id),
            else_=AnswerSchema.id,
        )

        activity_history_id = case(
            (
                AnswerItemSchema.is_assessment.is_(True),
                AnswerItemSchema.assessment_activity_id,
            ),
            else_=AnswerSchema.activity_history_id,
        )

        flow_history_id = case(
            (AnswerItemSchema.is_assessment.is_(True), null()),
            else_=AnswerSchema.flow_history_id,
        )

        filter_clauses = []
        if filters:
            filter_clauses = _AnswersExportFilter().get_clauses(**filters)

        query: Query = (
            select(
                record_id.label("id"),
                AnswerSchema.submit_id,
                AnswerSchema.version,
                AnswerSchema.migrated_data,
                AnswerItemSchema.user_public_key,
                AnswerItemSchema.respondent_id,
                self._exclude_assessment_val(AnswerSchema.target_subject_id).label("target_subject_id"),
                self._exclude_assessment_val(AnswerSchema.source_subject_id).label("source_subject_id"),
                self._exclude_assessment_val(AnswerSchema.relation).label("relation"),
                AnswerItemSchema.answer,
                AnswerItemSchema.events,
                AnswerItemSchema.item_ids,
                AnswerItemSchema.scheduled_datetime,
                AnswerItemSchema.start_datetime,
                AnswerItemSchema.end_datetime,
                AnswerItemSchema.migrated_date,
                AnswerSchema.applet_history_id,
                activity_history_id.label("activity_history_id"),
                flow_history_id.label("flow_history_id"),
                AnswerItemSchema.created_at,
                reviewed_answer_id.label("reviewed_answer_id"),
                reviewed_answer_id.label("reviewed_answer_id"),
                AnswerSchema.client,
                AnswerItemSchema.tz_offset,
                AnswerItemSchema.scheduled_event_id,
            )
            .select_from(AnswerSchema)
            .join(AnswerItemSchema, AnswerItemSchema.answer_id == AnswerSchema.id)
            .where(
                AnswerSchema.applet_id == applet_id,
                *filter_clauses,
            )
        )

        if not include_assessments:
            query = query.where(AnswerItemSchema.is_assessment.isnot(True))

        query_count = query.with_only_columns(func.count())

        query = query.order_by(AnswerItemSchema.created_at.desc())
        query = paging(query, page, limit)

        coro_data, coro_count = (
            self._execute(query),
            self._execute(query_count),
        )

        res, res_count = await asyncio.gather(coro_data, coro_count)
        answers = res.all()

        total = res_count.scalars().one()

        return parse_obj_as(list[RespondentAnswerData], answers), total

    async def get_activity_history_by_ids(self, activity_hist_ids: list[str]) -> list[ActivityHistory]:
        query: Query = (
            select(ActivityHistorySchema)
            .where(ActivityHistorySchema.id_version.in_(activity_hist_ids))
            .order_by(ActivityHistorySchema.applet_id, ActivityHistorySchema.order)
        )
        res = await self._execute(query)
        activities: list[ActivityHistorySchema] = res.scalars().all()

        return parse_obj_as(list[ActivityHistory], activities)

    async def get_item_history_by_activity_history(self, activity_hist_ids: list[str]) -> list[ActivityItemHistoryFull]:
        query: Query = (
            select(ActivityItemHistorySchema)
            .where(ActivityItemHistorySchema.activity_id.in_(activity_hist_ids))
            .order_by(
                ActivityItemHistorySchema.activity_id,
                ActivityItemHistorySchema.order,
            )
        )
        res = await self._execute(query)
        items: list[ActivityItemHistorySchema] = res.scalars().all()

        return parse_obj_as(list[ActivityItemHistoryFull], items)

    async def get_identifiers_by_activity_id(
        self,
        activity_hist_ids: Collection[str],
<<<<<<< HEAD
        filters: IdentifiersQueryParams,
    ) -> list[tuple[str, str, dict]]:
=======
        respondent_id: uuid.UUID,
    ) -> list[tuple[str, str, dict, datetime.datetime]]:
>>>>>>> 77caf366
        query: Query = select(
            AnswerItemSchema.identifier,
            AnswerItemSchema.user_public_key,
            AnswerItemSchema.migrated_data,
            func.max(AnswerSchema.created_at),
        )
        query = query.join(AnswerSchema, AnswerSchema.id == AnswerItemSchema.answer_id)
        query = query.group_by(
            AnswerItemSchema.identifier, AnswerItemSchema.user_public_key, AnswerItemSchema.migrated_data
        )
        query = query.where(
            AnswerItemSchema.identifier.isnot(None),
            AnswerSchema.activity_history_id.in_(activity_hist_ids),
        )
<<<<<<< HEAD
        if filters.target_subject_id:
            query = query.where(AnswerSchema.target_subject_id == filters.target_subject_id)
        if filters.respondent_id:
            query = query.where(AnswerSchema.respondent_id == filters.respondent_id)

        query = query.join(AnswerSchema, AnswerSchema.id == AnswerItemSchema.answer_id)
        db_result = await self._execute(query)

=======
        query = query.where(AnswerSchema.respondent_id == respondent_id)
        db_result = await self._execute(query)
>>>>>>> 77caf366
        return db_result.all()  # noqa

    async def get_versions_by_activity_id(self, activity_id: uuid.UUID) -> list[Version]:
        query: Query = select(
            ActivityHistorySchema.id,
            AppletHistorySchema.version,
            AppletHistorySchema.created_at,
        )
        query = query.join(
            AppletHistorySchema,
            AppletHistorySchema.id_version == ActivityHistorySchema.applet_id,
        )
        query = query.where(ActivityHistorySchema.id == activity_id)
        query = query.order_by(AppletHistorySchema.created_at.asc())
        db_result = await self._execute(query)
        results = []
        for _, version, created_at in db_result.all():
            results.append(Version(version=version, created_at=created_at))

        return results

    async def get_latest_answer(
        self,
        applet_id: uuid.UUID,
        activity_id: Collection[str],
        subject_id: uuid.UUID,
    ) -> AnswerSchema | None:
        query: Query = select(AnswerSchema)
        query = query.where(AnswerSchema.applet_id == applet_id)
        query = query.where(AnswerSchema.activity_history_id.in_(activity_id))
        query = query.where(AnswerSchema.target_subject_id == subject_id)
        query = query.order_by(AnswerSchema.created_at.desc())
        query = query.limit(1)

        db_result = await self._execute(query)
        return db_result.scalars().first()

    async def get_by_submit_id(
        self, submit_id: uuid.UUID, answer_id: uuid.UUID | None = None
    ) -> list[AnswerSchema] | None:
        query: Query = select(AnswerSchema)
        query = query.where(AnswerSchema.submit_id == submit_id)
        if answer_id:
            query = query.where(AnswerSchema.id == answer_id)
        query = query.order_by(AnswerSchema.created_at.asc())
        db_result = await self._execute(query)
        return db_result.scalars().all()

    async def get_by_applet_activity_created_at(
        self, applet_id: uuid.UUID, activity_id: str, created_at: int
    ) -> list[AnswerSchema] | None:
        created_time = datetime.datetime.utcfromtimestamp(created_at)
        query: Query = select(AnswerSchema)
        query = query.where(AnswerSchema.applet_id == applet_id)
        query = query.where(AnswerSchema.created_at == created_time)
        query = query.filter(AnswerSchema.activity_history_id.startswith(activity_id))
        db_result = await self._execute(query)
        return db_result.scalars().all()

<<<<<<< HEAD
    async def get_activities_which_has_answer(
        self,
        activity_hist_ids: list[str],
        respondent_id: uuid.UUID | None,
        subject_id: uuid.UUID | None,
    ) -> list[str]:
=======
    async def get_submitted_activity_with_last_date(
        self, activity_hist_ids: list[str], respondent_id: uuid.UUID | None
    ) -> list[tuple[str, datetime.datetime]]:
>>>>>>> 77caf366
        activity_ids = set(map(lambda id_version: id_version.split("_")[0], activity_hist_ids))
        query: Query = select(AnswerSchema.activity_history_id, func.max(AnswerSchema.created_at))
        query = query.where(or_(*(AnswerSchema.activity_history_id.like(f"{item}_%") for item in activity_ids)))
        if respondent_id:
<<<<<<< HEAD
            query = query.where(AnswerSchema.respondent_id == respondent_id)
        if subject_id:
            query = query.where(AnswerSchema.target_subject_id == subject_id)
        query = query.distinct(AnswerSchema.activity_history_id)
        query = query.order_by(AnswerSchema.activity_history_id)
=======
            query.where(AnswerSchema.respondent_id == respondent_id)
        query = query.group_by(AnswerSchema.activity_history_id)
        query.order_by(AnswerSchema.activity_history_id)
>>>>>>> 77caf366
        db_result = await self._execute(query)
        return db_result.all()  # noqa

    async def get_completed_answers_data(
        self,
        applet_id: uuid.UUID,
        version: str,
        respondent_id: uuid.UUID,
        from_date: datetime.date,
    ) -> AppletCompletedEntities:
        is_completed = or_(
            AnswerSchema.is_flow_completed,
            AnswerSchema.flow_history_id.is_(None),
        )

        query: Query = (
            select(
                AnswerSchema.id.label("answer_id"),
                AnswerSchema.submit_id,
                AnswerSchema.activity_history_id,
                AnswerSchema.flow_history_id,
                AnswerItemSchema.scheduled_event_id,
                AnswerItemSchema.local_end_date,
                AnswerItemSchema.local_end_time,
            )
            .join(AnswerItemSchema, AnswerItemSchema.answer_id == AnswerSchema.id)
            .where(
                AnswerSchema.applet_id == applet_id,
                AnswerSchema.version == version,
                AnswerSchema.respondent_id == respondent_id,
                AnswerItemSchema.local_end_date >= from_date,
                is_completed,
            )
            .order_by(
                AnswerSchema.activity_history_id,
                AnswerSchema.flow_history_id,
                AnswerItemSchema.scheduled_event_id,
                AnswerItemSchema.local_end_date.desc(),
                AnswerItemSchema.local_end_time.desc(),
            )
            .distinct(
                AnswerSchema.activity_history_id,
                AnswerSchema.flow_history_id,
                AnswerItemSchema.scheduled_event_id,
            )
        )

        db_result = await self._execute(query)
        data = db_result.all()

        activities = []
        flows = []
        for row in data:
            if row.flow_history_id:
                flows.append(CompletedEntity(**row, id=row.flow_history_id))
            else:
                activities.append(CompletedEntity(**row, id=row.activity_history_id))

        return AppletCompletedEntities(
            id=applet_id,
            version=version,
            activities=activities,
            activity_flows=flows,
        )

    async def get_completed_answers_data_list(
        self,
        applets_version_map: dict[uuid.UUID, str],
        respondent_id: uuid.UUID,
        from_date: datetime.date,
    ) -> list[AppletCompletedEntities]:
        is_completed = or_(
            AnswerSchema.is_flow_completed,
            AnswerSchema.flow_history_id.is_(None),
        )

        applet_version_filter_list: list[BooleanClauseList] = list()
        for applet_id, version in applets_version_map.items():
            applet_version_filter_list.append(
                and_(
                    AnswerSchema.applet_id == applet_id,
                    AnswerSchema.version == version,
                )
            )
        applet_version_filter: BooleanClauseList = or_(*applet_version_filter_list)

        query: Query = (
            select(
                AnswerSchema.id.label("answer_id"),
                AnswerSchema.applet_id,
                AnswerSchema.submit_id,
                AnswerSchema.activity_history_id,
                AnswerSchema.flow_history_id,
                AnswerItemSchema.scheduled_event_id,
                AnswerItemSchema.local_end_date,
                AnswerItemSchema.local_end_time,
            )
            .join(AnswerItemSchema, AnswerItemSchema.answer_id == AnswerSchema.id)
            .where(
                AnswerSchema.respondent_id == respondent_id,
                AnswerItemSchema.local_end_date >= from_date,
                is_completed,
            )
            .where(applet_version_filter)
            .order_by(
                AnswerSchema.activity_history_id,
                AnswerSchema.flow_history_id,
                AnswerItemSchema.scheduled_event_id,
                AnswerItemSchema.local_end_date.desc(),
                AnswerItemSchema.local_end_time.desc(),
            )
            .distinct(
                AnswerSchema.activity_history_id,
                AnswerSchema.flow_history_id,
                AnswerItemSchema.scheduled_event_id,
            )
        )

        db_result = await self._execute(query)
        data = db_result.all()

        applet_activities_flows_map: dict[uuid.UUID, dict[str, list]] = dict()
        for row in data:
            applet_activities_flows_map.setdefault(row.applet_id, {"activities": [], "flows": []})
            if row.flow_history_id:
                applet_activities_flows_map[row.applet_id]["flows"].append(
                    CompletedEntity(**row, id=row.flow_history_id)
                )
            else:
                applet_activities_flows_map[row.applet_id]["activities"].append(
                    CompletedEntity(**row, id=row.activity_history_id)
                )

        result_list: list[AppletCompletedEntities] = list()
        for applet_id, version in applets_version_map.items():
            result_list.append(
                AppletCompletedEntities(
                    id=applet_id,
                    version=version,
                    activities=applet_activities_flows_map.get(applet_id, {"activities": [], "flows": []})[
                        "activities"
                    ],
                    activity_flows=applet_activities_flows_map.get(applet_id, {"activities": [], "flows": []})["flows"],
                )
            )

        return result_list

    async def get_latest_applet_version(self, applet_id: uuid.UUID) -> str:
        query: Query = select(AnswerSchema.applet_history_id)
        query = query.where(AnswerSchema.applet_id == applet_id)
        query = query.order_by(AnswerSchema.version.desc())
        query = query.limit(1)
        db_result = await self._execute(query)
        res = db_result.first()
        return res[0] if res else None

    async def get_applet_user_answer_items(
        self, applet_id: uuid.UUID, user_id: uuid.UUID, page=None, limit=None
    ) -> list[UserAnswerItemData]:
        query: Query = (
            select(
                AnswerItemSchema.id,
                AnswerItemSchema.user_public_key,
                AnswerItemSchema.answer,
                AnswerItemSchema.events,
                AnswerItemSchema.identifier,
                AnswerItemSchema.migrated_data,
            )
            .select_from(AnswerSchema)
            .join(AnswerItemSchema, AnswerItemSchema.answer_id == AnswerSchema.id)
            .where(
                AnswerSchema.applet_id == applet_id,
                AnswerItemSchema.respondent_id == user_id,
            )
            .order_by(AnswerItemSchema.id)
        )
        query = paging(query, page, limit)

        db_result = await self._execute(query)

        return parse_obj_as(list[UserAnswerItemData], db_result.all())

    async def update_encrypted_fields(self, user_public_key: str, data: list[AnswerItemDataEncrypted]):
        if data:
            vals = Values(
                column("id", UUID(as_uuid=True)),
                column("answer", Text),
                column("events", Text),
                column("identifier", Text),
                name="answer_data",
            ).data([(row.id, row.answer, row.events, row.identifier) for row in data])
            query = (
                update(AnswerItemSchema)
                .where(AnswerItemSchema.id == vals.c.id)
                .values(
                    answer=vals.c.answer,
                    events=vals.c.events,
                    identifier=vals.c.identifier,
                    user_public_key=user_public_key,
                )
            )

            await self._execute(query)

    async def is_single_report_flow(self, answer_flow_id: str | None) -> bool:
        query: Query = select(ActivityFlowHistoriesSchema)
        query = query.where(ActivityFlowHistoriesSchema.id_version == answer_flow_id)
        db_result = await self._execute(query)
        db_result = db_result.first()
        flow_history_schema = db_result[0] if db_result else None  # type: ActivityFlowHistoriesSchema | None
        if not flow_history_schema:
            return False
        return flow_history_schema.is_single_report

    async def get_last_answer_dates(
        self, subject_ids: list[uuid.UUID], applet_id: uuid.UUID | None
    ) -> dict[uuid.UUID, datetime.datetime]:
        query: Query = (
            select(
                AnswerSchema.target_subject_id,
                func.max(AnswerSchema.created_at),
            )
            .group_by(AnswerSchema.target_subject_id)
            .where(AnswerSchema.target_subject_id.in_(subject_ids))
        )
        if applet_id:
            query = query.where(AnswerSchema.applet_id == applet_id)
        result = await self._execute(query)
        return {t[0]: t[1] for t in result.all()}

    async def delete_by_subject(self, subject_id: uuid.UUID):
        query: Query = delete(AnswerSchema).where(
            or_(AnswerSchema.target_subject_id == subject_id, AnswerSchema.source_subject_id == subject_id)
        )
        await self._execute(query)<|MERGE_RESOLUTION|>--- conflicted
+++ resolved
@@ -240,13 +240,8 @@
     async def get_identifiers_by_activity_id(
         self,
         activity_hist_ids: Collection[str],
-<<<<<<< HEAD
         filters: IdentifiersQueryParams,
-    ) -> list[tuple[str, str, dict]]:
-=======
-        respondent_id: uuid.UUID,
     ) -> list[tuple[str, str, dict, datetime.datetime]]:
->>>>>>> 77caf366
         query: Query = select(
             AnswerItemSchema.identifier,
             AnswerItemSchema.user_public_key,
@@ -261,19 +256,12 @@
             AnswerItemSchema.identifier.isnot(None),
             AnswerSchema.activity_history_id.in_(activity_hist_ids),
         )
-<<<<<<< HEAD
         if filters.target_subject_id:
             query = query.where(AnswerSchema.target_subject_id == filters.target_subject_id)
         if filters.respondent_id:
             query = query.where(AnswerSchema.respondent_id == filters.respondent_id)
-
-        query = query.join(AnswerSchema, AnswerSchema.id == AnswerItemSchema.answer_id)
-        db_result = await self._execute(query)
-
-=======
-        query = query.where(AnswerSchema.respondent_id == respondent_id)
-        db_result = await self._execute(query)
->>>>>>> 77caf366
+        db_result = await self._execute(query)
+
         return db_result.all()  # noqa
 
     async def get_versions_by_activity_id(self, activity_id: uuid.UUID) -> list[Version]:
@@ -333,33 +321,21 @@
         db_result = await self._execute(query)
         return db_result.scalars().all()
 
-<<<<<<< HEAD
-    async def get_activities_which_has_answer(
+    async def get_submitted_activity_with_last_date(
         self,
         activity_hist_ids: list[str],
         respondent_id: uuid.UUID | None,
         subject_id: uuid.UUID | None,
-    ) -> list[str]:
-=======
-    async def get_submitted_activity_with_last_date(
-        self, activity_hist_ids: list[str], respondent_id: uuid.UUID | None
     ) -> list[tuple[str, datetime.datetime]]:
->>>>>>> 77caf366
         activity_ids = set(map(lambda id_version: id_version.split("_")[0], activity_hist_ids))
         query: Query = select(AnswerSchema.activity_history_id, func.max(AnswerSchema.created_at))
         query = query.where(or_(*(AnswerSchema.activity_history_id.like(f"{item}_%") for item in activity_ids)))
         if respondent_id:
-<<<<<<< HEAD
             query = query.where(AnswerSchema.respondent_id == respondent_id)
         if subject_id:
             query = query.where(AnswerSchema.target_subject_id == subject_id)
-        query = query.distinct(AnswerSchema.activity_history_id)
+        query = query.group_by(AnswerSchema.activity_history_id)
         query = query.order_by(AnswerSchema.activity_history_id)
-=======
-            query.where(AnswerSchema.respondent_id == respondent_id)
-        query = query.group_by(AnswerSchema.activity_history_id)
-        query.order_by(AnswerSchema.activity_history_id)
->>>>>>> 77caf366
         db_result = await self._execute(query)
         return db_result.all()  # noqa
 
