import asyncio
import datetime
import uuid
from typing import Collection

from pydantic import parse_obj_as
from sqlalchemy import Text, and_, case, column, delete, func, null, or_, select, text, update
from sqlalchemy.dialects.postgresql import UUID
from sqlalchemy.orm import Query, contains_eager
from sqlalchemy.sql import Values
from sqlalchemy.sql.elements import BooleanClauseList

from apps.activities.db.schemas import ActivityHistorySchema, ActivityItemHistorySchema
from apps.activities.domain.activity_full import ActivityItemHistoryFull
from apps.activity_flows.db.schemas import ActivityFlowHistoriesSchema
from apps.answers.db.schemas import AnswerItemSchema, AnswerSchema
from apps.answers.domain import (
    Answer,
    AnswerItemDataEncrypted,
    AppletCompletedEntities,
    CompletedEntity,
    FlowSubmission,
    FlowSubmissionInfo,
    IdentifierData,
    IdentifiersQueryParams,
    RespondentAnswerData,
    UserAnswerItemData,
)
from apps.answers.errors import AnswerNotFoundError
from apps.answers.filters import AppletSubmitDateFilter, ReviewAppletItemFilter
from apps.applets.db.schemas import AppletHistorySchema
from apps.applets.domain.applet_history import Version
from apps.shared.filtering import Comparisons, FilterField, Filtering
from apps.shared.paging import paging
from infrastructure.database.crud import BaseCRUD


class _AnswersExportFilter(Filtering):
    respondent_ids = FilterField(AnswerItemSchema.respondent_id, method_name="filter_respondent_ids")

    def filter_respondent_ids(self, field, value):
        return and_(field.in_(value), AnswerItemSchema.is_assessment.isnot(True))

    target_subject_ids = FilterField(AnswerSchema.target_subject_id, Comparisons.IN)
    activity_history_ids = FilterField(AnswerSchema.activity_history_id, Comparisons.IN)
    from_date = FilterField(AnswerItemSchema.created_at, Comparisons.GREAT_OR_EQUAL)
    to_date = FilterField(AnswerItemSchema.created_at, Comparisons.LESS_OR_EQUAL)


class _AnswerListFilter(Filtering):
    respondent_ids = FilterField(AnswerItemSchema.respondent_id, method_name="filter_respondent_ids")
    target_subject_ids = FilterField(AnswerSchema.target_subject_id, Comparisons.IN)

    def filter_respondent_ids(self, field, value):
        if not value:
            return None
        return and_(field.in_(value), AnswerItemSchema.is_assessment.isnot(True))

    answer_id = FilterField(AnswerSchema.id)
    submit_id = FilterField(AnswerSchema.submit_id)
    applet_id = FilterField(AnswerSchema.applet_id)
    activity_id = FilterField(AnswerSchema.id_from_history_id(AnswerSchema.activity_history_id), cast=str)
    flow_id = FilterField(AnswerSchema.id_from_history_id(AnswerSchema.flow_history_id), cast=str)
    created_date = FilterField(func.date(AnswerItemSchema.created_at))


class _FlowSubmissionsFilter(Filtering):
    target_subject_id = FilterField(AnswerSchema.target_subject_id)
    applet_id = FilterField(AnswerSchema.applet_id)
    versions = FilterField(AnswerSchema.version, Comparisons.IN)


class _FlowSubmissionAggregateFilter(Filtering):
    from_datetime = FilterField(func.max(AnswerItemSchema.end_datetime), Comparisons.GREAT_OR_EQUAL)
    to_datetime = FilterField(func.max(AnswerItemSchema.end_datetime), Comparisons.LESS_OR_EQUAL)
    identifiers = FilterField(func.array_agg(AnswerItemSchema.identifier), method_name="filter_by_identifiers")
    is_completed = FilterField(func.bool_or(AnswerSchema.is_flow_completed), method_name="filter_completed")

    def filter_by_identifiers(self, field, values: list | None):
        return field.op("&&")(values)

    def filter_completed(self, field, value: bool | None):
        if value is True:
            return field.is_(True)
        return None


class AnswersCRUD(BaseCRUD[AnswerSchema]):
    schema_class = AnswerSchema

    async def create(self, schema: AnswerSchema):
        schema = await self._create(schema)
        return schema

    async def create_many(self, schemas: list[AnswerSchema]) -> list[AnswerSchema]:
        schemas = await self._create_many(schemas)
        return schemas

    async def get_list(self, **filters) -> list[Answer]:
        """
        @param filters: see supported filters: _AnswerListFilter
        """
        query = select(AnswerSchema).join(AnswerSchema.answer_item).options(contains_eager(AnswerSchema.answer_item))

        _filters = _AnswerListFilter().get_clauses(**filters)
        if _filters:
            query = query.where(*_filters)

        res = await self._execute(query)
        data = res.unique().scalars().all()

        return parse_obj_as(list[Answer], data)

    async def get_flow_submission_data(
        self, *, created_date: datetime.date | None = None, **filters
    ) -> list[FlowSubmissionInfo]:
        """
        @param created_date: submission max answer date
        @param filters: see supported filters: _AnswerListFilter
        """
        created_at = func.max(AnswerItemSchema.created_at)
        query = (
            select(
                AnswerSchema.submit_id,
                AnswerSchema.flow_history_id,
                AnswerSchema.applet_id,
                AnswerSchema.version,
                created_at.label("created_at"),
                func.max(AnswerItemSchema.end_datetime).label("end_datetime"),
            )
            .join(AnswerSchema.answer_item)
            .where(AnswerSchema.flow_history_id.isnot(None))
            .group_by(
                AnswerSchema.submit_id, AnswerSchema.flow_history_id, AnswerSchema.applet_id, AnswerSchema.version
            )
            .order_by(created_at)
        )

        _filters = _AnswerListFilter().get_clauses(**filters)
        if _filters:
            query = query.where(*_filters)
        if created_date:
            query = query.having(func.date(created_at) == created_date)

        res = await self._execute(query)
        data = res.all()

        return parse_obj_as(list[FlowSubmissionInfo], data)

    async def get_flow_submissions(
        self, flow_id: uuid.UUID, *, page=None, limit=None, **filters
    ) -> tuple[list[FlowSubmission], int]:
        created_at = func.max(AnswerItemSchema.created_at)
        query = (
            select(
                AnswerSchema.submit_id,
                AnswerSchema.flow_history_id,
                AnswerSchema.applet_id,
                AnswerSchema.version,
                created_at.label("created_at"),
                func.max(AnswerItemSchema.end_datetime).label("end_datetime"),
                func.bool_or(AnswerSchema.is_flow_completed).is_(True).label("is_completed"),
                # fmt: off
                func.array_agg(
                    func.json_build_object(
                        text("'id'"),
                        AnswerSchema.id,
                        text("'submit_id'"),
                        AnswerSchema.submit_id,
                        text("'version'"),
                        AnswerSchema.version,
                        text("'activity_history_id'"),
                        AnswerSchema.activity_history_id,
                        text("'flow_history_id'"),
                        AnswerSchema.flow_history_id,
                        text("'user_public_key'"),
                        AnswerItemSchema.user_public_key,
                        text("'answer'"),
                        AnswerItemSchema.answer,
                        text("'events'"),
                        AnswerItemSchema.events,
                        text("'item_ids'"),
                        AnswerItemSchema.item_ids,
                        text("'identifier'"),
                        AnswerItemSchema.identifier,
                        text("'migrated_data'"),
                        AnswerItemSchema.migrated_data,
                        text("'end_datetime'"),
                        AnswerItemSchema.end_datetime,
                        text("'created_at'"),
                        AnswerItemSchema.created_at,
                    )
                ).label("answers"),
                # fmt: on
            )
            .join(AnswerSchema.answer_item)
            .where(AnswerSchema.id_from_history_id(AnswerSchema.flow_history_id) == str(flow_id))
            .group_by(
                AnswerSchema.submit_id, AnswerSchema.flow_history_id, AnswerSchema.applet_id, AnswerSchema.version
            )
        )

        _filters = _FlowSubmissionsFilter().get_clauses(**filters)
        if _filters:
            query = query.where(*_filters)

        _filters = _FlowSubmissionAggregateFilter().get_clauses(**filters)
        if _filters:
            query = query.having(and_(*_filters))

        query_data = query.order_by(created_at)
        query_data = paging(query_data, page, limit)

        query_count = select(func.count()).select_from(query.with_only_columns(AnswerSchema.submit_id).subquery())

        coro_data = self._execute(query_data)
        coro_count = self._execute(query_count)
        result_data, result_count = await asyncio.gather(coro_data, coro_count)

        data = result_data.all()
        count = result_count.scalar()

        return parse_obj_as(list[FlowSubmission], data), count

    async def get_respondents_answered_activities_by_applet_id(
        self, applet_id: uuid.UUID, filters: ReviewAppletItemFilter
    ) -> list[AnswerSchema]:
        query: Query = select(AnswerSchema)
        query = query.where(AnswerSchema.applet_id == applet_id)
        query = query.where(func.date(AnswerSchema.created_at) == filters.created_date)
        if filters.target_subject_id:
            query = query.where(AnswerSchema.target_subject_id == filters.target_subject_id)
        query = query.order_by(AnswerSchema.created_at.asc())

        db_result = await self._execute(query)
        return db_result.scalars().all()

    async def get_respondents_submit_dates(
        self, applet_id: uuid.UUID, filters: AppletSubmitDateFilter
    ) -> list[datetime.date]:
        query: Query = select(func.date(AnswerSchema.created_at))
        query = query.where(func.date(AnswerSchema.created_at) >= filters.from_date)
        query = query.where(func.date(AnswerSchema.created_at) <= filters.to_date)
        query = query.where(AnswerSchema.applet_id == applet_id)
        if filters.respondent_id:
            query = query.where(AnswerSchema.respondent_id == filters.respondent_id)
        if filters.target_subject_id:
            query = query.where(AnswerSchema.target_subject_id == filters.target_subject_id)
        query = query.order_by(AnswerSchema.created_at.asc())
        db_result = await self._execute(query)

        return db_result.scalars().all()

    async def get_answers_by_applet_respondent(
        self,
        respondent_id: uuid.UUID | None,
        applet_id: uuid.UUID,
    ) -> list[AnswerSchema]:
        if not respondent_id:
            return []
        query: Query = select(AnswerSchema)
        query = query.where(AnswerSchema.respondent_id == respondent_id)
        query = query.where(AnswerSchema.applet_id == applet_id)
        query = query.order_by(AnswerSchema.created_at.asc())

        db_result = await self._execute(query)

        return db_result.scalars().all()

    async def get_by_id(self, id_: uuid.UUID) -> AnswerSchema:
        schema = await self._get("id", id_)
        if not schema:
            raise AnswerNotFoundError()
        return schema

    async def delete_by_applet_user(self, applet_id: uuid.UUID, respondent_id: uuid.UUID | None = None):
        query: Query = delete(AnswerSchema)
        query = query.where(AnswerSchema.applet_id == applet_id)
        if respondent_id:
            query = query.where(AnswerSchema.respondent_id == respondent_id)
        await self._execute(query)

    @classmethod
    def _exclude_assessment_val(cls, col):
        return case(
            (AnswerItemSchema.is_assessment.is_(True), null()),
            else_=col,
        )

    async def get_applet_answers(
        self,
        applet_id: uuid.UUID,
        *,
        include_assessments: bool = True,
        page=None,
        limit=None,
        **filters,
    ) -> tuple[list[RespondentAnswerData], int]:
        reviewed_answer_id = case(
            (AnswerItemSchema.is_assessment.is_(True), AnswerSchema.id),
            else_=null(),
        )

        record_id = case(
            (AnswerItemSchema.is_assessment.is_(True), AnswerItemSchema.id),
            else_=AnswerSchema.id,
        )

        activity_history_id = case(
            (
                AnswerItemSchema.is_assessment.is_(True),
                AnswerItemSchema.assessment_activity_id,
            ),
            else_=AnswerSchema.activity_history_id,
        )

        flow_history_id = case(
            (AnswerItemSchema.is_assessment.is_(True), null()),
            else_=AnswerSchema.flow_history_id,
        )

        filter_clauses = []
        if filters:
            filter_clauses = _AnswersExportFilter().get_clauses(**filters)

        query: Query = (
            select(
                record_id.label("id"),
                AnswerSchema.submit_id,
                AnswerSchema.version,
                AnswerSchema.migrated_data,
                AnswerItemSchema.user_public_key,
                AnswerItemSchema.respondent_id,
                self._exclude_assessment_val(AnswerSchema.target_subject_id).label("target_subject_id"),
                self._exclude_assessment_val(AnswerSchema.source_subject_id).label("source_subject_id"),
                self._exclude_assessment_val(AnswerSchema.relation).label("relation"),
                AnswerItemSchema.answer,
                AnswerItemSchema.events,
                AnswerItemSchema.item_ids,
                AnswerItemSchema.scheduled_datetime,
                AnswerItemSchema.start_datetime,
                AnswerItemSchema.end_datetime,
                AnswerItemSchema.migrated_date,
                AnswerSchema.applet_history_id,
                activity_history_id.label("activity_history_id"),
                flow_history_id.label("flow_history_id"),
                AnswerItemSchema.created_at,
                reviewed_answer_id.label("reviewed_answer_id"),
                reviewed_answer_id.label("reviewed_answer_id"),
                AnswerSchema.client,
                AnswerItemSchema.tz_offset,
                AnswerItemSchema.scheduled_event_id,
            )
            .select_from(AnswerSchema)
            .join(AnswerItemSchema, AnswerItemSchema.answer_id == AnswerSchema.id)
            .where(
                AnswerSchema.applet_id == applet_id,
                *filter_clauses,
            )
        )

        if not include_assessments:
            query = query.where(AnswerItemSchema.is_assessment.isnot(True))

        query_count = query.with_only_columns(func.count())

        query = query.order_by(AnswerItemSchema.created_at.desc())
        query = paging(query, page, limit)

        coro_data, coro_count = (
            self._execute(query),
            self._execute(query_count),
        )

        res, res_count = await asyncio.gather(coro_data, coro_count)
        answers = res.all()

        total = res_count.scalars().one()

        return parse_obj_as(list[RespondentAnswerData], answers), total

    async def get_item_history_by_activity_history(self, activity_hist_ids: list[str]) -> list[ActivityItemHistoryFull]:
        query: Query = (
            select(ActivityItemHistorySchema)
            .where(ActivityItemHistorySchema.activity_id.in_(activity_hist_ids))
            .order_by(
                ActivityItemHistorySchema.activity_id,
                ActivityItemHistorySchema.order,
            )
        )
        res = await self._execute(query)
        items: list[ActivityItemHistorySchema] = res.scalars().all()

        return parse_obj_as(list[ActivityItemHistoryFull], items)

    async def get_identifiers_by_activity_id(
        self,
        activity_hist_ids: Collection[str],
        filters: IdentifiersQueryParams,
    ) -> list[tuple[str, str, dict, datetime.datetime]]:
        query: Query = select(
            AnswerItemSchema.identifier,
            AnswerItemSchema.user_public_key,
            AnswerItemSchema.migrated_data,
            func.max(AnswerSchema.created_at),
        )
        query = query.join(AnswerSchema, AnswerSchema.id == AnswerItemSchema.answer_id)
        query = query.group_by(
            AnswerItemSchema.identifier, AnswerItemSchema.user_public_key, AnswerItemSchema.migrated_data
        )
        query = query.where(
            AnswerItemSchema.identifier.isnot(None),
            AnswerSchema.activity_history_id.in_(activity_hist_ids),
        )
        if filters.target_subject_id:
            query = query.where(AnswerSchema.target_subject_id == filters.target_subject_id)
        if filters.respondent_id:
            query = query.where(AnswerSchema.respondent_id == filters.respondent_id)
        if filters.answer_id:
            query = query.where(AnswerItemSchema.answer_id == filters.answer_id)

        db_result = await self._execute(query)

        return db_result.all()  # noqa

    async def get_versions_by_activity_id(self, activity_id: uuid.UUID) -> list[Version]:
        query: Query = select(
            ActivityHistorySchema.id,
            AppletHistorySchema.version,
            AppletHistorySchema.created_at,
        )
        query = query.join(
            AppletHistorySchema,
            AppletHistorySchema.id_version == ActivityHistorySchema.applet_id,
        )
        query = query.where(ActivityHistorySchema.id == activity_id)
        query = query.order_by(AppletHistorySchema.created_at.asc())
        db_result = await self._execute(query)
        results = []
        for _, version, created_at in db_result.all():
            results.append(Version(version=version, created_at=created_at))

        return results

    async def get_latest_answer(
        self,
        applet_id: uuid.UUID,
        activity_id: Collection[str],
        subject_id: uuid.UUID,
    ) -> AnswerSchema | None:
        query: Query = select(AnswerSchema)
        query = query.where(AnswerSchema.applet_id == applet_id)
        query = query.where(AnswerSchema.activity_history_id.in_(activity_id))
        query = query.where(AnswerSchema.target_subject_id == subject_id)
        query = query.order_by(AnswerSchema.created_at.desc())
        query = query.limit(1)

        db_result = await self._execute(query)
        return db_result.scalars().first()

    async def get_by_submit_id(
        self, submit_id: uuid.UUID, answer_id: uuid.UUID | None = None
    ) -> list[AnswerSchema] | None:
        query: Query = select(AnswerSchema)
        query = query.where(AnswerSchema.submit_id == submit_id)
        if answer_id:
            query = query.where(AnswerSchema.id == answer_id)
        query = query.order_by(AnswerSchema.created_at.asc())
        db_result = await self._execute(query)
        return db_result.scalars().all()

    async def get_by_applet_activity_created_at(
        self, applet_id: uuid.UUID, activity_id: str, created_at: int
    ) -> list[AnswerSchema]:
        # TODO: investigate this later
        created_time = datetime.datetime.fromtimestamp(created_at)
        query: Query = select(AnswerSchema)
        query = query.where(AnswerSchema.applet_id == applet_id)
        query = query.where(AnswerSchema.created_at == created_time)
        query = query.filter(AnswerSchema.activity_history_id.startswith(activity_id))
        db_result = await self._execute(query)
        return db_result.scalars().all()

    async def get_submitted_activity_with_last_date(
        self,
        activity_hist_ids: list[str],
        respondent_id: uuid.UUID | None,
        subject_id: uuid.UUID | None,
    ) -> list[tuple[str, datetime.datetime]]:
        activity_ids = set(map(lambda id_version: id_version.split("_")[0], activity_hist_ids))
        query: Query = select(AnswerSchema.activity_history_id, func.max(AnswerSchema.created_at))
        query = query.where(or_(*(AnswerSchema.activity_history_id.like(f"{item}_%") for item in activity_ids)))
        if respondent_id:
            query = query.where(AnswerSchema.respondent_id == respondent_id)
        if subject_id:
            query = query.where(AnswerSchema.target_subject_id == subject_id)
        query = query.group_by(AnswerSchema.activity_history_id)
        query = query.order_by(AnswerSchema.activity_history_id)
        query = query.order_by(AnswerSchema.activity_history_id)
        db_result = await self._execute(query)
        return db_result.all()  # noqa

    async def get_submitted_flows_with_last_date(
        self, applet_id: uuid.UUID, target_subject_id: uuid.UUID | None
    ) -> list[tuple[str, datetime.datetime]]:
        query: Query = select(AnswerSchema.flow_history_id, func.max(AnswerSchema.created_at))
        query = query.where(AnswerSchema.applet_id == applet_id, AnswerSchema.flow_history_id.isnot(None))
        if target_subject_id:
            query = query.where(AnswerSchema.target_subject_id == target_subject_id)
        query = query.group_by(AnswerSchema.flow_history_id)
        query = query.order_by(AnswerSchema.flow_history_id)
        db_result = await self._execute(query)
        return db_result.all()  # noqa

    async def get_completed_answers_data(
        self,
        applet_id: uuid.UUID,
        version: str,
        respondent_id: uuid.UUID,
        from_date: datetime.date,
    ) -> AppletCompletedEntities:
        is_completed = or_(
            AnswerSchema.is_flow_completed,
            AnswerSchema.flow_history_id.is_(None),
        )

        query: Query = (
            select(
                AnswerSchema.id.label("answer_id"),
                AnswerSchema.submit_id,
                AnswerSchema.activity_history_id,
                AnswerSchema.flow_history_id,
                AnswerItemSchema.scheduled_event_id,
                AnswerItemSchema.local_end_date,
                AnswerItemSchema.local_end_time,
            )
            .join(AnswerItemSchema, AnswerItemSchema.answer_id == AnswerSchema.id)
            .where(
                AnswerSchema.applet_id == applet_id,
                AnswerSchema.version == version,
                AnswerSchema.respondent_id == respondent_id,
                AnswerItemSchema.local_end_date >= from_date,
                is_completed,
            )
            .order_by(
                AnswerSchema.activity_history_id,
                AnswerSchema.flow_history_id,
                AnswerItemSchema.scheduled_event_id,
                AnswerItemSchema.local_end_date.desc(),
                AnswerItemSchema.local_end_time.desc(),
            )
            .distinct(
                AnswerSchema.activity_history_id,
                AnswerSchema.flow_history_id,
                AnswerItemSchema.scheduled_event_id,
            )
        )

        db_result = await self._execute(query)
        data = db_result.all()

        activities = []
        flows = []
        for row in data:
            if row.flow_history_id:
                flows.append(CompletedEntity(**row, id=row.flow_history_id))
            else:
                activities.append(CompletedEntity(**row, id=row.activity_history_id))

        return AppletCompletedEntities(
            id=applet_id,
            version=version,
            activities=activities,
            activity_flows=flows,
        )

    async def get_completed_answers_data_list(
        self,
        applets_version_map: dict[uuid.UUID, str],
        respondent_id: uuid.UUID,
        from_date: datetime.date,
    ) -> list[AppletCompletedEntities]:
        is_completed = or_(
            AnswerSchema.is_flow_completed,
            AnswerSchema.flow_history_id.is_(None),
        )

        applet_version_filter_list: list[BooleanClauseList] = list()
        for applet_id, version in applets_version_map.items():
            applet_version_filter_list.append(
                and_(
                    AnswerSchema.applet_id == applet_id,
                    AnswerSchema.version == version,
                )
            )
        applet_version_filter: BooleanClauseList = or_(*applet_version_filter_list)

        query: Query = (
            select(
                AnswerSchema.id.label("answer_id"),
                AnswerSchema.applet_id,
                AnswerSchema.submit_id,
                AnswerSchema.activity_history_id,
                AnswerSchema.flow_history_id,
                AnswerItemSchema.scheduled_event_id,
                AnswerItemSchema.local_end_date,
                AnswerItemSchema.local_end_time,
            )
            .join(AnswerItemSchema, AnswerItemSchema.answer_id == AnswerSchema.id)
            .where(
                AnswerSchema.respondent_id == respondent_id,
                AnswerItemSchema.local_end_date >= from_date,
                is_completed,
            )
            .where(applet_version_filter)
            .order_by(
                AnswerSchema.activity_history_id,
                AnswerSchema.flow_history_id,
                AnswerItemSchema.scheduled_event_id,
                AnswerItemSchema.local_end_date.desc(),
                AnswerItemSchema.local_end_time.desc(),
            )
            .distinct(
                AnswerSchema.activity_history_id,
                AnswerSchema.flow_history_id,
                AnswerItemSchema.scheduled_event_id,
            )
        )

        db_result = await self._execute(query)
        data = db_result.all()

        applet_activities_flows_map: dict[uuid.UUID, dict[str, list]] = dict()
        for row in data:
            applet_activities_flows_map.setdefault(row.applet_id, {"activities": [], "flows": []})
            if row.flow_history_id:
                applet_activities_flows_map[row.applet_id]["flows"].append(
                    CompletedEntity(**row, id=row.flow_history_id)
                )
            else:
                applet_activities_flows_map[row.applet_id]["activities"].append(
                    CompletedEntity(**row, id=row.activity_history_id)
                )

        result_list: list[AppletCompletedEntities] = list()
        for applet_id, version in applets_version_map.items():
            result_list.append(
                AppletCompletedEntities(
                    id=applet_id,
                    version=version,
                    activities=applet_activities_flows_map.get(applet_id, {"activities": [], "flows": []})[
                        "activities"
                    ],
                    activity_flows=applet_activities_flows_map.get(applet_id, {"activities": [], "flows": []})["flows"],
                )
            )

        return result_list

    async def get_latest_applet_version(self, applet_id: uuid.UUID) -> str:
        query: Query = select(AnswerSchema.applet_history_id)
        query = query.where(AnswerSchema.applet_id == applet_id)
        query = query.order_by(AnswerSchema.version.desc())
        query = query.limit(1)
        db_result = await self._execute(query)
        res = db_result.first()
        return res[0] if res else None

    async def get_applet_user_answer_items(
        self, applet_id: uuid.UUID, user_id: uuid.UUID, page=None, limit=None
    ) -> list[UserAnswerItemData]:
        query: Query = (
            select(
                AnswerItemSchema.id,
                AnswerItemSchema.user_public_key,
                AnswerItemSchema.answer,
                AnswerItemSchema.events,
                AnswerItemSchema.identifier,
                AnswerItemSchema.migrated_data,
            )
            .select_from(AnswerSchema)
            .join(AnswerItemSchema, AnswerItemSchema.answer_id == AnswerSchema.id)
            .where(
                AnswerSchema.applet_id == applet_id,
                AnswerItemSchema.respondent_id == user_id,
            )
            .order_by(AnswerItemSchema.id)
        )
        query = paging(query, page, limit)

        db_result = await self._execute(query)

        return parse_obj_as(list[UserAnswerItemData], db_result.all())

    async def update_encrypted_fields(self, user_public_key: str, data: list[AnswerItemDataEncrypted]):
        if data:
            vals = Values(
                column("id", UUID(as_uuid=True)),
                column("answer", Text),
                column("events", Text),
                column("identifier", Text),
                name="answer_data",
            ).data([(row.id, row.answer, row.events, row.identifier) for row in data])
            query = (
                update(AnswerItemSchema)
                .where(AnswerItemSchema.id == vals.c.id)
                .values(
                    answer=vals.c.answer,
                    events=vals.c.events,
                    identifier=vals.c.identifier,
                    user_public_key=user_public_key,
                )
            )

            await self._execute(query)

    async def is_single_report_flow(self, answer_flow_id: str | None) -> bool:
        query: Query = select(ActivityFlowHistoriesSchema)
        query = query.where(ActivityFlowHistoriesSchema.id_version == answer_flow_id)
        db_result = await self._execute(query)
        db_result = db_result.first()
        flow_history_schema = db_result[0] if db_result else None  # type: ActivityFlowHistoriesSchema | None
        if not flow_history_schema:
            return False
        return flow_history_schema.is_single_report

    async def get_last_answer_dates(
        self, subject_ids: list[uuid.UUID], applet_id: uuid.UUID | None
    ) -> dict[uuid.UUID, datetime.datetime]:
        query: Query = (
            select(
                AnswerSchema.target_subject_id,
                func.max(AnswerSchema.created_at),
            )
            .group_by(AnswerSchema.target_subject_id)
            .where(AnswerSchema.target_subject_id.in_(subject_ids))
        )
        if applet_id:
            query = query.where(AnswerSchema.applet_id == applet_id)
        result = await self._execute(query)
        return {t[0]: t[1] for t in result.all()}

    async def delete_by_subject(self, subject_id: uuid.UUID):
        query: Query = delete(AnswerSchema).where(
            or_(AnswerSchema.target_subject_id == subject_id, AnswerSchema.source_subject_id == subject_id)
        )
        await self._execute(query)

    async def get_flow_identifiers(self, flow_id: uuid.UUID, target_subject_id: uuid.UUID) -> list[IdentifierData]:
        query = (
            select(
                AnswerItemSchema.identifier,
                AnswerItemSchema.user_public_key,
                AnswerItemSchema.is_identifier_encrypted.label("is_encrypted"),  # type: ignore[attr-defined]
                func.max(AnswerItemSchema.created_at).label("last_answer_date"),
            )
            .select_from(AnswerSchema)
            .join(AnswerSchema.answer_item)
            .where(
                AnswerSchema.id_from_history_id(AnswerSchema.flow_history_id) == str(flow_id),
                AnswerSchema.target_subject_id == target_subject_id,
                AnswerItemSchema.identifier.isnot(None),
            )
            .group_by(
                AnswerItemSchema.identifier,
                AnswerItemSchema.user_public_key,
                AnswerItemSchema.is_identifier_encrypted,
            )
            .order_by(column("last_answer_date"))
        )

        result = await self._execute(query)
        data = result.all()

        return parse_obj_as(list[IdentifierData], data)

<<<<<<< HEAD
    async def get_by_applet_id_and_readiness_to_share_data(
        self, applet_id: uuid.UUID, respondent_id: uuid.UUID
    ) -> list[AnswerSchema] | None:
        query: Query = select(AnswerSchema)
        query = query.where(AnswerSchema.applet_id == applet_id)
        query = query.where(AnswerSchema.respondent_id == respondent_id)
        query = query.where(AnswerSchema.is_data_share.is_(True))
        query = query.order_by(AnswerSchema.created_at.asc())
        db_result = await self._execute(query)
        return db_result.scalars().all()

    async def get_respondents_by_applet_id_and_readiness_to_share_data(
        self, applet_id: uuid.UUID
    ) -> list[AnswerSchema] | None:
        query: Query = select(AnswerSchema.respondent_id)
        query = query.where(AnswerSchema.applet_id == applet_id)
        query = query.where(AnswerSchema.is_data_share.is_(True))
        query = query.order_by(AnswerSchema.created_at.asc())
        db_result = await self._execute(query)
        return db_result.scalars().all()
=======
    async def replace_answers_subject(self, subject_id_from: uuid.UUID, subject_id_to: uuid.UUID):
        new_target_subject_id = case(
            (AnswerSchema.target_subject_id == subject_id_from, subject_id_to),
            else_=AnswerSchema.target_subject_id,
        )
        new_source_subject_id = case(
            (AnswerSchema.source_subject_id == subject_id_from, subject_id_to),
            else_=AnswerSchema.source_subject_id,
        )

        query = (
            update(AnswerSchema)
            .where(
                or_(
                    AnswerSchema.target_subject_id == subject_id_from,
                    AnswerSchema.source_subject_id == subject_id_from,
                )
            )
            .values(
                target_subject_id=new_target_subject_id,
                source_subject_id=new_source_subject_id,
            )
        )

        await self._execute(query)
>>>>>>> cb5285b6
<|MERGE_RESOLUTION|>--- conflicted
+++ resolved
@@ -774,7 +774,32 @@
 
         return parse_obj_as(list[IdentifierData], data)
 
-<<<<<<< HEAD
+    async def replace_answers_subject(self, subject_id_from: uuid.UUID, subject_id_to: uuid.UUID):
+        new_target_subject_id = case(
+            (AnswerSchema.target_subject_id == subject_id_from, subject_id_to),
+            else_=AnswerSchema.target_subject_id,
+        )
+        new_source_subject_id = case(
+            (AnswerSchema.source_subject_id == subject_id_from, subject_id_to),
+            else_=AnswerSchema.source_subject_id,
+        )
+
+        query = (
+            update(AnswerSchema)
+            .where(
+                or_(
+                    AnswerSchema.target_subject_id == subject_id_from,
+                    AnswerSchema.source_subject_id == subject_id_from,
+                )
+            )
+            .values(
+                target_subject_id=new_target_subject_id,
+                source_subject_id=new_source_subject_id,
+            )
+        )
+
+        await self._execute(query)
+
     async def get_by_applet_id_and_readiness_to_share_data(
         self, applet_id: uuid.UUID, respondent_id: uuid.UUID
     ) -> list[AnswerSchema] | None:
@@ -794,31 +819,4 @@
         query = query.where(AnswerSchema.is_data_share.is_(True))
         query = query.order_by(AnswerSchema.created_at.asc())
         db_result = await self._execute(query)
-        return db_result.scalars().all()
-=======
-    async def replace_answers_subject(self, subject_id_from: uuid.UUID, subject_id_to: uuid.UUID):
-        new_target_subject_id = case(
-            (AnswerSchema.target_subject_id == subject_id_from, subject_id_to),
-            else_=AnswerSchema.target_subject_id,
-        )
-        new_source_subject_id = case(
-            (AnswerSchema.source_subject_id == subject_id_from, subject_id_to),
-            else_=AnswerSchema.source_subject_id,
-        )
-
-        query = (
-            update(AnswerSchema)
-            .where(
-                or_(
-                    AnswerSchema.target_subject_id == subject_id_from,
-                    AnswerSchema.source_subject_id == subject_id_from,
-                )
-            )
-            .values(
-                target_subject_id=new_target_subject_id,
-                source_subject_id=new_source_subject_id,
-            )
-        )
-
-        await self._execute(query)
->>>>>>> cb5285b6
+        return db_result.scalars().all()