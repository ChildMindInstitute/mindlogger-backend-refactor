--- conflicted
+++ resolved
@@ -938,42 +938,6 @@
         query = query.where(AnswerSchema.id.in_(ids))
         await self._execute(query)
 
-<<<<<<< HEAD
-    async def get_by_applet_id_and_readiness_to_share_data(
-        self, applet_id: uuid.UUID, respondent_id: uuid.UUID, answer_ids: list[uuid.UUID]
-    ) -> list[AnswerSchema] | None:
-        query: Query = select(AnswerSchema)
-        query = query.where(AnswerSchema.applet_id == applet_id)
-        query = query.where(AnswerSchema.respondent_id == respondent_id)
-        query = query.where(AnswerSchema.consent_to_share.is_(True))
-        query = query.where(AnswerSchema.id.in_(answer_ids))
-        query = query.order_by(AnswerSchema.created_at.asc())
-        db_result = await self._execute(query)
-        return db_result.scalars().all()
-
-    async def get_respondents_by_applet_id_and_readiness_to_share_data(
-        self, applet_id: uuid.UUID
-    ) -> list[AnswerSchema] | None:
-        query: Query = select(AnswerSchema.respondent_id)
-        query = query.where(AnswerSchema.applet_id == applet_id)
-        query = query.where(AnswerSchema.consent_to_share.is_(True))
-        query = query.order_by(AnswerSchema.created_at.asc())
-        db_result = await self._execute(query)
-        return db_result.scalars().all()
-
-    async def get_shareable_answers(self, applet_id: uuid.UUID):
-        query: Query = (
-            select(AnswerSchema)
-            .where(
-                AnswerSchema.applet_id == applet_id,
-                AnswerSchema.consent_to_share.is_(True),
-            )
-            .order_by(AnswerSchema.created_at)
-        )
-        result = await self._execute(query)
-
-        return result.scalars().all()
-=======
     async def get_target_subject_ids_by_respondent(
         self, respondent_subject_id: uuid.UUID, activity_or_flow_id: uuid.UUID
     ):
@@ -1029,4 +993,38 @@
             self.__activity_and_flow_ids_by_subject_query(AnswerSchema.source_subject_id, source_subject_id)
         )
         return res.scalars().all()
->>>>>>> 65ea0558
+
+    async def get_by_applet_id_and_readiness_to_share_data(
+        self, applet_id: uuid.UUID, respondent_id: uuid.UUID, answer_ids: list[uuid.UUID]
+    ) -> list[AnswerSchema] | None:
+        query: Query = select(AnswerSchema)
+        query = query.where(AnswerSchema.applet_id == applet_id)
+        query = query.where(AnswerSchema.respondent_id == respondent_id)
+        query = query.where(AnswerSchema.consent_to_share.is_(True))
+        query = query.where(AnswerSchema.id.in_(answer_ids))
+        query = query.order_by(AnswerSchema.created_at.asc())
+        db_result = await self._execute(query)
+        return db_result.scalars().all()
+
+    async def get_respondents_by_applet_id_and_readiness_to_share_data(
+        self, applet_id: uuid.UUID
+    ) -> list[AnswerSchema] | None:
+        query: Query = select(AnswerSchema.respondent_id)
+        query = query.where(AnswerSchema.applet_id == applet_id)
+        query = query.where(AnswerSchema.consent_to_share.is_(True))
+        query = query.order_by(AnswerSchema.created_at.asc())
+        db_result = await self._execute(query)
+        return db_result.scalars().all()
+
+    async def get_shareable_answers(self, applet_id: uuid.UUID):
+        query: Query = (
+            select(AnswerSchema)
+            .where(
+                AnswerSchema.applet_id == applet_id,
+                AnswerSchema.consent_to_share.is_(True),
+            )
+            .order_by(AnswerSchema.created_at)
+        )
+        result = await self._execute(query)
+
+        return result.scalars().all()