--- conflicted
+++ resolved
@@ -440,12 +440,10 @@
     ) -> AnswerSchema | None:
         query: Query = select(AnswerSchema)
         query = query.where(AnswerSchema.applet_id == applet_id)
-<<<<<<< HEAD
         query = query.where(AnswerSchema.activity_history_id.in_(activity_history_ids))
         query = query.where(AnswerSchema.target_subject_id == target_subject_id)
-=======
-        query = query.where(AnswerSchema.activity_history_id.in_(activity_id))
-        query = query.where(AnswerSchema.target_subject_id == subject_id)
+        query = query.order_by(AnswerSchema.created_at.desc())
+        query = query.limit(1)
 
         db_result = await self._execute(query)
         return db_result.scalars().first()
@@ -456,7 +454,6 @@
         query: Query = select(AnswerSchema)
         query = query.where(AnswerSchema.applet_id == applet_id)
         query = query.where(func.split_part(AnswerSchema.activity_history_id, "_", 1) == str(activity_id))
->>>>>>> 4f48da31
         query = query.order_by(AnswerSchema.created_at.desc())
         query = query.limit(1)
 
