--- conflicted
+++ resolved
@@ -993,7 +993,6 @@
         res = await self._execute(
             self.__activity_and_flow_ids_by_subject_query(AnswerSchema.source_subject_id, source_subject_id)
         )
-<<<<<<< HEAD
         return res.scalars().all()
 
     async def get_by_applet_id_and_readiness_to_share_data(
@@ -1029,7 +1028,4 @@
         )
         result = await self._execute(query)
 
-        return result.scalars().all()
-=======
-        return res.scalars().all()
->>>>>>> da6e8cba
+        return result.scalars().all()