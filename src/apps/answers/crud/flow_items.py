--- conflicted
+++ resolved
@@ -68,11 +68,8 @@
     ):
         query: Query = delete(AnswerFlowItemsSchema)
         query = query.where(AnswerFlowItemsSchema.applet_id == applet_id)
-<<<<<<< HEAD
         if user_id:
             query = query.where(AnswerFlowItemsSchema.respondent_id == user_id)
-        await self._execute(query)
-=======
         await self._execute(query)
 
     async def get_for_answers_created(
@@ -105,5 +102,4 @@
 
         result = await self._execute(query)
 
-        return result.scalars().all()
->>>>>>> b3b298a4
+        return result.scalars().all()