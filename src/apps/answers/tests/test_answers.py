--- conflicted
+++ resolved
@@ -8,8 +8,11 @@
 from sqlalchemy import select
 from sqlalchemy.ext.asyncio import AsyncSession
 
-<<<<<<< HEAD
-from apps.answers.db.schemas import AnswerSchema
+from apps.answers.crud import AnswerItemsCRUD
+from apps.answers.crud.answers import AnswersCRUD
+from apps.answers.db.schemas import AnswerItemSchema, AnswerSchema
+from apps.answers.domain import AppletAnswerCreate, AssessmentAnswerCreate, ClientMeta, ItemAnswerCreate
+from apps.answers.service import AnswerService
 from apps.applets.domain import Role
 from apps.applets.domain.applet_full import AppletFull
 from apps.mailing.services import TestMail
@@ -18,23 +21,10 @@
 from apps.subjects.domain import Subject
 from apps.subjects.services import SubjectsService
 from apps.users import User
-=======
-from apps.answers.crud import AnswerItemsCRUD
-from apps.answers.crud.answers import AnswersCRUD
-from apps.answers.db.schemas import AnswerItemSchema, AnswerSchema
-from apps.answers.domain import AppletAnswerCreate, AssessmentAnswerCreate, ClientMeta, ItemAnswerCreate
-from apps.answers.service import AnswerService
-from apps.applets.domain.applet_full import AppletFull
-from apps.mailing.services import TestMail
-from apps.shared.test import BaseTest
-from apps.users import User
-from apps.workspaces.domain.constants import Role
->>>>>>> 77caf366
 from apps.workspaces.service.user_applet_access import UserAppletAccessService
 from infrastructure.utility import RedisCacheTest
 
 
-<<<<<<< HEAD
 @pytest.fixture(params=["none", "respondent", "subject"])
 async def identifiers_query(request, tom_applet_subject: SubjectSchema):
     params_map = {
@@ -43,7 +33,8 @@
         "subject": {"targetSubjectId": str(tom_applet_subject.id)},
     }
     return params_map[request.param]
-=======
+
+
 @pytest.fixture
 async def bob_reviewer_in_applet_with_reviewable_activity(session, tom, bob, applet_with_reviewable_activity) -> User:
     applet_id = applet_with_reviewable_activity.id
@@ -104,7 +95,6 @@
         end_datetime=datetime.datetime.utcnow(),
         is_assessment=False,
     )
->>>>>>> 77caf366
 
 
 class TestAnswerActivityItems(BaseTest):
@@ -134,12 +124,8 @@
     answer_reviews_url = "/answers/applet/{applet_id}/answers/{answer_id}/reviews"  # noqa: E501
     answer_notes_url = "/answers/applet/{applet_id}/answers/{answer_id}/activities/{activity_id}/notes"  # noqa: E501
     answer_note_detail_url = "/answers/applet/{applet_id}/answers/{answer_id}/activities/{activity_id}/notes/{note_id}"  # noqa: E501
-<<<<<<< HEAD
     latest_report_url = "/answers/applet/{applet_id}/activities/{activity_id}/subjects/{subject_id}/latest_report"  # noqa: E501
-=======
-    latest_report_url = "/answers/applet/{applet_id}/activities/{activity_id}/answers/{respondent_id}/latest_report"  # noqa: E501
     assessment_delete_url = "/answers/applet/{applet_id}/answers/{answer_id}/assessment/{assessment_id}"
->>>>>>> 77caf366
 
     async def test_answer_activity_items_create_for_respondent(self, mock_kiq_report, client, tom, applet: AppletFull):
         client.login(tom)
@@ -196,16 +182,11 @@
         # TODO: move to the fixtures with yield
         RedisCacheTest._storage = {}
 
-<<<<<<< HEAD
     async def test_get_latest_summary(
         self, mock_report_server_response, mock_kiq_report, client, tom, applet, tom_applet_subject: SubjectSchema
     ):
         subject_id = tom_applet_subject.id
-        await client.login(self.login_url, tom.email_encrypted, "Test1234!")
-=======
-    async def test_get_latest_summary(self, mock_report_server_response, mock_kiq_report, client, tom, applet):
-        client.login(tom)
->>>>>>> 77caf366
+        client.login(tom)
 
         create_data = dict(
             submit_id=str(uuid.uuid4()),
@@ -1171,23 +1152,18 @@
         data = response.json()["result"]
         assert not data["answers"]
 
-<<<<<<< HEAD
     async def test_get_identifiers(self, mock_kiq_report, client, tom, applet, identifiers_query):
-        await client.login(self.login_url, tom.email_encrypted, "Test1234!")
-
-        response = await client.get(
-            self.identifiers_url.format(
-                applet_id=str(applet.id),
-                activity_id=str(applet.activities[0].id),
-            )
-        )
-=======
-    async def test_get_identifiers(self, mock_kiq_report, client, tom, applet):
         client.login(tom)
         identifier_url = self.identifiers_url.format(applet_id=str(applet.id), activity_id=str(applet.activities[0].id))
         identifier_url = f"{identifier_url}?respondentId={tom.id}"
         response = await client.get(identifier_url)
->>>>>>> 77caf366
+
+        response = await client.get(
+            self.identifiers_url.format(
+                applet_id=str(applet.id),
+                activity_id=str(applet.activities[0].id),
+            )
+        )
 
         assert response.status_code == 200
         assert response.json()["count"] == 0
@@ -1224,7 +1200,6 @@
 
         assert response.status_code == 201, response.json()
 
-<<<<<<< HEAD
         response = await client.get(
             self.identifiers_url.format(
                 applet_id=str(applet.id),
@@ -1233,9 +1208,7 @@
             query=identifiers_query,
         )
 
-=======
         response = await client.get(identifier_url)
->>>>>>> 77caf366
         assert response.status_code == 200
         assert response.json()["count"] == 1
         assert response.json()["result"][0]["identifier"] == "some identifier"
@@ -1257,7 +1230,6 @@
         assert response.json()["result"][0]["version"] == applet.version
         assert response.json()["result"][0]["createdAt"]
 
-<<<<<<< HEAD
     @pytest.mark.parametrize(
         ("query"),
         (
@@ -1267,11 +1239,7 @@
         ),
     )
     async def test_get_summary_activities(self, mock_kiq_report, client, tom, applet, query):
-        await client.login(self.login_url, tom.email_encrypted, "Test1234!")
-=======
-    async def test_get_summary_activities(self, mock_kiq_report, client, tom, applet):
-        client.login(tom)
->>>>>>> 77caf366
+        client.login(tom)
 
         response = await client.get(
             self.summary_activities_url.format(
@@ -1661,44 +1629,6 @@
         assert response.status_code == 201
 
     @pytest.mark.parametrize(
-<<<<<<< HEAD
-        "role,expected",
-        (
-            (Role.OWNER, http.HTTPStatus.OK),
-            (Role.MANAGER, http.HTTPStatus.OK),
-            (Role.REVIEWER, http.HTTPStatus.OK),
-            (Role.EDITOR, http.HTTPStatus.FORBIDDEN),
-            (Role.COORDINATOR, http.HTTPStatus.FORBIDDEN),
-            (Role.RESPONDENT, http.HTTPStatus.FORBIDDEN),
-        ),
-    )
-    async def test_access_to_activity_list(
-        self, client, tom: User, user: User, session: AsyncSession, applet, role, expected
-    ):
-        await client.login(self.login_url, tom.email_encrypted, "Test1234!")
-        applet_id = applet.id
-
-        access_service = UserAppletAccessService(session, tom.id, applet_id)
-        await access_service.add_role(user.id, role)
-
-        url = self.summary_activities_url.format(applet_id=f"{applet_id}")
-        if role == Role.REVIEWER:
-            subject = await SubjectsService(session, tom.id).create(
-                Subject(
-                    applet_id=applet_id,
-                    creator_id=tom.id,
-                    first_name="first_name",
-                    last_name="last_name",
-                    secret_user_id=f"{uuid.uuid4()}",
-                )
-            )
-            assert subject.id
-            await access_service.set_subjects_for_review(user.id, applet_id, [subject.id])
-            url = f"{url}?targetSubjectId={subject.id}"
-        await client.login(self.login_url, user.email_encrypted, "Test1234!")
-        response = await client.get(url)
-        assert response.status_code == expected
-=======
         "user_fixture,expected_code",
         (
             ("tom", 204),  # owner
@@ -1832,4 +1762,41 @@
         payload = response.json()
         actual_last_date = payload["result"][0]["lastAnswerDate"]
         assert actual_last_date is None
->>>>>>> 77caf366
+
+    @pytest.mark.parametrize(
+        "role,expected",
+        (
+            (Role.OWNER, http.HTTPStatus.OK),
+            (Role.MANAGER, http.HTTPStatus.OK),
+            (Role.REVIEWER, http.HTTPStatus.OK),
+            (Role.EDITOR, http.HTTPStatus.FORBIDDEN),
+            (Role.COORDINATOR, http.HTTPStatus.FORBIDDEN),
+            (Role.RESPONDENT, http.HTTPStatus.FORBIDDEN),
+        ),
+    )
+    async def test_access_to_activity_list(
+        self, client, tom: User, user: User, session: AsyncSession, applet, role, expected
+    ):
+        client.login(tom)
+        applet_id = applet.id
+
+        access_service = UserAppletAccessService(session, tom.id, applet_id)
+        await access_service.add_role(user.id, role)
+
+        url = self.summary_activities_url.format(applet_id=f"{applet_id}")
+        if role == Role.REVIEWER:
+            subject = await SubjectsService(session, tom.id).create(
+                Subject(
+                    applet_id=applet_id,
+                    creator_id=tom.id,
+                    first_name="first_name",
+                    last_name="last_name",
+                    secret_user_id=f"{uuid.uuid4()}",
+                )
+            )
+            assert subject.id
+            await access_service.set_subjects_for_review(user.id, applet_id, [subject.id])
+            url = f"{url}?targetSubjectId={subject.id}"
+        client.login(user)
+        response = await client.get(url)
+        assert response.status_code == expected