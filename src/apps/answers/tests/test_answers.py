import datetime
import http
import json
import re
import uuid

import pytest
from sqlalchemy import select
from sqlalchemy.ext.asyncio import AsyncSession

from apps.answers.db.schemas import AnswerSchema
from apps.applets.domain import Role
from apps.applets.domain.applet_full import AppletFull
from apps.mailing.services import TestMail
from apps.shared.test import BaseTest
from apps.subjects.db.schemas import SubjectSchema
from apps.subjects.domain import Subject
from apps.subjects.services import SubjectsService
from apps.users import User
from apps.workspaces.service.user_applet_access import UserAppletAccessService
from infrastructure.utility import RedisCacheTest


@pytest.fixture(params=["none", "respondent", "subject"])
async def identifiers_query(request, tom_applet_subject: SubjectSchema):
    params_map = {
        "none": {},
        "respondent": {"respondentId": str(tom_applet_subject.user_id)},
        "subject": {"targetSubjectId": str(tom_applet_subject.id)},
    }
    return params_map[request.param]


class TestAnswerActivityItems(BaseTest):
    fixtures = [
        "workspaces/fixtures/workspaces.json",
    ]

    login_url = "/auth/login"
    answer_url = "/answers"
    public_answer_url = "/public/answers"

    review_activities_url = "/answers/applet/{applet_id}/review/activities"

    summary_activities_url = "/answers/applet/{applet_id}/summary/activities"
    identifiers_url = f"{summary_activities_url}/{{activity_id}}/identifiers"
    versions_url = f"{summary_activities_url}/{{activity_id}}/versions"

    answers_for_activity_url = "/answers/applet/{applet_id}/activities/{activity_id}/answers"
    applet_answers_export_url = "/answers/applet/{applet_id}/data"
    applet_answers_completions_url = "/answers/applet/{applet_id}/completions"
    applets_answers_completions_url = "/answers/applet/completions"
    applet_submit_dates_url = "/answers/applet/{applet_id}/dates"

    activity_answers_url = "/answers/applet/{applet_id}/answers/" "{answer_id}/activities/{activity_id}"
    assessment_answers_url = "/answers/applet/{applet_id}/answers/{answer_id}/assessment"

    answer_reviews_url = "/answers/applet/{applet_id}/answers/{answer_id}/reviews"  # noqa: E501
    answer_notes_url = "/answers/applet/{applet_id}/answers/{answer_id}/activities/{activity_id}/notes"  # noqa: E501
    answer_note_detail_url = "/answers/applet/{applet_id}/answers/{answer_id}/activities/{activity_id}/notes/{note_id}"  # noqa: E501
    latest_report_url = "/answers/applet/{applet_id}/activities/{activity_id}/subjects/{subject_id}/latest_report"  # noqa: E501

    async def test_answer_activity_items_create_for_respondent(self, mock_kiq_report, client, tom, applet: AppletFull):
        await client.login(self.login_url, tom.email_encrypted, "Test1234!")
        create_data = dict(
            submit_id=str(uuid.uuid4()),
            applet_id=str(applet.id),
            activity_id=str(applet.activities[0].id),
            version=applet.version,
            created_at=1690188731636,
            answer=dict(
                user_public_key="user key",
                answer=json.dumps(
                    dict(
                        value=str(uuid.uuid4()),
                        additional_text=None,
                    )
                ),
                events=json.dumps(dict(events=["event1", "event2"])),
                item_ids=[str(applet.activities[0].items[0].id)],
                identifier="encrypted_identifier",
                scheduled_time=1690188679657,
                start_time=1690188679657,
                end_time=1690188731636,
                scheduledEventId="eventId",
                localEndDate="2022-10-01",
                localEndTime="12:35:00",
            ),
            alerts=[
                dict(
                    activity_item_id=str(applet.activities[0].items[0].id),
                    message="hello world",
                )
            ],
            client=dict(
                appId="mindlogger-mobile",
                appVersion="0.21.48",
                width=819,
                height=1080,
            ),
        )

        response = await client.post(self.answer_url, data=create_data)
        assert response.status_code == 201, response.json()

        mock_kiq_report.assert_awaited_once()

        published_values = await RedisCacheTest().get(f"channel_{tom.id}")
        published_values = published_values or []
        assert len(published_values) == 1
        # 2 because alert for lucy and for tom
        assert len(RedisCacheTest()._storage) == 1
        assert len(TestMail.mails) == 1
        assert TestMail.mails[0].subject == "Response alert"
        # TODO: move to the fixtures with yield
        RedisCacheTest._storage = {}

    async def test_get_latest_summary(
        self, mock_report_server_response, mock_kiq_report, client, tom, applet, tom_applet_subject: SubjectSchema
    ):
        subject_id = tom_applet_subject.id
        await client.login(self.login_url, tom.email_encrypted, "Test1234!")

        create_data = dict(
            submit_id=str(uuid.uuid4()),
            applet_id=str(applet.id),
            activity_id=str(applet.activities[0].id),
            version=applet.version,
            created_at=1690188731636,
            answer=dict(
                user_public_key="user key",
                answer=json.dumps(
                    dict(
                        value=str(uuid.uuid4()),
                        additional_text=None,
                    )
                ),
                events=json.dumps(dict(events=["event1", "event2"])),
                item_ids=[str(applet.activities[0].items[0].id)],
                identifier="encrypted_identifier",
                scheduled_time=1690188679657,
                start_time=1690188679657,
                end_time=1690188731636,
            ),
            client=dict(
                appId="mindlogger-mobile",
                appVersion="0.21.48",
                width=819,
                height=1080,
            ),
        )

        response = await client.post(self.answer_url, data=create_data)

        assert response.status_code == 201, response.json()
        response = await client.post(
            self.latest_report_url.format(
                applet_id=str(applet.id),
                activity_id=str(applet.activities[0].id),
                subject_id=str(subject_id),
            ),
        )
        assert response.status_code == 200

    async def test_public_answer_activity_items_create_for_respondent(
        self, mock_kiq_report, client, tom, public_applet
    ):
        create_data = dict(
            submit_id=str(uuid.uuid4()),
            applet_id=str(public_applet.id),
            version=public_applet.version,
            activity_id=str(public_applet.activities[0].id),
            created_at=1690188731636,
            answer=dict(
                user_public_key="user key",
                events=json.dumps(dict(events=["event1", "event2"])),
                answer=json.dumps(
                    dict(
                        value=str(uuid.uuid4()),
                        additional_text=None,
                    )
                ),
                item_ids=[str(public_applet.activities[0].items[0].id)],
                scheduled_time=1690188679657,
                start_time=1690188679657,
                end_time=1690188731636,
            ),
            client=dict(
                appId="mindlogger-mobile",
                appVersion="0.21.48",
                width=819,
                height=1080,
            ),
        )
        response = await client.post(self.public_answer_url, data=create_data)
        assert response.status_code == 201, response.json()

    async def test_answer_skippable_activity_items_create_for_respondent(self, mock_kiq_report, client, tom, applet):
        await client.login(self.login_url, tom.email_encrypted, "Test1234!")

        create_data = dict(
            submit_id=str(uuid.uuid4()),
            applet_id=str(applet.id),
            activity_id=str(applet.activities[0].id),
            version=applet.version,
            answer=dict(
                start_time=1690188679657,
                end_time=1690188731636,
                itemIds=[str(applet.activities[0].items[0].id)],
            ),
            client=dict(
                appId="mindlogger-mobile",
                appVersion="0.21.48",
                width=819,
                height=1080,
            ),
        )

        response = await client.post(self.answer_url, data=create_data)

        assert response.status_code == 201, response.json()

        response = await client.get(
            self.applet_submit_dates_url.format(applet_id=str(applet.id)),
            dict(
                respondentId=tom.id,
                fromDate=datetime.date.today() - datetime.timedelta(days=10),
                toDate=datetime.date.today() + datetime.timedelta(days=10),
            ),
        )
        assert response.status_code == 200
        assert len(response.json()["result"]["dates"]) == 1

    async def test_list_submit_dates(self, mock_kiq_report, client, tom, applet):
        await client.login(self.login_url, tom.email_encrypted, "Test1234!")

        create_data = dict(
            submit_id=str(uuid.uuid4()),
            applet_id=str(applet.id),
            activity_id=str(applet.activities[0].id),
            version=applet.version,
            answer=dict(
                user_public_key="user key",
                events=json.dumps(dict(events=["event1", "event2"])),
                answer=json.dumps(
                    dict(
                        value=str(uuid.uuid4()),
                        additional_text=None,
                    )
                ),
                item_ids=[str(applet.activities[0].items[0].id)],
                scheduled_time=1690188679657,
                start_time=1690188679657,
                end_time=1690188731636,
            ),
            client=dict(
                appId="mindlogger-mobile",
                appVersion="0.21.48",
                width=819,
                height=1080,
            ),
        )

        response = await client.post(self.answer_url, data=create_data)
        assert response.status_code == 201, response.json()

        response = await client.get(
            self.applet_submit_dates_url.format(applet_id=str(applet.id)),
            dict(
                respondentId=tom.id,
                fromDate=datetime.date.today() - datetime.timedelta(days=10),
                toDate=datetime.date.today() + datetime.timedelta(days=10),
            ),
        )
        assert response.status_code == 200
        assert len(response.json()["result"]["dates"]) == 1

    async def test_answer_flow_items_create_for_respondent(self, mock_kiq_report, client, tom, applet):
        await client.login(self.login_url, tom.email_encrypted, "Test1234!")

        create_data = dict(
            submit_id=str(uuid.uuid4()),
            applet_id=str(applet.id),
            version=applet.version,
            created_at=1690188731636,
            flow_id="3013dfb1-9202-4577-80f2-ba7450fb5831",
            activity_id=str(applet.activities[0].id),
            answer=dict(
                user_public_key="user key",
                events=json.dumps(dict(events=["event1", "event2"])),
                answer=json.dumps(
                    dict(
                        value=str(uuid.uuid4()),
                        additional_text=None,
                    )
                ),
                item_ids=[str(applet.activities[0].items[0].id)],
                scheduled_time=1690188679657,
                start_time=1690188679657,
                end_time=1690188731636,
            ),
            client=dict(
                appId="mindlogger-mobile",
                appVersion="0.21.48",
                width=819,
                height=1080,
            ),
        )

        response = await client.post(self.answer_url, data=create_data)

        assert response.status_code == 201, response.json()

    async def test_answer_with_skipping_all(self, mock_kiq_report, client, tom, applet):
        await client.login(self.login_url, tom.email_encrypted, "Test1234!")

        create_data = dict(
            submit_id=str(uuid.uuid4()),
            applet_id=str(applet.id),
            activity_id=str(applet.activities[0].id),
            version=applet.version,
            created_at=1690188731636,
            answer=dict(
                start_time=1690188679657,
                end_time=1690188731636,
                itemIds=[str(applet.activities[0].items[0].id)],
            ),
            client=dict(
                appId="mindlogger-mobile",
                appVersion="0.21.48",
                width=819,
                height=1080,
            ),
        )

        response = await client.post(self.answer_url, data=create_data)

        assert response.status_code == 201, response.json()

    async def test_answered_applet_activities(self, mock_kiq_report, client, tom, applet):
        await client.login(self.login_url, tom.email_encrypted, "Test1234!")

        create_data = dict(
            submit_id=str(uuid.uuid4()),
            applet_id=str(applet.id),
            version=applet.version,
            activity_id=str(applet.activities[0].id),
            answer=dict(
                user_public_key="user key",
                events=json.dumps(dict(events=["event1", "event2"])),
                answer=json.dumps(
                    dict(
                        value=str(uuid.uuid4()),
                        additional_text=None,
                    )
                ),
                item_ids=[str(applet.activities[0].items[0].id)],
                scheduled_time=1690188679657,
                start_time=1690188679657,
                end_time=1690188731636,
            ),
            client=dict(
                appId="mindlogger-mobile",
                appVersion="0.21.48",
                width=819,
                height=1080,
            ),
        )

        response = await client.post(self.answer_url, data=create_data)

        assert response.status_code == 201, response.json()

        response = await client.get(
            self.review_activities_url.format(applet_id=str(applet.id)),
            dict(
                respondentId=tom.id,
                createdDate=datetime.datetime.utcnow().date(),
            ),
        )

        assert response.status_code == 200, response.json()
        assert response.json()["count"] == 1
        assert len(response.json()["result"][0]["answerDates"]) == 1

        answer_id = response.json()["result"][0]["answerDates"][0]["answerId"]
        response = await client.get(
            self.activity_answers_url.format(
                applet_id=str(applet.id),
                answer_id=answer_id,
                activity_id=str(applet.activities[0].id),
            )
        )

        assert response.status_code == 200, response.json()

        response = await client.get(
            self.activity_answers_url.format(
                applet_id=str(applet.id),
                answer_id=answer_id,
                activity_id=str(applet.activities[0].id),
            )
        )

        assert response.status_code == 200, response.json()
        assert response.json()["result"]["events"] == '{"events": ["event1", "event2"]}'

    async def test_fail_answered_applet_not_existed_activities(self, mock_kiq_report, client, tom, applet):
        await client.login(self.login_url, tom.email_encrypted, "Test1234!")

        create_data = dict(
            submit_id=str(uuid.uuid4()),
            applet_id=str(applet.id),
            version=applet.version,
            activity_id=str(applet.activities[0].id),
            answer=dict(
                user_public_key="user key",
                events=json.dumps(dict(events=["event1", "event2"])),
                answer=json.dumps(
                    dict(
                        value=str(uuid.uuid4()),
                        additional_text=None,
                    )
                ),
                item_ids=[str(applet.activities[0].items[0].id)],
                scheduled_time=1690188679657,
                start_time=1690188679657,
                end_time=1690188731636,
            ),
            client=dict(
                appId="mindlogger-mobile",
                appVersion="0.21.48",
                width=819,
                height=1080,
            ),
        )

        response = await client.post(self.answer_url, data=create_data)

        assert response.status_code == 201, response.json()

        response = await client.get(
            self.review_activities_url.format(applet_id=str(applet.id)),
            dict(
                respondentId=tom.id,
                createdDate=datetime.datetime.utcnow().date(),
            ),
        )

        assert response.status_code == 200, response.json()
        assert response.json()["count"] == 1
        assert len(response.json()["result"][0]["answerDates"]) == 1

        answer_id = response.json()["result"][0]["answerDates"][0]["answerId"]
        response = await client.get(
            self.activity_answers_url.format(
                applet_id=str(applet.id),
                answer_id=answer_id,
                activity_id="00000000-0000-0000-0000-000000000000",
            )
        )

        assert response.status_code == 404, response.json()

    async def test_applet_activity_answers(self, mock_kiq_report, client, tom, applet):
        await client.login(self.login_url, tom.email_encrypted, "Test1234!")

        create_data = dict(
            submit_id=str(uuid.uuid4()),
            applet_id=str(applet.id),
            version=applet.version,
            activity_id=str(applet.activities[0].id),
            answer=dict(
                user_public_key="user key",
                events=json.dumps(dict(events=["event1", "event2"])),
                answer=json.dumps(
                    dict(
                        value=str(uuid.uuid4()),
                        additional_text=None,
                    )
                ),
                item_ids=[str(applet.activities[0].items[0].id)],
                scheduled_time=1690188679657,
                start_time=1690188679657,
                end_time=1690188731636,
            ),
            client=dict(
                appId="mindlogger-mobile",
                appVersion="0.21.48",
                width=819,
                height=1080,
            ),
        )

        response = await client.post(self.answer_url, data=create_data)

        assert response.status_code == 201, response.json()

        response = await client.get(
            self.answers_for_activity_url.format(
                applet_id=str(applet.id),
                activity_id=str(applet.activities[0].id),
            ),
        )

        assert response.status_code == 200, response.json()
        assert response.json()["count"] == 1

    async def test_applet_assessment_retrieve(self, mock_kiq_report, client, tom, applet):
        await client.login(self.login_url, tom.email_encrypted, "Test1234!")

        create_data = dict(
            submit_id=str(uuid.uuid4()),
            applet_id=str(applet.id),
            version=applet.version,
            activity_id=str(applet.activities[0].id),
            answer=dict(
                user_public_key="user key",
                answer=json.dumps(
                    dict(
                        value=str(uuid.uuid4()),
                        additional_text=None,
                    )
                ),
                item_ids=[str(applet.activities[0].items[0].id)],
                scheduled_time=1690188679657,
                start_time=1690188679657,
                end_time=1690188731636,
            ),
            client=dict(
                appId="mindlogger-mobile",
                appVersion="0.21.48",
                width=819,
                height=1080,
            ),
        )

        response = await client.post(self.answer_url, data=create_data)

        assert response.status_code == 201, response.json()

        response = await client.get(
            self.review_activities_url.format(applet_id=str(applet.id)),
            dict(
                respondentId=tom.id,
                createdDate=datetime.datetime.utcnow().date(),
            ),
        )

        assert response.status_code == 200, response.json()
        assert response.json()["count"] == 1
        assert len(response.json()["result"][0]["answerDates"]) == 1

        answer_id = response.json()["result"][0]["answerDates"][0]["answerId"]
        response = await client.get(
            self.assessment_answers_url.format(
                applet_id=str(applet.id),
                answer_id=answer_id,
            )
        )

        assert response.status_code == 200, response.json()

    async def test_applet_assessment_create(self, mock_kiq_report, client, tom, applet_with_reviewable_activity):
        await client.login(self.login_url, tom.email_encrypted, "Test1234!")

        create_data = dict(
            submit_id=str(uuid.uuid4()),
            applet_id=str(applet_with_reviewable_activity.id),
            version=applet_with_reviewable_activity.version,
            activity_id=str(applet_with_reviewable_activity.activities[0].id),
            answer=dict(
                user_public_key="user key",
                answer=json.dumps(
                    dict(
                        value=str(uuid.uuid4()),
                        additional_text=None,
                    )
                ),
                item_ids=[str(applet_with_reviewable_activity.activities[0].items[0].id)],
                scheduled_time=1690188679657,
                start_time=1690188679657,
                end_time=1690188731636,
            ),
            client=dict(
                appId="mindlogger-mobile",
                appVersion="0.21.48",
                width=819,
                height=1080,
            ),
        )

        response = await client.post(self.answer_url, data=create_data)

        assert response.status_code == 201, response.json()

        response = await client.get(
            self.review_activities_url.format(applet_id=str(applet_with_reviewable_activity.id)),
            dict(
                respondentId=tom.id,
                createdDate=datetime.datetime.utcnow().date(),
            ),
        )

        assert response.status_code == 200, response.json()
        assert response.json()["count"] == 1
        assert len(response.json()["result"][0]["answerDates"]) == 1

        answer_id = response.json()["result"][0]["answerDates"][0]["answerId"]

        # create assessment
        response = await client.post(
            self.assessment_answers_url.format(
                applet_id=str(applet_with_reviewable_activity.id),
                answer_id=answer_id,
            ),
            dict(
                answer="some answer",
                item_ids=[str(applet_with_reviewable_activity.activities[0].items[0].id)],
                reviewer_public_key="some public key",
                assessment_version_id=(
                    f"{applet_with_reviewable_activity.activities[0].id}_{applet_with_reviewable_activity.version}"
                ),
            ),
        )

        assert response.status_code == 201

        response = await client.get(
            self.assessment_answers_url.format(
                applet_id=str(applet_with_reviewable_activity.id),
                answer_id=answer_id,
            )
        )

        assert response.status_code == 200, response.json()
        assert response.json()["result"]["answer"] == "some answer"
        assert response.json()["result"]["reviewerPublicKey"] == "some public key"
        assert response.json()["result"]["itemIds"] == [str(applet_with_reviewable_activity.activities[0].items[0].id)]

        response = await client.post(
            self.assessment_answers_url.format(
                applet_id=str(applet_with_reviewable_activity.id),
                answer_id=answer_id,
            ),
            dict(
                answer="some answer",
                item_ids=[str(applet_with_reviewable_activity.activities[0].items[0].id)],
                reviewer_public_key="some public key",
                assessment_version_id=(
                    f"{applet_with_reviewable_activity.activities[0].id}_{applet_with_reviewable_activity.version}"
                ),
            ),
        )

        assert response.status_code == 201

        response = await client.get(
            self.assessment_answers_url.format(
                applet_id=str(applet_with_reviewable_activity.id),
                answer_id=answer_id,
            )
        )

        assert response.status_code == 200, response.json()
        assert response.json()["result"]["answer"] == "some answer"
        assert response.json()["result"]["reviewerPublicKey"] == "some public key"
        assert response.json()["result"]["itemIds"] == [str(applet_with_reviewable_activity.activities[0].items[0].id)]
        response = await client.get(
            self.answer_reviews_url.format(
                applet_id=str(applet_with_reviewable_activity.id),
                answer_id=answer_id,
            )
        )

        assert response.status_code == 200, response.json()
        assert response.json()["count"] == 1
        assert response.json()["result"][0]["answer"] == "some answer"
        assert response.json()["result"][0]["reviewerPublicKey"] == "some public key"
        assert response.json()["result"][0]["itemIds"] == [
            str(applet_with_reviewable_activity.activities[0].items[0].id)
        ]
        assert response.json()["result"][0]["reviewer"]["firstName"] == "Tom"
        assert response.json()["result"][0]["reviewer"]["lastName"] == "Isaak"

    async def test_applet_activities(self, mock_kiq_report, client, tom, applet):
        await client.login(self.login_url, tom.email_encrypted, "Test1234!")

        response = await client.get(
            self.review_activities_url.format(applet_id=str(applet.id)),
            dict(
                respondentId=tom.id,
                createdDate=datetime.datetime.utcnow().date(),
            ),
        )

        assert response.status_code == 200, response.json()
        assert response.json()["count"] == 1
        assert len(response.json()["result"][0]["answerDates"]) == 0

    async def test_add_note(self, mock_kiq_report, client, tom, applet):
        await client.login(self.login_url, tom.email_encrypted, "Test1234!")

        create_data = dict(
            submit_id=str(uuid.uuid4()),
            applet_id=str(applet.id),
            version=applet.version,
            activity_id=str(applet.activities[0].id),
            answer=dict(
                user_public_key="user key",
                answer=json.dumps(
                    dict(
                        value=str(uuid.uuid4()),
                        additional_text=None,
                    )
                ),
                item_ids=[str(applet.activities[0].items[0].id)],
                scheduled_time=1690188679657,
                start_time=1690188679657,
                end_time=1690188731636,
            ),
            client=dict(
                appId="mindlogger-mobile",
                appVersion="0.21.48",
                width=819,
                height=1080,
            ),
        )

        response = await client.post(self.answer_url, data=create_data)

        assert response.status_code == 201, response.json()

        response = await client.get(
            self.review_activities_url.format(applet_id=str(applet.id)),
            dict(
                respondentId=tom.id,
                createdDate=datetime.datetime.utcnow().date(),
            ),
        )
        answer_id = response.json()["result"][0]["answerDates"][0]["answerId"]

        response = await client.post(
            self.answer_notes_url.format(
                applet_id=str(applet.id),
                answer_id=answer_id,
                activity_id=str(applet.activities[0].id),
            ),
            dict(note="Some note"),
        )

        assert response.status_code == 201, response.json()

        response = await client.get(
            self.answer_notes_url.format(
                applet_id=str(applet.id),
                answer_id=answer_id,
                activity_id=str(applet.activities[0].id),
            ),
        )

        assert response.status_code == 200, response.json()
        assert response.json()["count"] == 1

    async def test_edit_note(self, mock_kiq_report, client, tom, applet):
        await client.login(self.login_url, tom.email_encrypted, "Test1234!")

        create_data = dict(
            submit_id=str(uuid.uuid4()),
            applet_id=str(applet.id),
            version=applet.version,
            activity_id=str(applet.activities[0].id),
            answer=dict(
                user_public_key="user key",
                answer=json.dumps(
                    dict(
                        value=str(uuid.uuid4()),
                        additional_text=None,
                    )
                ),
                item_ids=[str(applet.activities[0].items[0].id)],
                scheduled_time=1690188679657,
                start_time=1690188679657,
                end_time=1690188731636,
            ),
            client=dict(
                appId="mindlogger-mobile",
                appVersion="0.21.48",
                width=819,
                height=1080,
            ),
        )

        response = await client.post(self.answer_url, data=create_data)

        assert response.status_code == 201, response.json()

        response = await client.get(
            self.review_activities_url.format(applet_id=str(applet.id)),
            dict(
                respondentId=tom.id,
                createdDate=datetime.datetime.utcnow().date(),
            ),
        )
        answer_id = response.json()["result"][0]["answerDates"][0]["answerId"]

        response = await client.post(
            self.answer_notes_url.format(
                applet_id=str(applet.id),
                answer_id=answer_id,
                activity_id=str(applet.activities[0].id),
            ),
            dict(note="Some note"),
        )

        assert response.status_code == 201, response.json()

        response = await client.get(
            self.answer_notes_url.format(
                applet_id=str(applet.id),
                answer_id=answer_id,
                activity_id=str(applet.activities[0].id),
            ),
        )

        assert response.status_code == 200, response.json()
        assert response.json()["count"] == 1
        assert response.json()["result"][0]["note"] == "Some note"

        response = await client.put(
            self.answer_note_detail_url.format(
                applet_id=str(applet.id),
                answer_id=answer_id,
                activity_id=str(applet.activities[0].id),
                note_id=response.json()["result"][0]["id"],
            ),
            dict(note="Some note 2"),
        )
        assert response.status_code == 200

        response = await client.get(
            self.answer_notes_url.format(
                applet_id=str(applet.id),
                answer_id=answer_id,
                activity_id=str(applet.activities[0].id),
            ),
        )

        assert response.status_code == 200, response.json()
        assert response.json()["count"] == 1
        assert response.json()["result"][0]["note"] == "Some note 2"

    async def test_delete_note(self, mock_kiq_report, client, tom, applet):
        await client.login(self.login_url, tom.email_encrypted, "Test1234!")

        create_data = dict(
            submit_id=str(uuid.uuid4()),
            applet_id=str(applet.id),
            version=applet.version,
            activity_id=str(applet.activities[0].id),
            answer=dict(
                user_public_key="user key",
                answer=json.dumps(
                    dict(
                        value=str(uuid.uuid4()),
                        additional_text=None,
                    )
                ),
                item_ids=[str(applet.activities[0].items[0].id)],
                scheduled_time=None,
                start_time=1690188679657,
                end_time=1690188731636,
            ),
            client=dict(
                appId="mindlogger-mobile",
                appVersion="0.21.48",
                width=819,
                height=1080,
            ),
        )

        response = await client.post(self.answer_url, data=create_data)

        assert response.status_code == 201, response.json()

        response = await client.get(
            self.review_activities_url.format(applet_id=str(applet.id)),
            dict(
                respondentId=tom.id,
                createdDate=datetime.datetime.utcnow().date(),
            ),
        )
        answer_id = response.json()["result"][0]["answerDates"][0]["answerId"]

        response = await client.post(
            self.answer_notes_url.format(
                applet_id=str(applet.id),
                answer_id=answer_id,
                activity_id=str(applet.activities[0].id),
            ),
            dict(note="Some note"),
        )

        assert response.status_code == 201, response.json()

        response = await client.get(
            self.answer_notes_url.format(
                applet_id=str(applet.id),
                answer_id=answer_id,
                activity_id=str(applet.activities[0].id),
            ),
        )

        assert response.status_code == 200, response.json()
        assert response.json()["count"] == 1
        assert response.json()["result"][0]["note"] == "Some note"

        response = await client.delete(
            self.answer_note_detail_url.format(
                applet_id=str(applet.id),
                answer_id=answer_id,
                activity_id=str(applet.activities[0].id),
                note_id=response.json()["result"][0]["id"],
            )
        )
        assert response.status_code == 204

        response = await client.get(
            self.answer_notes_url.format(
                applet_id=str(applet.id),
                answer_id=answer_id,
                activity_id=str(applet.activities[0].id),
            ),
        )

        assert response.status_code == 200, response.json()
        assert response.json()["count"] == 0

    @pytest.mark.usefixtures("mock_kiq_report", "user")
    async def test_answer_activity_items_create_for_not_respondent(self, client, applet):
        await client.login(self.login_url, "user@example.com", "Test1234!")

        create_data = dict(
            submit_id=str(uuid.uuid4()),
            applet_id=str(applet.id),
            version=applet.version,
            activity_id=str(applet.activities[0].id),
            answer=dict(
                user_public_key="user key",
                answer=json.dumps(
                    dict(
                        value=str(uuid.uuid4()),
                    )
                ),
                item_ids=[str(applet.activities[0].items[0].id)],
                scheduled_time=1690188679657,
                start_time=1690188679657,
                end_time=1690188731636,
            ),
            client=dict(
                appId="mindlogger-mobile",
                appVersion="0.21.48",
                width=819,
                height=1080,
            ),
        )

        response = await client.post(self.answer_url, data=create_data)

        assert response.status_code == 403, response.json()

    async def test_answers_export(self, mock_kiq_report, client, tom, applet):
        await client.login(self.login_url, tom.email_encrypted, "Test1234!")

        # create answer
        create_data = dict(
            submit_id=str(uuid.uuid4()),
            applet_id=str(applet.id),
            version=applet.version,
            activity_id=str(applet.activities[0].id),
            answer=dict(
                user_public_key="user key",
                answer=json.dumps(
                    dict(
                        value=str(uuid.uuid4()),
                        additional_text=None,
                    )
                ),
                item_ids=[str(applet.activities[0].items[0].id)],
                scheduled_time=1690188679657,
                start_time=1690188679657,
                end_time=1690188731636,
            ),
            client=dict(
                appId="mindlogger-mobile",
                appVersion="0.21.48",
                width=819,
                height=1080,
            ),
        )
        tz_str = "US/Pacific"
        tz_offset = -420

        response = await client.post(
            self.answer_url,
            data=create_data,
            headers={"x-timezone": tz_str},
        )

        assert response.status_code == 201

        # get answer id
        response = await client.get(
            self.review_activities_url.format(applet_id=str(applet.id)),
            dict(
                respondentId=tom.id,
                createdDate=datetime.datetime.utcnow().date(),
            ),
        )

        assert response.status_code == 200, response.json()
        answer_id = response.json()["result"][0]["answerDates"][0]["answerId"]

        # create assessment
        response = await client.post(
            self.assessment_answers_url.format(
                applet_id=str(applet.id),
                answer_id=answer_id,
            ),
            dict(
                answer="some answer",
                item_ids=["a18d3409-2c96-4a5e-a1f3-1c1c14be0021"],
                reviewer_public_key="some public key",
                assessment_version_id=("09e3dbf0-aefb-4d0e-9177-bdb321bf3621_1.0.0"),
            ),
        )

        assert response.status_code == 201

        # test export
        response = await client.get(
            self.applet_answers_export_url.format(
                applet_id=str(applet.id),
            )
        )

        assert response.status_code == 200, response.json()
        resp_data = response.json()
        data = resp_data["result"]
        assert set(data.keys()) == {"answers", "activities"}
        assert len(data["answers"]) == 2
        assert resp_data["count"] == 2

        assessment, answer = data["answers"][0], data["answers"][1]
        # fmt: off
        expected_keys = {
            "activityHistoryId", "activityId", "answer", "appletHistoryId",
            "appletId", "createdAt", "events", "flowHistoryId", "flowId",
            "flowName", "id", "itemIds", "migratedData", "respondentId",
            "respondentSecretId", "reviewedAnswerId", "userPublicKey",
            "version", "submitId", "scheduledDatetime", "startDatetime",
<<<<<<< HEAD
            "endDatetime", "legacyProfileId", "migratedDate",
            "relation", "sourceSubjectId", "targetSubjectId", "client"
=======
            "endDatetime", "legacyProfileId", "migratedDate", "client",
            "tzOffset", "scheduledEventId",
>>>>>>> 1282916b
        }
        assert int(answer["startDatetime"] * 1000) == 1690188679657
        assert answer["tzOffset"] == tz_offset
        assert re.match(
            r"\[admin account\] \([0-9a-f]{8}\-[0-9a-f]{4}\-4[0-9a-f]{3}\-[89ab][0-9a-f]{3}\-[0-9a-f]{12}\)",
            answer["respondentSecretId"]
        )
        # fmt: on

        assert set(assessment.keys()) == expected_keys
        assert assessment["reviewedAnswerId"] == answer["id"]

        # test filters
        response = await client.get(
            self.applet_answers_export_url.format(
                applet_id=str(applet.id),
            ),
            dict(
                respondentIds="7484f34a-3acc-4ee6-8a94-000000000000",
            ),
        )

        assert response.status_code == 200, response.json()
        data = response.json()["result"]
        assert not data["answers"]

    async def test_get_identifiers(self, mock_kiq_report, client, tom, applet, identifiers_query):
        await client.login(self.login_url, tom.email_encrypted, "Test1234!")

        response = await client.get(
            self.identifiers_url.format(
                applet_id=str(applet.id),
                activity_id=str(applet.activities[0].id),
            )
        )

        assert response.status_code == 200
        assert response.json()["count"] == 0

        create_data = dict(
            submit_id=str(uuid.uuid4()),
            applet_id=str(applet.id),
            version=applet.version,
            activity_id=str(applet.activities[0].id),
            answer=dict(
                user_public_key="user key",
                answer=json.dumps(
                    dict(
                        value=str(uuid.uuid4()),
                        additional_text=None,
                    )
                ),
                item_ids=[str(applet.activities[0].items[0].id)],
                identifier="some identifier",
                scheduled_time=1690188679657,
                start_time=1690188679657,
                end_time=1690188731636,
            ),
            client=dict(
                appId="mindlogger-mobile",
                appVersion="0.21.48",
                width=819,
                height=1080,
            ),
        )

        response = await client.post(self.answer_url, data=create_data)

        assert response.status_code == 201, response.json()

        response = await client.get(
            self.identifiers_url.format(
                applet_id=str(applet.id),
                activity_id=str(applet.activities[0].id),
            ),
            query=identifiers_query,
        )

        assert response.status_code == 200
        assert response.json()["count"] == 1
        assert response.json()["result"][0]["identifier"] == "some identifier"
        assert response.json()["result"][0]["userPublicKey"] == "user key"

    async def test_get_versions(self, mock_kiq_report, client, tom, applet):
        await client.login(self.login_url, tom.email_encrypted, "Test1234!")

        response = await client.get(
            self.versions_url.format(
                applet_id=str(applet.id),
                activity_id=str(applet.activities[0].id),
            )
        )

        assert response.status_code == 200
        assert response.json()["count"] == 1
        assert response.json()["result"][0]["version"] == applet.version
        assert response.json()["result"][0]["createdAt"]

    @pytest.mark.parametrize(
        ("query"),
        (
            {},
            {"respondentId": "7484f34a-3acc-4ee6-8a94-fd7299502fa1"},
            {"targetSubjectId": "ee5e2f55-8e32-40af-8ef9-24e332c31d7c"},
        ),
    )
    async def test_get_summary_activities(self, mock_kiq_report, client, tom, applet, query):
        await client.login(self.login_url, tom.email_encrypted, "Test1234!")

        response = await client.get(
            self.summary_activities_url.format(
                applet_id=str(applet.id),
            ),
            query=query,
        )

        assert response.status_code == 200
        assert response.json()["count"] == 1
        assert response.json()["result"][0]["name"] == applet.activities[0].name
        assert not response.json()["result"][0]["isPerformanceTask"]
        assert not response.json()["result"][0]["hasAnswer"]

    async def test_get_summary_activities_after_submitted_answer(self, mock_kiq_report, client, tom, applet):
        await client.login(self.login_url, tom.email_encrypted, "Test1234!")

        create_data = dict(
            submit_id=str(uuid.uuid4()),
            applet_id=str(applet.id),
            version=applet.version,
            activity_id=str(applet.activities[0].id),
            answer=dict(
                user_public_key="user key",
                answer=json.dumps(
                    dict(
                        value=str(uuid.uuid4()),
                        additional_text=None,
                    )
                ),
                item_ids=[str(applet.activities[0].items[0].id)],
                identifier="some identifier",
                scheduled_time=1690188679657,
                start_time=1690188679657,
                end_time=1690188731636,
            ),
            client=dict(
                appId="mindlogger-mobile",
                appVersion="0.21.48",
                width=819,
                height=1080,
            ),
        )

        response = await client.post(self.answer_url, data=create_data)
        assert response.status_code == 201

        response = await client.get(
            self.summary_activities_url.format(
                applet_id=str(applet.id),
            )
        )

        assert response.status_code == 200
        assert response.json()["count"] == 1
        assert response.json()["result"][0]["hasAnswer"]

    async def test_store_client_meta(self, mock_kiq_report, client, session, tom, applet):
        app_id = "mindlogger-mobile"
        app_version = "0.21.48"
        app_width = 819
        app_height = 1080

        await client.login(self.login_url, tom.email_encrypted, "Test1234!")
        create_data = dict(
            submit_id=str(uuid.uuid4()),
            applet_id=str(applet.id),
            version=applet.version,
            activity_id=str(applet.activities[0].id),
            answer=dict(
                user_public_key="user key",
                answer=json.dumps(
                    dict(
                        value=str(uuid.uuid4()),
                        additional_text=None,
                    )
                ),
                item_ids=[str(applet.activities[0].items[0].id)],
                identifier="some identifier",
                scheduled_time=10,
                start_time=10,
                end_time=11,
            ),
            client=dict(
                appId=app_id,
                appVersion=app_version,
                width=app_width,
                height=app_height,
            ),
        )
        response = await client.post(self.answer_url, data=create_data)
        assert response.status_code == 201
        db_result = await session.execute(select(AnswerSchema))
        res: AnswerSchema = db_result.scalars().first()
        assert app_id == res.client["app_id"]
        assert app_version == res.client["app_version"]
        assert app_width == res.client["width"]
        assert app_height == res.client["height"]

    async def test_activity_answers_by_identifier(self, mock_kiq_report, client, tom, applet):
        await client.login(self.login_url, tom.email_encrypted, "Test1234!")

        create_data = dict(
            submit_id=str(uuid.uuid4()),
            applet_id=str(applet.id),
            version=applet.version,
            activity_id=str(applet.activities[0].id),
            answer=dict(
                user_public_key="user key",
                events=json.dumps(dict(events=["event1", "event2"])),
                answer=json.dumps(
                    dict(
                        value=str(uuid.uuid4()),
                        additional_text=None,
                    )
                ),
                item_ids=[str(applet.activities[0].items[0].id)],
                scheduled_time=1690188679657,
                start_time=1690188679657,
                end_time=1690188731636,
                identifier="encrypted",
            ),
            client=dict(
                appId="mindlogger-mobile",
                appVersion="0.21.48",
                width=819,
                height=1080,
            ),
        )

        response = await client.post(self.answer_url, data=create_data)

        assert response.status_code == 201, response.json()

        response = await client.get(
            self.answers_for_activity_url.format(
                applet_id=str(applet.id),
                activity_id=str(applet.activities[0].id),
            ),
            query={"emptyIdentifiers": False, "identifiers": "encrypted"},
        )

        assert response.status_code == 200, response.json()
        result = response.json()
        assert result["count"] == 1

    async def test_applet_completions(self, mock_kiq_report, client, tom, applet):
        await client.login(self.login_url, tom.email_encrypted, "Test1234!")

        # create answer
        create_data = dict(
            submit_id=str(uuid.uuid4()),
            applet_id=str(applet.id),
            version=applet.version,
            activity_id=str(applet.activities[0].id),
            answer=dict(
                user_public_key="user key",
                answer=json.dumps(
                    dict(
                        value=str(uuid.uuid4()),
                        additional_text=None,
                    )
                ),
                item_ids=[str(applet.activities[0].items[0].id)],
                scheduled_time=1690188679657,
                start_time=1690188679657,
                end_time=1690188731636,
                scheduledEventId="eventId",
                localEndDate="2022-10-01",
                localEndTime="12:35:00",
            ),
            client=dict(
                appId="mindlogger-mobile",
                appVersion="0.21.48",
                width=819,
                height=1080,
            ),
        )

        response = await client.post(self.answer_url, data=create_data)

        assert response.status_code == 201

        # get answer id
        response = await client.get(
            self.review_activities_url.format(applet_id=str(applet.id)),
            dict(
                respondentId=tom.id,
                createdDate=datetime.datetime.utcnow().date(),
            ),
        )

        assert response.status_code == 200, response.json()
        answer_id = response.json()["result"][0]["answerDates"][0]["answerId"]

        # test completions
        response = await client.get(
            self.applet_answers_completions_url.format(
                applet_id=str(applet.id),
            ),
            {"fromDate": "2022-10-01", "version": applet.version},
        )

        assert response.status_code == 200, response.json()
        data = response.json()["result"]
        assert set(data.keys()) == {
            "id",
            "version",
            "activities",
            "activityFlows",
        }
        assert len(data["activities"]) == 1
        activity_answer_data = data["activities"][0]
        assert set(activity_answer_data.keys()) == {
            "id",
            "answerId",
            "submitId",
            "scheduledEventId",
            "localEndDate",
            "localEndTime",
        }
        assert activity_answer_data["answerId"] == answer_id
        assert activity_answer_data["localEndTime"] == "12:35:00"

    async def test_applets_completions(self, mock_kiq_report, client, tom, applet):
        await client.login(self.login_url, tom.email_encrypted, "Test1234!")

        # create answer
        create_data = dict(
            submit_id=str(uuid.uuid4()),
            applet_id=str(applet.id),
            version=applet.version,
            activity_id=str(applet.activities[0].id),
            answer=dict(
                user_public_key="user key",
                answer=json.dumps(
                    dict(
                        value=str(uuid.uuid4()),
                        additional_text=None,
                    )
                ),
                item_ids=[str(applet.activities[0].items[0].id)],
                scheduled_time=1690188679657,
                start_time=1690188679657,
                end_time=1690188731636,
                scheduledEventId="eventId",
                localEndDate="2022-10-01",
                localEndTime="12:35:00",
            ),
            client=dict(
                appId="mindlogger-mobile",
                appVersion="0.21.48",
                width=819,
                height=1080,
            ),
        )

        response = await client.post(self.answer_url, data=create_data)

        assert response.status_code == 201

        # get answer id
        response = await client.get(
            self.review_activities_url.format(applet_id=str(applet.id)),
            dict(
                respondentId=tom.id,
                createdDate=datetime.datetime.utcnow().date(),
            ),
        )

        assert response.status_code == 200, response.json()
        answer_id = response.json()["result"][0]["answerDates"][0]["answerId"]

        # test completions
        response = await client.get(
            url=self.applets_answers_completions_url,
            query={"fromDate": "2022-10-01"},
        )

        assert response.status_code == 200
        data = response.json()["result"]
        # 2 session applets and 1 for answers
        assert len(data) == 3
        applet_with_answer = next(i for i in data if i["id"] == str(applet.id))

        assert applet_with_answer["id"] == str(applet.id)
        assert applet_with_answer["version"] == applet.version
        assert len(applet_with_answer["activities"]) == 1
        activity_answer_data = applet_with_answer["activities"][0]
        assert set(activity_answer_data.keys()) == {
            "id",
            "answerId",
            "submitId",
            "scheduledEventId",
            "localEndDate",
            "localEndTime",
        }
        assert activity_answer_data["answerId"] == answer_id
        assert activity_answer_data["scheduledEventId"] == "eventId"
        assert activity_answer_data["localEndDate"] == "2022-10-01"
        assert activity_answer_data["localEndTime"] == "12:35:00"
        for applet_data in data:
            if applet_data["id"] != str(applet.id):
                assert not applet_data["activities"]
                assert not applet_data["activityFlows"]

    @pytest.mark.usefixtures("user_reviewer_applet_one")
    async def test_summary_restricted_for_reviewer_if_external_respondent(
        self, mock_kiq_report, client, tom, applet_one
    ):
        await client.login(self.login_url, tom.email_encrypted, "Test1234!")

        create_data = dict(
            submit_id=str(uuid.uuid4()),
            applet_id=str(applet_one.id),
            version=applet_one.version,
            activity_id=str(applet_one.activities[0].id),
            answer=dict(
                user_public_key="user key",
                answer=json.dumps(
                    dict(
                        value=str(uuid.uuid4()),
                        additional_text=None,
                    )
                ),
                item_ids=[str(applet_one.activities[0].items[0].id)],
                identifier="some identifier",
                scheduled_time=1690188679657,
                start_time=1690188679657,
                end_time=1690188731636,
            ),
            client=dict(
                appId="mindlogger-mobile",
                appVersion="0.21.48",
                width=819,
                height=1080,
            ),
        )

        response = await client.post(self.answer_url, data=create_data)
        assert response.status_code == 201

        await client.logout()
        await client.login(self.login_url, "user@example.com", "Test1234!")

        response = await client.get(
            self.summary_activities_url.format(
                applet_id=str(applet_one.id),
            )
        )

        assert response.status_code == 403

    async def test_public_answer_with_zero_start_time_end_time_timestamps(
        self, mock_kiq_report, client, tom, public_applet
    ):
        create_data = dict(
            submit_id=str(uuid.uuid4()),
            applet_id=str(public_applet.id),
            version=public_applet.version,
            activity_id=str(public_applet.activities[0].id),
            created_at=1690188731636,
            answer=dict(
                user_public_key="user key",
                events=json.dumps(dict(events=["event1", "event2"])),
                answer=json.dumps(
                    dict(
                        value=str(uuid.uuid4()),
                        additional_text=None,
                    )
                ),
                item_ids=[str(public_applet.activities[0].items[0].id)],
                scheduled_time=1690188679657,
                start_time=0,
                end_time=0,
            ),
            client=dict(
                appId="mindlogger-mobile",
                appVersion="0.21.48",
                width=819,
                height=1080,
            ),
        )

        response = await client.post(self.public_answer_url, data=create_data)

        assert response.status_code == 201

    @pytest.mark.parametrize(
        "role,expected",
        (
            (Role.OWNER, http.HTTPStatus.OK),
            (Role.MANAGER, http.HTTPStatus.OK),
            (Role.REVIEWER, http.HTTPStatus.OK),
            (Role.EDITOR, http.HTTPStatus.FORBIDDEN),
            (Role.COORDINATOR, http.HTTPStatus.FORBIDDEN),
            (Role.RESPONDENT, http.HTTPStatus.FORBIDDEN),
        ),
    )
    async def test_access_to_activity_list(
        self, client, tom: User, user: User, session: AsyncSession, applet, role, expected
    ):
        await client.login(self.login_url, tom.email_encrypted, "Test1234!")
        applet_id = applet.id

        access_service = UserAppletAccessService(session, tom.id, applet_id)
        await access_service.add_role(user.id, role)

        url = self.summary_activities_url.format(applet_id=f"{applet_id}")
        if role == Role.REVIEWER:
            subject = await SubjectsService(session, tom.id).create(
                Subject(
                    applet_id=applet_id,
                    creator_id=tom.id,
                    first_name="first_name",
                    last_name="last_name",
                    secret_user_id=f"{uuid.uuid4()}",
                )
            )
            assert subject.id
            await access_service.set_subjects_for_review(user.id, applet_id, [subject.id])
            url = f"{url}?targetSubjectId={subject.id}"
        await client.login(self.login_url, user.email_encrypted, "Test1234!")
        response = await client.get(url)
        assert response.status_code == expected<|MERGE_RESOLUTION|>--- conflicted
+++ resolved
@@ -1059,13 +1059,9 @@
             "flowName", "id", "itemIds", "migratedData", "respondentId",
             "respondentSecretId", "reviewedAnswerId", "userPublicKey",
             "version", "submitId", "scheduledDatetime", "startDatetime",
-<<<<<<< HEAD
             "endDatetime", "legacyProfileId", "migratedDate",
-            "relation", "sourceSubjectId", "targetSubjectId", "client"
-=======
-            "endDatetime", "legacyProfileId", "migratedDate", "client",
+            "relation", "sourceSubjectId", "targetSubjectId", "client",
             "tzOffset", "scheduledEventId",
->>>>>>> 1282916b
         }
         assert int(answer["startDatetime"] * 1000) == 1690188679657
         assert answer["tzOffset"] == tz_offset
