import datetime
import http
<<<<<<< HEAD
import json
=======
>>>>>>> 4ebea5c9
import re
import uuid
from collections import defaultdict
from typing import Any, cast
from unittest.mock import AsyncMock

import pytest
from pytest import FixtureRequest
from sqlalchemy import select
from sqlalchemy.ext.asyncio import AsyncSession

from apps.answers.crud import AnswerItemsCRUD
from apps.answers.crud.answers import AnswersCRUD
from apps.answers.db.schemas import AnswerItemSchema, AnswerNoteSchema, AnswerSchema
from apps.answers.domain import AnswerNote, AppletAnswerCreate, AssessmentAnswerCreate, ClientMeta, ItemAnswerCreate
from apps.answers.service import AnswerService
from apps.applets.domain.applet_full import AppletFull
from apps.applets.errors import InvalidVersionError
from apps.mailing.services import TestMail
from apps.shared.test import BaseTest
from apps.shared.test.client import TestClient
from apps.users import User
from apps.workspaces.crud.user_applet_access import UserAppletAccessCRUD
from apps.workspaces.db.schemas import UserAppletAccessSchema
from apps.workspaces.domain.constants import Role
from infrastructure.utility import RedisCacheTest


def note_url_path_data(answer: AnswerSchema) -> dict[str, Any]:
    return {
        "applet_id": answer.applet_id,
        "answer_id": answer.id,
        "activity_id": answer.activity_history_id.split("_")[0],
    }


@pytest.fixture
async def bob_reviewer_in_applet_with_reviewable_activity(session, tom, bob, applet_with_reviewable_activity) -> User:
    await UserAppletAccessCRUD(session).save(
        UserAppletAccessSchema(
            user_id=bob.id,
            applet_id=applet_with_reviewable_activity.id,
            role=Role.REVIEWER,
            owner_id=tom.id,
            invitor_id=tom.id,
            meta=dict(respondents=[str(tom.id)]),
            nickname=str(uuid.uuid4()),
        )
    )
    return bob


@pytest.fixture
async def lucy_manager_in_applet_with_reviewable_activity(session, tom, lucy, applet_with_reviewable_activity) -> User:
    await UserAppletAccessCRUD(session).save(
        UserAppletAccessSchema(
            user_id=lucy.id,
            applet_id=applet_with_reviewable_activity.id,
            role=Role.MANAGER,
            owner_id=tom.id,
            invitor_id=tom.id,
            meta=dict(),
            nickname=str(uuid.uuid4()),
        )
    )
    return lucy


@pytest.fixture
def tom_answer_assessment_create_data(tom, applet_with_reviewable_activity) -> AssessmentAnswerCreate:
    activity_assessment_id = applet_with_reviewable_activity.activities[1].id
    return AssessmentAnswerCreate(
        answer="0x00",
        item_ids=[applet_with_reviewable_activity.activities[1].items[0].id],
        reviewer_public_key=f"{tom.id}",
        assessment_version_id=f"{activity_assessment_id}_{applet_with_reviewable_activity.version}",
    )


@pytest.fixture
async def tom_answer_item_for_applet(tom: User, applet: AppletFull, session: AsyncSession):
    answer = await AnswersCRUD(session).create(
        AnswerSchema(
            applet_id=applet.id,
            version=applet.version,
            submit_id=uuid.uuid4(),
            client=dict(
                appId="mindlogger-mobile",
                appVersion="0.21.48",
            ),
            applet_history_id=f"{applet.id}_{applet.version}",
            activity_history_id=f"{applet.activities[0].id}_{applet.version}",
            respondent_id=tom.id,
        )
    )
    return dict(
        answer_id=answer.id,
        respondent_id=tom.id,
        answer=uuid.uuid4().hex,
        item_ids=[str(item.id) for item in applet.activities[0].items],
        start_datetime=datetime.datetime.utcnow(),
        end_datetime=datetime.datetime.utcnow(),
        is_assessment=False,
    )


@pytest.fixture
async def tom_answer(session: AsyncSession, tom: User, applet_with_reviewable_activity: AppletFull) -> AnswerSchema:
    answer_service = AnswerService(session, tom.id)
    return await answer_service.create_answer(
        AppletAnswerCreate(
            applet_id=applet_with_reviewable_activity.id,
            version=applet_with_reviewable_activity.version,
            submit_id=uuid.uuid4(),
            activity_id=applet_with_reviewable_activity.activities[0].id,
            answer=ItemAnswerCreate(
                item_ids=[applet_with_reviewable_activity.activities[0].items[0].id],
                start_time=datetime.datetime.utcnow(),
                end_time=datetime.datetime.utcnow(),
                user_public_key=str(tom.id),
            ),
            client=ClientMeta(app_id=f"{uuid.uuid4()}", app_version="1.1", width=984, height=623),
        )
    )


@pytest.fixture
async def tom_answer_activity_flow(session: AsyncSession, tom: User, applet_with_flow: AppletFull) -> AnswerSchema:
    answer_service = AnswerService(session, tom.id)
    return await answer_service.create_answer(
        AppletAnswerCreate(
            applet_id=applet_with_flow.id,
            version=applet_with_flow.version,
            submit_id=uuid.uuid4(),
            flow_id=applet_with_flow.activity_flows[0].id,
            is_flow_completed=True,
            activity_id=applet_with_flow.activities[0].id,
            answer=ItemAnswerCreate(
                item_ids=[applet_with_flow.activities[0].items[0].id],
                start_time=datetime.datetime.utcnow(),
                end_time=datetime.datetime.utcnow(),
                user_public_key=str(tom.id),
                identifier="encrypted_identifier",
            ),
            client=ClientMeta(app_id=f"{uuid.uuid4()}", app_version="1.1", width=984, height=623),
        )
    )


@pytest.fixture
def applet_with_flow_answer_create(applet_with_flow: AppletFull) -> list[AppletAnswerCreate]:
    submit_id = uuid.uuid4()
    answer_data = dict(
        applet_id=applet_with_flow.id,
        version=applet_with_flow.version,
        client=ClientMeta(app_id=f"{uuid.uuid4()}", app_version="1.1", width=984, height=623),
    )
    answer_item_data = dict(
        start_time=datetime.datetime.utcnow(),
        end_time=datetime.datetime.utcnow(),
        user_public_key=str(uuid.uuid4()),
    )
    answers = [
        # flow#1 submission#1
        AppletAnswerCreate(
            submit_id=uuid.uuid4(),
            flow_id=applet_with_flow.activity_flows[0].id,
            is_flow_completed=True,
            activity_id=applet_with_flow.activities[0].id,
            answer=ItemAnswerCreate(
                item_ids=[applet_with_flow.activities[0].items[0].id],
                identifier="encrypted_identifier",
                **answer_item_data,
            ),
            **answer_data,
        ),
        # flow#2 submission#1
        AppletAnswerCreate(
            submit_id=submit_id,
            flow_id=applet_with_flow.activity_flows[1].id,
            is_flow_completed=False,
            activity_id=applet_with_flow.activities[0].id,
            answer=ItemAnswerCreate(
                item_ids=[applet_with_flow.activities[0].items[0].id],
                identifier="encrypted_identifierf2a1",
                **answer_item_data,
            ),
            **answer_data,
        ),
        AppletAnswerCreate(
            submit_id=submit_id,
            flow_id=applet_with_flow.activity_flows[1].id,
            is_flow_completed=True,
            activity_id=applet_with_flow.activities[1].id,
            answer=ItemAnswerCreate(item_ids=[applet_with_flow.activities[1].items[0].id], **answer_item_data),
            **answer_data,
        ),
        # flow#1 submission#2
        AppletAnswerCreate(
            submit_id=uuid.uuid4(),
            flow_id=applet_with_flow.activity_flows[0].id,
            is_flow_completed=True,
            activity_id=applet_with_flow.activities[0].id,
            answer=ItemAnswerCreate(
                item_ids=[applet_with_flow.activities[0].items[0].id],
                identifier="encrypted_identifierf1a2",
                **answer_item_data,
            ),
            **answer_data,
        ),
    ]
    return answers


@pytest.fixture
async def tom_answer_activity_flow_multiple(
    session: AsyncSession, tom: User, applet_with_flow_answer_create
) -> list[AnswerSchema]:
    answer_service = AnswerService(session, tom.id)
    answers = []
    for _answer in applet_with_flow_answer_create:
        answer = await answer_service.create_answer(_answer)
        answers.append(answer)

    return answers


@pytest.fixture
async def tom_answer_activity_no_flow(session: AsyncSession, tom: User, applet_with_flow: AppletFull) -> AnswerSchema:
    answer_service = AnswerService(session, tom.id)
    return await answer_service.create_answer(
        AppletAnswerCreate(
            applet_id=applet_with_flow.id,
            version=applet_with_flow.version,
            submit_id=uuid.uuid4(),
            is_flow_completed=True,
            activity_id=applet_with_flow.activities[0].id,
            answer=ItemAnswerCreate(
                item_ids=[applet_with_flow.activities[0].items[0].id],
                start_time=datetime.datetime.utcnow(),
                end_time=datetime.datetime.utcnow(),
                user_public_key=str(tom.id),
            ),
            client=ClientMeta(app_id=f"{uuid.uuid4()}", app_version="1.1", width=984, height=623),
        )
    )


@pytest.fixture
async def tom_review_answer(
    session: AsyncSession, tom: User, applet_with_reviewable_activity: AppletFull, tom_answer: AnswerSchema
):
    applet_id = applet_with_reviewable_activity.id
    activity_assessment_id = applet_with_reviewable_activity.activities[1].id
    assessment = AssessmentAnswerCreate(
        answer=uuid.uuid4().hex,
        item_ids=[applet_with_reviewable_activity.activities[1].items[0].id],
        reviewer_public_key=f"{tom.id}",
        assessment_version_id=f"{activity_assessment_id}_{applet_with_reviewable_activity.version}",
    )
    await AnswerService(session, tom.id).create_assessment_answer(applet_id, tom_answer.id, assessment)


@pytest.fixture
async def bob_review_answer(
    session: AsyncSession, bob: User, applet_with_reviewable_activity: AppletFull, tom_answer: AnswerSchema
):
    applet_id = applet_with_reviewable_activity.id
    activity_assessment_id = applet_with_reviewable_activity.activities[1].id
    assessment = AssessmentAnswerCreate(
        answer=uuid.uuid4().hex,
        item_ids=[applet_with_reviewable_activity.activities[1].items[0].id],
        reviewer_public_key=f"{bob.id}",
        assessment_version_id=f"{activity_assessment_id}_{applet_with_reviewable_activity.version}",
    )
    await AnswerService(session, bob.id).create_assessment_answer(applet_id, tom_answer.id, assessment)


@pytest.fixture
async def lucy_review_answer(
    session: AsyncSession, lucy: User, applet_with_reviewable_activity: AppletFull, tom_answer: AnswerSchema
):
    applet_id = applet_with_reviewable_activity.id
    activity_assessment_id = applet_with_reviewable_activity.activities[1].id
    assessment = AssessmentAnswerCreate(
        answer=uuid.uuid4().hex,
        item_ids=[applet_with_reviewable_activity.activities[1].items[0].id],
        reviewer_public_key=f"{lucy.id}",
        assessment_version_id=f"{activity_assessment_id}_{applet_with_reviewable_activity.version}",
    )
    await AnswerService(session, lucy.id).create_assessment_answer(applet_id, tom_answer.id, assessment)


@pytest.mark.usefixtures("mock_kiq_report")
class TestAnswerActivityItems(BaseTest):
    fixtures = [
        "workspaces/fixtures/workspaces.json",
    ]

    login_url = "/auth/login"
    answer_url = "/answers"
    public_answer_url = "/public/answers"

    review_activities_url = "/answers/applet/{applet_id}/review/activities"
    review_flows_url = "/answers/applet/{applet_id}/review/flows"

    summary_activities_url = "/answers/applet/{applet_id}/summary/activities"
    summary_activity_flows_url = "/answers/applet/{applet_id}/summary/flows"
    activity_identifiers_url = f"{summary_activities_url}/{{activity_id}}/identifiers"
    flow_identifiers_url = "/answers/applet/{applet_id}/flows/{flow_id}/identifiers"
    activity_versions_url = f"{summary_activities_url}/{{activity_id}}/versions"
    flow_versions_url = "/answers/applet/{applet_id}/flows/{flow_id}/versions"

    activity_answers_url = "/answers/applet/{applet_id}/activities/{activity_id}/answers"
    flow_submissions_url = "/answers/applet/{applet_id}/flows/{flow_id}/submissions"
    applet_answers_export_url = "/answers/applet/{applet_id}/data"
    applet_answers_completions_url = "/answers/applet/{applet_id}/completions"
    applets_answers_completions_url = "/answers/applet/completions"
    applet_submit_dates_url = "/answers/applet/{applet_id}/dates"

    activity_answer_url = "/answers/applet/{applet_id}/activities/{activity_id}/answers/{answer_id}"
    flow_submission_url = "/answers/applet/{applet_id}/flows/{flow_id}/submissions/{submit_id}"
    assessment_answers_url = "/answers/applet/{applet_id}/answers/{answer_id}/assessment"

    answer_reviews_url = "/answers/applet/{applet_id}/answers/{answer_id}/reviews"
    answer_notes_url = "/answers/applet/{applet_id}/answers/{answer_id}/activities/{activity_id}/notes"
    answer_note_detail_url = "/answers/applet/{applet_id}/answers/{answer_id}/activities/{activity_id}/notes/{note_id}"
    latest_report_url = "/answers/applet/{applet_id}/activities/{activity_id}/answers/{respondent_id}/latest_report"
    check_existence_url = "/answers/check-existence"
    assessment_delete_url = "/answers/applet/{applet_id}/answers/{answer_id}/assessment/{assessment_id}"

    async def test_answer_activity_items_create_for_respondent(
        self,
        mock_kiq_report: AsyncMock,
        client: TestClient,
        tom: User,
        redis: RedisCacheTest,
        answer_with_alert_create: AppletAnswerCreate,
    ):
        client.login(tom)
        response = await client.post(self.answer_url, data=answer_with_alert_create)
        assert response.status_code == http.HTTPStatus.CREATED, response.json()

        mock_kiq_report.assert_awaited_once()

        published_values = await redis.get(f"channel_{tom.id}")
        published_values = published_values or []
        assert len(published_values) == 1
        # 2 because alert for lucy and for tom
        assert len(redis._storage) == 1
        assert len(TestMail.mails) == 1
        assert TestMail.mails[0].subject == "Response alert"

        response = await client.get(
            self.review_activities_url.format(applet_id=str(answer_with_alert_create.applet_id)),
            dict(
                respondentId=tom.id,
                createdDate=datetime.datetime.utcnow().date(),
            ),
        )

        assert response.status_code == http.HTTPStatus.OK, response.json()
        assert response.json()["count"] == 1
        assert len(response.json()["result"][0]["answerDates"]) == 1

        answer_id = response.json()["result"][0]["answerDates"][0]["answerId"]
        response = await client.get(
            self.assessment_answers_url.format(
                applet_id=str(answer_with_alert_create.applet_id),
                answer_id=answer_id,
            )
        )

        assert response.status_code == http.HTTPStatus.OK, response.json()

    async def test_create_answer__wrong_applet_version(
        self,
        client: TestClient,
        tom: User,
        answer_create: AppletAnswerCreate,
    ):
        client.login(tom)
        data = answer_create.copy(deep=True)
        data.version = "0.0.0"
        response = await client.post(self.answer_url, data=data)
        assert response.status_code == http.HTTPStatus.BAD_REQUEST
        assert response.json()["result"][0]["message"] == InvalidVersionError.message

    @pytest.mark.usefixtures("mock_report_server_response", "answer")
    async def test_get_latest_summary(self, client: TestClient, tom: User, applet: AppletFull):
        client.login(tom)

        response = await client.post(
            self.latest_report_url.format(
                applet_id=str(applet.id),
                activity_id=str(applet.activities[0].id),
                respondent_id=tom.id,
            ),
        )
        assert response.status_code == http.HTTPStatus.OK
        assert response.content == b"pdf body"

    async def test_public_answer_activity_items_create_for_respondent(
        self, client: TestClient, public_answer_create: AppletAnswerCreate
    ):
        response = await client.post(self.public_answer_url, data=public_answer_create)
        assert response.status_code == http.HTTPStatus.CREATED

    async def test_answer_skippable_activity_items_create_for_respondent(
        self, client: TestClient, tom: User, answer_create: AppletAnswerCreate, applet: AppletFull
    ):
        client.login(tom)

        response = await client.post(self.answer_url, data=answer_create)

        assert response.status_code == http.HTTPStatus.CREATED, response.json()

        response = await client.get(
            self.applet_submit_dates_url.format(applet_id=str(applet.id)),
            dict(
                respondentId=tom.id,
                fromDate=datetime.date.today() - datetime.timedelta(days=10),
                toDate=datetime.date.today() + datetime.timedelta(days=10),
            ),
        )
        assert response.status_code == http.HTTPStatus.OK
        assert len(response.json()["result"]["dates"]) == 1

    async def test_list_submit_dates(
        self, client: TestClient, tom: User, answer_create: AppletAnswerCreate, applet: AppletFull
    ):
        client.login(tom)

        response = await client.post(self.answer_url, data=answer_create)
        assert response.status_code == http.HTTPStatus.CREATED

        response = await client.get(
            self.applet_submit_dates_url.format(applet_id=str(applet.id)),
            dict(
                respondentId=tom.id,
                fromDate=datetime.date.today() - datetime.timedelta(days=10),
                toDate=datetime.date.today() + datetime.timedelta(days=10),
            ),
        )
        assert response.status_code == http.HTTPStatus.OK
        assert len(response.json()["result"]["dates"]) == 1

    async def test_answer_flow_items_create_for_respondent(
        self, client: TestClient, tom: User, answer_create: AppletAnswerCreate
    ):
        client.login(tom)

        response = await client.post(self.answer_url, data=answer_create)

        assert response.status_code == http.HTTPStatus.CREATED

    async def test_answer_get_export_data__answer_from_manager(
        self,
        client: TestClient,
        tom: User,
        lucy: User,
        answer_create: AppletAnswerCreate,
        applet_one_lucy_manager: AppletFull,
        applet_one_lucy_respondent: AppletFull,
    ):
        client.login(lucy)
        data = answer_create.copy(deep=True)
        data.applet_id = applet_one_lucy_manager.id
        data.version = applet_one_lucy_manager.version
        data.activity_id = applet_one_lucy_manager.activities[0].id
        data.flow_id = None
        data.answer.item_ids = [i.id for i in applet_one_lucy_manager.activities[0].items]
        response = await client.post(self.answer_url, data=data)
        assert response.status_code == http.HTTPStatus.CREATED

        client.login(tom)
        response = await client.get(
            self.applet_answers_export_url.format(applet_id=str(applet_one_lucy_manager.id)),
        )
        assert response.status_code == http.HTTPStatus.OK
        assert re.match(
            r"\[admin account\] \([0-9a-f]{8}\-[0-9a-f]{4}\-4[0-9a-f]{3}\-[89ab][0-9a-f]{3}\-[0-9a-f]{12}\)",
            response.json()["result"]["answers"][0]["respondentSecretId"],
        )

    async def test_answer_get_export_data__answer_from_respondent(
        self,
        client: TestClient,
        tom: User,
        lucy: User,
        answer_create: AppletAnswerCreate,
        applet_one_lucy_respondent: AppletFull,
    ):
        client.login(lucy)
        data = answer_create.copy(deep=True)
        data.applet_id = applet_one_lucy_respondent.id
        data.version = applet_one_lucy_respondent.version
        data.activity_id = applet_one_lucy_respondent.activities[0].id
        data.flow_id = None
        data.answer.item_ids = [i.id for i in applet_one_lucy_respondent.activities[0].items]
        response = await client.post(self.answer_url, data=data)
        assert response.status_code == http.HTTPStatus.CREATED

        client.login(tom)
        response = await client.get(
            self.applet_answers_export_url.format(applet_id=str(applet_one_lucy_respondent.id)),
        )
        assert response.status_code == http.HTTPStatus.OK
        secret_user_id = response.json()["result"]["answers"][0]["respondentSecretId"]
        assert secret_user_id != f"[admin account] ({lucy.email_encrypted})"
        assert uuid.UUID(secret_user_id)

    async def test_answer_get_export_data__only_last_activity(
        self,
        client: TestClient,
        tom: User,
        answer_create: AppletAnswerCreate,
        applet: AppletFull,
        applet_with_additional_item: AppletFull,  # next version of applet
    ):
        client.login(tom)
        response = await client.post(self.answer_url, data=answer_create)
        assert response.status_code == http.HTTPStatus.CREATED

        response = await client.get(
            self.applet_answers_export_url.format(applet_id=str(applet.id)), query={"activitiesLastVersion": True}
        )
        assert response.status_code == http.HTTPStatus.OK
        assert response.json()["result"]["activities"][0]["id"] == str(applet_with_additional_item.activities[0].id)
        assert response.json()["result"]["activities"][0]["version"] == applet_with_additional_item.version
        assert (
            response.json()["result"]["activities"][0]["idVersion"]
            == f"{applet_with_additional_item.activities[0].id}_{applet_with_additional_item.version}"
        )

    async def test_answer_with_skipping_all(
        self,
        client: TestClient,
        tom: User,
        answer_create: AppletAnswerCreate,
    ):
        client.login(tom)
        response = await client.post(self.answer_url, data=answer_create)

        assert response.status_code == http.HTTPStatus.CREATED, response.json()

    async def test_answered_applet_activities(
        self,
        client: TestClient,
        tom: User,
        answer_create: AppletAnswerCreate,
    ):
        client.login(tom)

        response = await client.post(self.answer_url, data=answer_create)

        assert response.status_code == http.HTTPStatus.CREATED, response.json()

        response = await client.get(
            self.review_activities_url.format(applet_id=str(answer_create.applet_id)),
            dict(
                respondentId=tom.id,
                createdDate=datetime.datetime.utcnow().date(),
            ),
        )

        assert response.status_code == http.HTTPStatus.OK
        assert response.json()["count"] == 1
        assert len(response.json()["result"][0]["answerDates"]) == 1

        answer_id = response.json()["result"][0]["answerDates"][0]["answerId"]
        response = await client.get(
            self.activity_answer_url.format(
                applet_id=str(answer_create.applet_id),
                answer_id=answer_id,
                activity_id=str(answer_create.activity_id),
            )
        )
        assert response.status_code == http.HTTPStatus.OK
        data = response.json()["result"]
        assert data["answer"]["events"] == answer_create.answer.events
        assert set(data["summary"]["identifier"]) == {"lastAnswerDate", "identifier", "userPublicKey"}
        assert data["summary"]["identifier"]["identifier"] == "encrypted_identifier"

    async def test_get_answer_activity(self, client: TestClient, tom: User, applet: AppletFull, answer: AnswerSchema):
        client.login(tom)
        response = await client.get(
            self.activity_answer_url.format(
                applet_id=str(applet.id),
                answer_id=answer.id,
                activity_id=applet.activities[0].id,
            )
        )
        assert response.status_code == http.HTTPStatus.OK  # TODO: Check response

    async def test_fail_answered_applet_not_existed_activities(
        self, client: TestClient, tom: User, applet: AppletFull, uuid_zero: uuid.UUID, answer: AnswerSchema
    ):
        client.login(tom)
        response = await client.get(
            self.activity_answer_url.format(
                applet_id=str(applet.id),
                answer_id=answer.id,
                activity_id=uuid_zero,
            )
        )
        assert response.status_code == http.HTTPStatus.NOT_FOUND

    async def test_applet_activity_answers(
        self, client: TestClient, tom: User, applet: AppletFull, answer: AnswerSchema
    ):
        client.login(tom)
        response = await client.get(
            self.activity_answers_url.format(
                applet_id=str(applet.id),
                activity_id=str(applet.activities[0].id),
            ),
        )

        assert response.status_code == http.HTTPStatus.OK, response.json()
        assert response.json()["count"] == 1

    async def test_applet_assessment_retrieve(
        self, client: TestClient, tom: User, answer_reviewable_activity: AnswerSchema
    ):
        client.login(tom)
        response = await client.get(
            self.assessment_answers_url.format(
                applet_id=str(answer_reviewable_activity.applet_id),
                answer_id=answer_reviewable_activity.id,
            )
        )

        assert response.status_code == http.HTTPStatus.OK
        assert response.json()["result"]

    async def test_applet_assessment_create(
        self,
        client: TestClient,
        tom: User,
        assessment_create: AssessmentAnswerCreate,
        answer_reviewable_activity: AnswerSchema,
        applet_with_reviewable_activity: AppletFull,
    ):
        client.login(tom)

        response = await client.post(
            self.assessment_answers_url.format(
                applet_id=str(answer_reviewable_activity.applet_id),
                answer_id=answer_reviewable_activity.id,
            ),
            data=assessment_create,
        )

        assert response.status_code == http.HTTPStatus.CREATED
        review_activity = next(i for i in applet_with_reviewable_activity.activities if i.is_reviewable)
        general_activity = next(i for i in applet_with_reviewable_activity.activities if not i.is_reviewable)

        response = await client.get(
            self.assessment_answers_url.format(
                applet_id=str(answer_reviewable_activity.applet_id),
                answer_id=answer_reviewable_activity.id,
            )
        )
        assert response.status_code == http.HTTPStatus.OK
        assessment = response.json()["result"]
        assert assessment["answer"] == assessment_create.answer
        assert assessment["reviewerPublicKey"] == assessment_create.reviewer_public_key
        assert assessment["itemIds"] == [str(i) for i in assessment_create.item_ids]
        assert assessment["versions"] == [
            f"{general_activity.id}_{applet_with_reviewable_activity.version}",
            f"{review_activity.id}_{applet_with_reviewable_activity.version}",
        ]
        assert not assessment["itemsLast"] == general_activity.dict()["items"][0]
        assert not assessment["items"]

    @pytest.mark.usefixtures("assessment")
    async def test_get_review_assessment(
        self,
        client: TestClient,
        tom: User,
        answer_reviewable_activity: AnswerSchema,
        assessment_create: AssessmentAnswerCreate,
    ):
        client.login(tom)
        response = await client.get(
            self.answer_reviews_url.format(
                applet_id=str(answer_reviewable_activity.applet_id),
                answer_id=answer_reviewable_activity.id,
            )
        )
        assert response.status_code == http.HTTPStatus.OK
        assert set(response.json()["result"][0].keys()) == {
            "answer",
            "createdAt",
            "updatedAt",
            "id",
            "itemIds",
            "items",
            "reviewer",
            "reviewerPublicKey",
        }
        assert response.json()["count"] == 1
        review = response.json()["result"][0]
        assert review["answer"] == assessment_create.answer
        assert review["reviewerPublicKey"] == assessment_create.reviewer_public_key
        assert review["itemIds"] == [str(i) for i in assessment_create.item_ids]
        assert review["reviewer"]["firstName"] == tom.first_name
        assert review["reviewer"]["lastName"] == tom.last_name

    async def test_applet_activities(self, client: TestClient, tom: User, answer: AnswerSchema):
        client.login(tom)

        response = await client.get(
            self.review_activities_url.format(applet_id=str(answer.applet_id)),
            dict(
                respondentId=tom.id,
                createdDate=datetime.datetime.utcnow().date(),
            ),
        )

        assert response.status_code == http.HTTPStatus.OK, response.json()
        assert response.json()["count"] == 1
        assert len(response.json()["result"][0]["answerDates"]) == 1

    async def test_add_note(self, client: TestClient, tom: User, answer: AnswerSchema, note_create_data: AnswerNote):
        client.login(tom)

        response = await client.post(self.answer_notes_url.format(**note_url_path_data(answer)), data=note_create_data)

        assert response.status_code == http.HTTPStatus.CREATED, response.json()

        response = await client.get(self.answer_notes_url.format(**note_url_path_data(answer)))

        assert response.status_code == http.HTTPStatus.OK, response.json()
        assert response.json()["count"] == 1
        note = response.json()["result"][0]
        assert note["note"] == note_create_data.note
        assert note["user"]["firstName"] == tom.first_name
        assert note["user"]["lastName"] == tom.last_name
        # Just check that other columns in place
        assert note["id"]
        assert note["createdAt"]

    async def test_edit_note(self, client: TestClient, tom: User, answer: AnswerSchema, answer_note: AnswerNoteSchema):
        client.login(tom)

        note_new = answer_note.note + "new"

        response = await client.put(
            self.answer_note_detail_url.format(**note_url_path_data(answer), note_id=answer_note.id),
            dict(note=note_new),
        )
        assert response.status_code == http.HTTPStatus.OK

        response = await client.get(self.answer_notes_url.format(**note_url_path_data(answer)))

        assert response.status_code == http.HTTPStatus.OK, response.json()
        assert response.json()["count"] == 1
        assert response.json()["result"][0]["note"] == note_new

    async def test_delete_note(
        self, client: TestClient, tom: User, answer: AnswerSchema, answer_note: AnswerNoteSchema
    ):
        client.login(tom)
        note_id = answer_note.id

        response = await client.delete(
            self.answer_note_detail_url.format(**note_url_path_data(answer), note_id=note_id)
        )
        assert response.status_code == http.HTTPStatus.NO_CONTENT

        response = await client.get(self.answer_notes_url.format(**note_url_path_data(answer)))
        assert response.status_code == http.HTTPStatus.OK
        assert response.json()["count"] == 0

    async def test_answer_activity_items_create_for_not_respondent(
        self, client: TestClient, user: User, answer_create: AppletAnswerCreate
    ):
        client.login(user)
        response = await client.post(self.answer_url, data=answer_create)
        assert response.status_code == http.HTTPStatus.FORBIDDEN

    @pytest.mark.usefixtures("assessment")
    async def test_answers_export(
        self,
        client: TestClient,
        tom: User,
        answer_reviewable_activity_with_ts_offset: AnswerSchema,
        answer_reviewable_activity_with_tz_offset_create: AppletAnswerCreate,
    ):
        client.login(tom)
        response = await client.get(
            self.applet_answers_export_url.format(
                applet_id=str(answer_reviewable_activity_with_ts_offset.applet_id),
            )
        )

        assert response.status_code == http.HTTPStatus.OK
        resp_data = response.json()
        data = resp_data["result"]
        assert set(data.keys()) == {"answers", "activities"}
        # One answer, one answer with ts offset, one assessment
        assert len(data["answers"]) == 3
        assert resp_data["count"] == 3
        assessment = next(i for i in data["answers"] if i["reviewedAnswerId"] is not None)
        answer_with_tz = next(i for i in data["answers"] if i["tzOffset"] is not None)
        answer_for_review = next(i for i in data["answers"] if i["id"] == assessment["reviewedAnswerId"])
        # fmt: off
        expected_keys = {
            "activityHistoryId", "activityId", "answer", "appletHistoryId",
            "appletId", "createdAt", "events", "flowHistoryId", "flowId",
            "flowName", "id", "itemIds", "migratedData", "respondentId",
            "respondentSecretId", "reviewedAnswerId", "userPublicKey",
            "version", "submitId", "scheduledDatetime", "startDatetime",
            "endDatetime", "legacyProfileId", "migratedDate", "client",
            "tzOffset", "scheduledEventId",
        }
        # Comment for now, wtf is it
        # assert int(answer['startDatetime'] * 1000) == answer_item_create.start_time
        # fmt: on
        answer_reviewable_activity_with_tz_offset_create.answer.tz_offset = cast(
            int, answer_reviewable_activity_with_tz_offset_create.answer.tz_offset
        )
        assert answer_with_tz["tzOffset"] == answer_reviewable_activity_with_tz_offset_create.answer.tz_offset
        assert set(assessment.keys()) == expected_keys
        assert assessment["reviewedAnswerId"] == answer_for_review["id"]
        assert re.match(
            r"\[admin account\] \([0-9a-f]{8}\-[0-9a-f]{4}\-4[0-9a-f]{3}\-[89ab][0-9a-f]{3}\-[0-9a-f]{12}\)",
            answer_for_review["respondentSecretId"],
        )

    @pytest.mark.parametrize(
        "user_fixture, exp_cnt",
        (
            ("lucy", 0),
            ("tom", 1),  # Tom is respondent for the 'answer' fixture
        ),
    )
    async def test_get_applet_answers_export_filter_by_respondent_id(
        self,
        client: TestClient,
        tom: User,
        answer: AnswerSchema,
        request: FixtureRequest,
        user_fixture: str,
        exp_cnt: int,
    ):
        client.login(tom)
        respondent: User = request.getfixturevalue(user_fixture)
        response = await client.get(
            self.applet_answers_export_url.format(
                applet_id=str(answer.applet_id),
            ),
            dict(respondentIds=str(respondent.id)),
        )

        assert response.status_code == http.HTTPStatus.OK
        assert response.json()["count"] == exp_cnt
        assert len(response.json()["result"]["answers"]) == exp_cnt

    async def test_get_activity_identifiers(
        self, client: TestClient, tom: User, answer_create: AppletAnswerCreate, applet: AppletFull
    ):
        client.login(tom)
        identifier_url = self.activity_identifiers_url.format(
            applet_id=str(applet.id), activity_id=str(applet.activities[0].id)
        )
        identifier_url = f"{identifier_url}?respondentId={tom.id}"
        response = await client.get(identifier_url)
        assert response.status_code == http.HTTPStatus.OK
        assert response.json()["count"] == 0

        created_at = datetime.datetime.utcnow()
        data = answer_create.copy(deep=True)
        data.created_at = created_at

        response = await client.post(self.answer_url, data=data)
        assert response.status_code == http.HTTPStatus.CREATED

        response = await client.get(identifier_url)
        assert response.status_code == http.HTTPStatus.OK
        assert response.json()["count"] == 1
        assert response.json()["result"][0]["identifier"] == answer_create.answer.identifier
        assert response.json()["result"][0]["userPublicKey"] == answer_create.answer.user_public_key
        assert datetime.datetime.fromisoformat(response.json()["result"][0]["lastAnswerDate"]) == created_at

    async def test_get_flow_identifiers(
        self,
        mock_kiq_report,
        client,
        tom: User,
        applet_with_flow: AppletFull,
        applet_with_flow_answer_create: list[AppletAnswerCreate],
        tom_answer_activity_flow_multiple,
    ):
        applet = applet_with_flow
        answers = applet_with_flow_answer_create
        client.login(tom)

        for flow in applet.activity_flows:
            flow_answers = [
                answer for answer in answers if answer.flow_id == flow.id and answer.answer.identifier is not None
            ]

            identifier_url = self.flow_identifiers_url.format(applet_id=applet.id, flow_id=flow.id)
            response = await client.get(identifier_url, dict(respondentId=str(tom.id)))

            assert response.status_code == 200
            data = response.json()
            assert data["count"] == len(flow_answers)
            data = data["result"]
            for i, _answer in enumerate(flow_answers):
                assert set(data[i].keys()) == {"identifier", "userPublicKey", "lastAnswerDate"}
                assert data[i]["identifier"] == _answer.answer.identifier
                assert data[i]["userPublicKey"] == _answer.answer.user_public_key

    # TODO: Move to another place, not needed any answer for test
    async def test_get_all_activity_versions_for_applet(self, client: TestClient, tom: User, applet: AppletFull):
        client.login(tom)

        response = await client.get(
            self.activity_versions_url.format(
                applet_id=str(applet.id),
                activity_id=str(applet.activities[0].id),
            )
        )

        assert response.status_code == http.HTTPStatus.OK
        assert response.json()["count"] == 1
        assert response.json()["result"][0]["version"] == applet.version
        assert response.json()["result"][0]["createdAt"]

    async def test_get_summary_activities_no_answer_no_performance_task(
        self, client: TestClient, tom: User, applet: AppletFull
    ):
        client.login(tom)

        response = await client.get(
            self.summary_activities_url.format(
                applet_id=str(applet.id),
            )
        )

        assert response.status_code == http.HTTPStatus.OK
        assert response.json()["count"] == 1
        assert response.json()["result"][0]["name"] == applet.activities[0].name
        assert response.json()["result"][0]["id"] == str(applet.activities[0].id)
        assert not response.json()["result"][0]["isPerformanceTask"]
        assert not response.json()["result"][0]["hasAnswer"]

    async def test_get_flow_versions(self, client, tom, applet_with_flow: AppletFull):
        client.login(tom)

        response = await client.get(
            self.flow_versions_url.format(
                applet_id=applet_with_flow.id,
                flow_id=applet_with_flow.activity_flows[0].id,
            )
        )

        assert response.status_code == 200
        assert response.json()["count"] == 1
        data = response.json()["result"]
        assert set(data[0].keys()) == {"version", "createdAt"}
        assert response.json()["result"][0]["version"] == applet_with_flow.version

    @pytest.mark.usefixtures("answer")
    async def test_get_summary_activities_has_answer_no_performance_task(
        self, client: TestClient, tom: User, applet: AppletFull
    ):
        client.login(tom)

        response = await client.get(
            self.summary_activities_url.format(
                applet_id=str(applet.id),
            )
        )

        assert response.status_code == http.HTTPStatus.OK
        assert response.json()["count"] == 1
        activity = response.json()["result"][0]
        assert activity["name"] == applet.activities[0].name
        assert activity["id"] == str(applet.activities[0].id)
        assert not activity["isPerformanceTask"]
        assert activity["hasAnswer"]

    async def test_get_summary_activities_performance_tasks_no_answers(
        self, client: TestClient, tom: User, applet_with_all_performance_tasks: AppletFull
    ):
        client.login(tom)

        response = await client.get(
            self.summary_activities_url.format(
                applet_id=str(applet_with_all_performance_tasks.id),
            )
        )

        assert response.status_code == http.HTTPStatus.OK
        assert response.json()["count"] == len(applet_with_all_performance_tasks.activities)
        applet_with_all_performance_tasks.activities.sort(key=lambda x: x.id)
        sorted_result = sorted(response.json()["result"], key=lambda x: x["id"])
        for exp, act in zip(applet_with_all_performance_tasks.activities, sorted_result):
            assert act["id"] == str(exp.id)
            assert act["name"] == exp.name
            assert act["isPerformanceTask"]
            assert not act["hasAnswer"]

    async def test_store_client_meta(
        self, client: TestClient, session: AsyncSession, tom: User, answer_create: AppletAnswerCreate
    ):
        client.login(tom)
        response = await client.post(self.answer_url, data=answer_create)
        assert response.status_code == http.HTTPStatus.CREATED

        db_result = await session.execute(select(AnswerSchema))
        res: AnswerSchema = db_result.scalars().first()
        assert res.client["app_id"] == answer_create.client.app_id
        assert res.client["app_version"] == answer_create.client.app_version
        assert res.client["width"] == answer_create.client.width
        assert res.client["height"] == answer_create.client.height

    async def test_activity_answers_by_identifier(
        self, client: TestClient, tom: User, answer: AnswerSchema, answer_create: AppletAnswerCreate
    ):
        client.login(tom)

        response = await client.get(
            self.activity_answers_url.format(
                applet_id=str(answer_create.applet_id),
                activity_id=str(answer_create.activity_id),
            ),
            query={"emptyIdentifiers": False, "identifiers": answer_create.answer.identifier},
        )

        assert response.status_code == http.HTTPStatus.OK
        result = response.json()
        assert result["count"] == 1
        assert result["result"][0]["answerId"] == str(answer.id)

    async def test_applet_completions(
        self, client: TestClient, tom: User, answer: AnswerSchema, answer_create: AppletAnswerCreate
    ):
        client.login(tom)
        answer_create.answer.local_end_date = cast(datetime.date, answer_create.answer.local_end_date)
        answer_create.answer.local_end_time = cast(datetime.time, answer_create.answer.local_end_time)
        response = await client.get(
            self.applet_answers_completions_url.format(
                applet_id=str(answer.applet_id),
            ),
            {"fromDate": answer_create.answer.local_end_date.isoformat(), "version": answer.version},
        )

        assert response.status_code == http.HTTPStatus.OK
        data = response.json()["result"]
        assert set(data.keys()) == {
            "id",
            "version",
            "activities",
            "activityFlows",
        }
        assert len(data["activities"]) == 1
        activity_answer_data = data["activities"][0]
        assert set(activity_answer_data.keys()) == {
            "id",
            "answerId",
            "submitId",
            "scheduledEventId",
            "localEndDate",
            "localEndTime",
        }
        assert activity_answer_data["answerId"] == str(answer.id)
        assert activity_answer_data["localEndTime"] == str(answer_create.answer.local_end_time)

    async def test_applets_completions(
        self, client: TestClient, tom: User, answer: AnswerSchema, answer_create: AppletAnswerCreate
    ):
        client.login(tom)
        answer_create.answer.local_end_date = cast(datetime.date, answer_create.answer.local_end_date)
        answer_create.answer.local_end_time = cast(datetime.time, answer_create.answer.local_end_time)
        # test completions
        response = await client.get(
            url=self.applets_answers_completions_url,
            query={"fromDate": answer_create.answer.local_end_date.isoformat()},
        )

        assert response.status_code == http.HTTPStatus.OK
        data = response.json()["result"]
        # 2 session applets and 1 for answers
        assert len(data) == 3
        applet_with_answer = next(i for i in data if i["id"] == str(answer.applet_id))

        assert applet_with_answer["id"] == str(answer.applet_id)
        assert applet_with_answer["version"] == answer.version
        assert len(applet_with_answer["activities"]) == 1
        activity_answer_data = applet_with_answer["activities"][0]
        assert set(activity_answer_data.keys()) == {
            "id",
            "answerId",
            "submitId",
            "scheduledEventId",
            "localEndDate",
            "localEndTime",
        }
        assert activity_answer_data["answerId"] == str(answer.id)
        assert activity_answer_data["scheduledEventId"] == answer_create.answer.scheduled_event_id
        assert activity_answer_data["localEndDate"] == answer_create.answer.local_end_date.isoformat()
        assert activity_answer_data["localEndTime"] == str(answer_create.answer.local_end_time)
        for applet_data in data:
            if applet_data["id"] != str(answer.applet_id):
                assert not applet_data["activities"]
                assert not applet_data["activityFlows"]

    async def test_summary_restricted_for_reviewer_if_external_respondent(
        self, client: TestClient, user: User, user_reviewer_applet_one: AppletFull
    ):
        client.login(user)

        response = await client.get(self.summary_activities_url.format(applet_id=str(user_reviewer_applet_one.id)))

        assert response.status_code == http.HTTPStatus.FORBIDDEN

    async def test_public_answer_with_zero_start_time_end_time_timestamps(
        self, client: TestClient, public_answer_create: AppletAnswerCreate
    ):
        create_data = public_answer_create.dict()
        create_data["answer"]["start_time"] = 0
        create_data["answer"]["end_time"] = 0

        response = await client.post(self.public_answer_url, data=create_data)

        assert response.status_code == http.HTTPStatus.CREATED

    async def test_check_existance_answer_exists(self, client: TestClient, tom: User, answer: AnswerSchema):
        client.login(tom)
        data = {
            "applet_id": str(answer.applet_id),
            "activity_id": answer.activity_history_id.split("_")[0],
            # On backend we devide on 1000
            "created_at": answer.created_at.timestamp() * 1000,
        }
        resp = await client.post(self.check_existence_url, data=data)
        assert resp.status_code == http.HTTPStatus.OK
        assert resp.json()["result"]["exists"]

    @pytest.mark.parametrize(
        "column,value",
        (
            ("activity_id", "00000000-0000-0000-0000-000000000000_99"),
            ("created_at", datetime.datetime.utcnow().timestamp() * 1000),
        ),
    )
    async def test_check_existance_answer_does_not_exist(
        self, client: TestClient, tom: User, answer: AnswerSchema, column: str, value: str
    ):
        client.login(tom)
        data = {
            "applet_id": str(answer.applet_id),
            "activity_id": answer.activity_history_id.split("_")[0],
            "created_at": answer.created_at.timestamp(),
        }
        data[column] = value
        resp = await client.post(self.check_existence_url, data=data)
        assert resp.status_code == http.HTTPStatus.OK
        assert not resp.json()["result"]["exists"]

    async def test_check_existance_answer_does_not_exist__not_answer_applet(
        self, client: TestClient, tom: User, answer: AnswerSchema, applet_one: AppletFull
    ):
        client.login(tom)
        data = {
            "applet_id": str(applet_one.id),
            "activity_id": answer.activity_history_id.split("_")[0],
            "created_at": answer.created_at.timestamp(),
        }
        resp = await client.post(self.check_existence_url, data=data)
        assert resp.status_code == http.HTTPStatus.OK
        assert not resp.json()["result"]["exists"]

    @pytest.mark.parametrize(
        "user_fixture_name,expected_code",
        (
            ("tom", http.HTTPStatus.NO_CONTENT),  # owner
            ("lucy", http.HTTPStatus.FORBIDDEN),  # not in applet
            ("bob", http.HTTPStatus.FORBIDDEN),  # reviewer
        ),
    )
    async def test_review_delete(
        self,
        tom_answer_create_data,
        tom_answer_assessment_create_data,
        client,
        tom,
        applet_with_reviewable_activity,
        session,
        bob_reviewer_in_applet_with_reviewable_activity,
        user_fixture_name,
        expected_code,
        request,
        tom_answer,
        tom_review_answer,
    ):
        login_user = request.getfixturevalue(user_fixture_name)
        client.login(login_user)
        assessment = await AnswerItemsCRUD(session).get_assessment(tom_answer.id, tom.id)
        assert assessment
        response = await client.delete(
            self.assessment_delete_url.format(
                applet_id=str(applet_with_reviewable_activity.id), answer_id=tom_answer.id, assessment_id=assessment.id
            )
        )
        assert response.status_code == expected_code
        assessment = await AnswerItemsCRUD(session).get_assessment(tom_answer.id, tom.id)
        if expected_code == 204:
            assert not assessment
        else:
            assert assessment

    async def test_summary_activities_submitted_without_answers(
        self,
        client,
        tom,
        applet_with_reviewable_activity,
    ):
        client.login(tom)
        applet_id = applet_with_reviewable_activity.id
        response = await client.get(
            self.summary_activities_url.format(
                applet_id=str(applet_id),
            )
        )
        assert response.status_code == http.HTTPStatus.OK
        payload = response.json()
        actual_last_date = payload["result"][0]["lastAnswerDate"]
        assert actual_last_date is None

    async def test_get_all_types_of_activity_identifiers(
        self, client, tom: User, applet: AppletFull, session, tom_answer_item_for_applet
    ):
        client.login(tom)
        identifier_url = self.activity_identifiers_url.format(
            applet_id=str(applet.id), activity_id=str(applet.activities[0].id)
        )
        identifier_url = f"{identifier_url}?respondentId={tom.id}"

        answer_items = [
            # Migrated not encrypted
            AnswerItemSchema(
                **tom_answer_item_for_applet,
                identifier="unencrypted identifier",
                migrated_data=dict(is_identifier_encrypted=False),
            ),
            # Migrated encrypted
            AnswerItemSchema(
                **tom_answer_item_for_applet,
                identifier="encrypted identifier",
                user_public_key="user_public_key",
                migrated_data=dict(is_identifier_encrypted=True),
            ),
            # Not migrated
            AnswerItemSchema(
                **tom_answer_item_for_applet,
                identifier="identifier",
                user_public_key="user_public_key",
                migrated_data=None,
            ),
        ]
        for answer_item in answer_items:
            await AnswerItemsCRUD(session).create(answer_item)

        res = await client.get(identifier_url)
        assert res.status_code == http.HTTPStatus.OK
        payload = res.json()
        assert payload["count"] == len(answer_items)
        for identifier in payload["result"]:
            assert "lastAnswerDate" in identifier
            if identifier["identifier"] in ["encrypted identifier", "identifier"]:
                assert "userPublicKey" in identifier

    async def test_summary_activities_submitted_date_with_answers(
        self,
        client,
        tom,
        applet_with_reviewable_activity,
        session,
    ):
        client.login(tom)
        applet_id = applet_with_reviewable_activity.id
        answer_service = AnswerService(session, tom.id)
        submit_dates = []
        for i in range(2):
            answer = await answer_service.create_answer(
                AppletAnswerCreate(
                    applet_id=applet_with_reviewable_activity.id,
                    version=applet_with_reviewable_activity.version,
                    submit_id=uuid.uuid4(),
                    activity_id=applet_with_reviewable_activity.activities[0].id,
                    answer=ItemAnswerCreate(
                        item_ids=[applet_with_reviewable_activity.activities[0].items[0].id],
                        start_time=datetime.datetime.utcnow(),
                        end_time=datetime.datetime.utcnow(),
                        user_public_key=str(tom.id),
                    ),
                    client=ClientMeta(app_id=f"{uuid.uuid4()}", app_version="1.1", width=984, height=623),
                )
            )
            submit_dates.append(answer.created_at)

        response = await client.get(
            self.summary_activities_url.format(
                applet_id=str(applet_id),
            )
        )
        assert response.status_code == 200
        payload = response.json()
        expected_last_date = str(max(submit_dates))
        actual_last_date = payload["result"][0]["lastAnswerDate"].replace("T", " ")
        assert actual_last_date == expected_last_date

    async def test_answer_reviewer_count_for_multiple_reviews(
        self,
        client,
        tom,
        applet_with_reviewable_activity,
        tom_answer,
        tom_review_answer,
        bob_review_answer,
        lucy_review_answer,
    ):
        client.login(tom)
        applet_id = applet_with_reviewable_activity.id
        activity_id = applet_with_reviewable_activity.activities[0].id
        url = self.activity_answers_url.format(applet_id=str(applet_id), activity_id=str(activity_id))
        response = await client.get(url)
        assert response.status_code == 200
        payload = response.json()
        assert payload["result"][0]["reviewCount"]["mine"] == 1
        assert payload["result"][0]["reviewCount"]["other"] == 2

    async def test_answer_reviewer_count_for_one_own_review(
        self, client, tom, applet_with_reviewable_activity: AppletFull, tom_answer, tom_review_answer
    ):
        client.login(tom)
        applet_id = applet_with_reviewable_activity.id
        activity_id = applet_with_reviewable_activity.activities[0].id
        url = self.activity_answers_url.format(applet_id=str(applet_id), activity_id=str(activity_id))
        response = await client.get(url)
        assert response.status_code == 200
        payload = response.json()
        assert payload["result"][0]["reviewCount"]["mine"] == 1
        assert payload["result"][0]["reviewCount"]["other"] == 0

    async def test_answer_reviewer_count_for_one_other_review(
        self, client, tom, applet_with_reviewable_activity: AppletFull, tom_answer, bob_review_answer
    ):
        client.login(tom)
        applet_id = applet_with_reviewable_activity.id
        activity_id = applet_with_reviewable_activity.activities[0].id
        url = self.activity_answers_url.format(applet_id=str(applet_id), activity_id=str(activity_id))
        response = await client.get(url)
        assert response.status_code == 200
        payload = response.json()
        assert payload["result"][0]["reviewCount"]["mine"] == 0
        assert payload["result"][0]["reviewCount"]["other"] == 1

    @pytest.mark.parametrize(
        "user_fixture,role",
        (
            ("tom", Role.OWNER),
            ("lucy", Role.MANAGER),
            ("bob", Role.REVIEWER),
        ),
    )
    async def test_owner_can_view_all_reviews(
        self,
        bob_reviewer_in_applet_with_reviewable_activity,
        lucy_manager_in_applet_with_reviewable_activity,
        tom_answer,
        tom_review_answer,
        bob_review_answer,
        client,
        tom,
        applet_with_reviewable_activity,
        session,
        request,
        user_fixture,
        role,
    ):
        login_user = request.getfixturevalue(user_fixture)
        client.login(login_user)
        result = await client.get(
            self.answer_reviews_url.format(applet_id=applet_with_reviewable_activity.id, answer_id=tom_answer.id)
        )
        assert result.status_code == 200
        payload = result.json()
        assert payload
        assert payload["count"] == 2

        results = payload["result"]
        for review in results:
            reviewer_id = uuid.UUID(review["reviewer"]["id"])
            if role == Role.REVIEWER and login_user.id != reviewer_id:
                assert review["answer"] is None
                assert review["reviewerPublicKey"] is None
            else:
                assert review["answer"] is not None
                assert review["reviewerPublicKey"] is not None

    async def test_get_summary_activities_after_upgrading_version(
        self,
        client,
        tom,
        applet_with_reviewable_activity,
        tom_answer,
        session,
    ):
        client.login(tom)
        answer_crud = AnswersCRUD(session)
        answer = await answer_crud.get_by_id(tom_answer.id)

        # Downgrade version on answer
        activity_id = answer.activity_history_id.split("_")[0]
        answer.activity_history_id = f"{activity_id}_1.0.0"
        answer.version = "1.0.0"
        await answer_crud._update_one("id", answer.id, answer)

        response = await client.get(
            self.summary_activities_url.format(
                applet_id=str(applet_with_reviewable_activity.id),
            )
        )
        assert response.status_code == 200
        assert response.json()["count"] == 1
        assert response.json()["result"][0]["hasAnswer"] is True

    async def test_review_flows_one_answer(
        self, mock_kiq_report, client, tom: User, applet_with_flow: AppletFull, tom_answer_activity_flow
    ):
        client.login(tom)
        url = self.review_flows_url.format(applet_id=applet_with_flow.id)
        response = await client.get(
            url,
            dict(
                respondentId=tom.id,
                createdDate=datetime.datetime.utcnow().date(),
            ),
        )
        assert response.status_code == 200
        data = response.json()
        assert "result" in data
        data = data["result"]
        assert len(data) == len(applet_with_flow.activity_flows)
        assert set(data[0].keys()) == {"id", "name", "answerDates", "lastAnswerDate"}
        for i, row in enumerate(data):
            assert row["id"] == str(applet_with_flow.activity_flows[i].id)
            assert row["name"] == applet_with_flow.activity_flows[i].name
        assert len(data[0]["answerDates"]) == 1
        assert set(data[0]["answerDates"][0].keys()) == {"submitId", "createdAt", "endDatetime"}
        assert len(data[1]["answerDates"]) == 0

    async def test_review_flows_multiple_answers(
        self, mock_kiq_report, client, tom: User, applet_with_flow: AppletFull, tom_answer_activity_flow_multiple
    ):
        client.login(tom)
        url = self.review_flows_url.format(applet_id=applet_with_flow.id)
        response = await client.get(
            url,
            dict(
                respondentId=tom.id,
                createdDate=datetime.datetime.utcnow().date(),
            ),
        )
        assert response.status_code == 200
        data = response.json()
        assert "result" in data
        data = data["result"]
        assert len(data) == len(applet_with_flow.activity_flows)
        assert len(data[0]["answerDates"]) == 2
        assert len(data[1]["answerDates"]) == 1

    async def test_flow_submission(self, client, tom: User, applet_with_flow: AppletFull, tom_answer_activity_flow):
        client.login(tom)
        url = self.flow_submission_url.format(
            applet_id=applet_with_flow.id,
            flow_id=applet_with_flow.activity_flows[0].id,
            submit_id=tom_answer_activity_flow.submit_id,
        )
        response = await client.get(url)
        assert response.status_code == 200
        data = response.json()
        assert "result" in data
        data = data["result"]
        assert set(data.keys()) == {"flow", "submission", "summary"}

        assert len(data["submission"]["answers"]) == len(applet_with_flow.activity_flows[0].items)
        answer_data = data["submission"]["answers"][0]
        # fmt: off
        assert set(answer_data.keys()) == {
            "activityHistoryId", "activityId", "answer", "createdAt", "endDatetime", "events", "flowHistoryId", "id",
            "identifier", "itemIds", "migratedData", "submitId", "userPublicKey", "version"
        }
        assert answer_data["submitId"] == str(tom_answer_activity_flow.submit_id)
        assert answer_data["flowHistoryId"] == str(tom_answer_activity_flow.flow_history_id)

        assert set(data["flow"].keys()) == {
            "id", "activities", "createdAt", "description", "hideBadge", "idVersion", "isHidden", "isSingleReport",
            "name", "order", "reportIncludedActivityName","reportIncludedItemName"
        }
        assert len(data["flow"]["activities"]) == len(applet_with_flow.activity_flows[0].items)
        assert set(data["flow"]["activities"][0].keys()) == {
            "createdAt", "isSkippable", "showAllAtOnce", "subscaleSetting", "order", "name", "isHidden",
            "scoresAndReports", "isReviewable", "idVersion", "items", "performanceTaskType", "responseIsEditable",
            "appletId", "reportIncludedItemName", "description", "id", "splashScreen", "image"
        }
        assert len(data["flow"]["activities"][0]["items"]) == len(applet_with_flow.activities[0].items)
        assert set(data["flow"]["activities"][0]["items"][0].keys()) == {
            "activityId", "allowEdit", "conditionalLogic", "config", "id", "idVersion", "isHidden", "name", "order",
            "question", "responseType", "responseValues"
        }
        assert data["flow"]["idVersion"] == tom_answer_activity_flow.flow_history_id

        assert set(data["summary"].keys()) == {"identifier", "endDatetime", "version", "createdAt"}
        assert data["summary"]["createdAt"] == tom_answer_activity_flow.created_at.strftime("%Y-%m-%dT%H:%M:%S.%f")
        assert data["summary"]["version"] == tom_answer_activity_flow.version

        assert set(data["summary"]["identifier"]) == {"lastAnswerDate", "identifier", "userPublicKey"}
        assert data["summary"]["identifier"]["identifier"] == "encrypted_identifier"
        # fmt: on

    async def test_flow_submission_no_flow(
        self, client, tom: User, applet_with_flow: AppletFull, tom_answer_activity_no_flow
    ):
        client.login(tom)
        url = self.flow_submission_url.format(
            applet_id=applet_with_flow.id,
            flow_id=applet_with_flow.activity_flows[0].id,
            submit_id=tom_answer_activity_no_flow.submit_id,
        )
        response = await client.get(url)
        assert response.status_code == 404

    async def test_summary_for_activity_flow_with_answer(
        self, client, tom: User, applet_with_flow: AppletFull, tom_answer, tom_answer_activity_flow
    ):
        client.login(tom)
        url = self.summary_activity_flows_url.format(applet_id=applet_with_flow.id)
        response = await client.get(url)
        assert response.status_code == 200
        payload = response.json()
        assert payload

        # TODO need proper ordering
        flow_id = str(applet_with_flow.activity_flows[0].id)
        flow_data = None
        for row in payload["result"]:
            if row["id"] == flow_id:
                flow_data = row
                break
        assert flow_data
        assert flow_data["name"] == applet_with_flow.activity_flows[0].name
        assert flow_data["hasAnswer"] is True

    async def test_summary_for_activity_flow_without_answer(
        self, client, tom: User, applet_with_flow: AppletFull, tom_answer
    ):
        client.login(tom)
        url = self.summary_activity_flows_url.format(applet_id=applet_with_flow.id)
        response = await client.get(url)
        assert response.status_code == 200
        payload = response.json()
        assert payload
        assert payload["count"] == len(applet_with_flow.activity_flows)

        # TODO need proper ordering
        flow_id = str(applet_with_flow.activity_flows[0].id)
        flow_data = None
        for row in payload["result"]:
            if row["id"] == flow_id:
                flow_data = row
                break
        assert flow_data
        assert flow_data["name"] == applet_with_flow.activity_flows[0].name
        assert flow_data["hasAnswer"] is False

    async def test_get_flow_submissions(
        self, mock_kiq_report, client, tom: User, applet_with_flow: AppletFull, tom_answer_activity_flow
    ):
        client.login(tom)
        url = self.flow_submissions_url.format(
            applet_id=applet_with_flow.id,
            flow_id=applet_with_flow.activity_flows[0].id,
        )
        response = await client.get(url, dict(respondentId=str(tom.id)))
        assert response.status_code == 200
        data = response.json()
        assert set(data.keys()) == {"result", "count"}
        assert data["count"] == 1
        data = data["result"]
        assert set(data.keys()) == {"flows", "submissions"}

        assert len(data["submissions"]) == 1
        submission_data = data["submissions"][0]
        assert set(submission_data.keys()) == {
            "answers",
            "appletId",
            "createdAt",
            "endDatetime",
            "flowHistoryId",
            "isCompleted",
            "submitId",
            "version",
        }
        assert submission_data["submitId"] == str(tom_answer_activity_flow.submit_id)
        answer_data = submission_data["answers"][0]
        assert answer_data["flowHistoryId"] == str(tom_answer_activity_flow.flow_history_id)

        assert len(data["flows"]) == 1
        flow_data = data["flows"][0]
        # fmt: off
        assert set(flow_data.keys()) == {
            "id", "activities", "createdAt", "description", "hideBadge", "idVersion", "isHidden", "isSingleReport",
            "name", "order", "reportIncludedActivityName", "reportIncludedItemName"
        }
        assert len(flow_data["activities"]) == len(applet_with_flow.activity_flows[0].items)
        assert set(flow_data["activities"][0].keys()) == {
            "createdAt", "isSkippable", "showAllAtOnce", "subscaleSetting", "order", "name", "isHidden",
            "scoresAndReports", "isReviewable", "idVersion", "items", "performanceTaskType", "responseIsEditable",
            "appletId", "reportIncludedItemName", "description", "id", "splashScreen", "image"
        }
        assert len(flow_data["activities"][0]["items"]) == len(applet_with_flow.activities[0].items)
        assert set(flow_data["activities"][0]["items"][0].keys()) == {
            "activityId", "allowEdit", "conditionalLogic", "config", "id", "idVersion", "isHidden", "name", "order",
            "question", "responseType", "responseValues"
        }
        # fmt: on
        assert flow_data["idVersion"] == tom_answer_activity_flow.flow_history_id

    @pytest.mark.parametrize(
        "query_params",
        (
            dict(identifiers="nothing"),
            dict(versions="0.0.0"),
            dict(respondentId=str(uuid.uuid4())),
        ),
    )
    async def test_get_flow_submissions_filters_no_data(
        self, mock_kiq_report, client, tom: User, applet_with_flow: AppletFull, tom_answer_activity_flow, query_params
    ):
        client.login(tom)
        url = self.flow_submissions_url.format(
            applet_id=applet_with_flow.id,
            flow_id=applet_with_flow.activity_flows[0].id,
        )
        query_params.setdefault("respondentId", str(tom.id))
        response = await client.get(url, query_params)
        assert response.status_code == 200
        data = response.json()
        assert data["count"] == 0
        assert not data["result"]["submissions"]
        assert not data["result"]["flows"]

    @pytest.mark.parametrize(
        "flow_index,query_params,total",
        (
            (0, dict(identifiers="encrypted_identifier"), 1),
            (0, dict(identifiers="encrypted_identifierf1a2"), 1),
            (0, dict(identifiers="encrypted_identifier,encrypted_identifierf1a2"), 2),
            (0, dict(versions="1.1.0"), 2),
            (1, dict(versions="1.1.0"), 1),
            (1, dict(identifiers="encrypted_identifierf2a1"), 1),
        ),
    )
    async def test_get_flow_submissions_filters(
        self,
        mock_kiq_report,
        client,
        tom: User,
        applet_with_flow: AppletFull,
        applet_with_flow_answer_create: list[AppletAnswerCreate],
        tom_answer_activity_flow_multiple,
        flow_index,
        query_params,
        total,
    ):
        client.login(tom)
        flow_id = applet_with_flow.activity_flows[flow_index].id
        url = self.flow_submissions_url.format(
            applet_id=applet_with_flow.id,
            flow_id=flow_id,
        )
        submissions = defaultdict(list)
        for answer in applet_with_flow_answer_create:
            if answer.flow_id != flow_id:
                continue
            if versions := query_params.get("versions"):
                if answer.version not in versions.split(","):
                    continue
            submissions[answer.submit_id].append(answer)
        # apply filters
        filtered_submissions = {}
        for submit_id, _answers in submissions.items():
            if identifiers := query_params.get("identifiers"):
                if not any(a.answer.identifier in identifiers.split(",") for a in _answers):
                    continue
            filtered_submissions[submit_id] = _answers

        query_params.setdefault("respondentId", str(tom.id))
        response = await client.get(url, query_params)
        assert response.status_code == 200
        data = response.json()
        assert data["count"] == total
        assert data["count"] == len(filtered_submissions)
        assert len(data["result"]["submissions"]) == data["count"]
        for s in data["result"]["submissions"]:
            submit_id = uuid.UUID(s["submitId"])
            assert submit_id in filtered_submissions
            assert len(filtered_submissions[submit_id]) == len(s["answers"])

    @pytest.mark.usefixtures("applet_one_lucy_reviewer", "applet_one_lucy_coordinator")
    async def test_get_summary_activity_list_admin_with_role_reviewer_and_any_other_manager_role_can_view_summary(
        self, client: TestClient, applet_one: AppletFull, lucy: User, tom: User
    ):
        client.login(lucy)
        resp = await client.get(
            self.summary_activities_url.format(applet_id=applet_one.id), query={"respondentId": tom.id}
        )
        assert resp.status_code == http.HTTPStatus.OK<|MERGE_RESOLUTION|>--- conflicted
+++ resolved
@@ -1,9 +1,5 @@
 import datetime
 import http
-<<<<<<< HEAD
-import json
-=======
->>>>>>> 4ebea5c9
 import re
 import uuid
 from collections import defaultdict
