import datetime
import json

import pytest
from asynctest import CoroutineMock, patch
from sqlalchemy import select

from apps.answers.db.schemas import AnswerSchema
from apps.shared.test import BaseTest
from infrastructure.database import rollback, rollback_with_session
from infrastructure.utility import RedisCacheTest
from infrastructure.utility.rabbitmq_queue import RabbitMqQueueTest


class TestAnswerActivityItems(BaseTest):
    fixtures = [
        "users/fixtures/users.json",
        "folders/fixtures/folders.json",
        "applets/fixtures/applets.json",
        "applets/fixtures/applet_user_accesses.json",
        "applets/fixtures/applet_histories.json",
        "activities/fixtures/activities.json",
        "activities/fixtures/activity_items.json",
        "activity_flows/fixtures/activity_flows.json",
        "activity_flows/fixtures/activity_flow_items.json",
        "activities/fixtures/activity_histories.json",
        "activities/fixtures/activity_item_histories.json",
        "activity_flows/fixtures/activity_flow_histories.json",
        "activity_flows/fixtures/activity_flow_item_histories.json",
    ]

    login_url = "/auth/login"
    answer_url = "/answers"
    public_answer_url = "/public/answers"

    review_activities_url = "/answers/applet/{applet_id}/review/activities"

    summary_activities_url = "/answers/applet/{applet_id}/summary/activities"
    identifiers_url = f"{summary_activities_url}/{{activity_id}}/identifiers"
    versions_url = f"{summary_activities_url}/{{activity_id}}/versions"

    answers_for_activity_url = (
        "/answers/applet/{applet_id}/activities/{activity_id}/answers"
    )
    applet_answers_export_url = "/answers/applet/{applet_id}/data"
    applet_answers_completions_url = "/answers/applet/{applet_id}/completions"
    applet_submit_dates_url = "/answers/applet/{applet_id}/dates"

    activity_answers_url = (
        "/answers/applet/{applet_id}/answers/"
        "{answer_id}/activities/{activity_id}"
    )
    assessment_answers_url = (
        "/answers/applet/{applet_id}/answers/{answer_id}/assessment"
    )

    answer_reviews_url = (
        "/answers/applet/{applet_id}/answers/{answer_id}/reviews"  # noqa: E501
    )
    answer_notes_url = "/answers/applet/{applet_id}/answers/{answer_id}/activities/{activity_id}/notes"  # noqa: E501
    answer_note_detail_url = "/answers/applet/{applet_id}/answers/{answer_id}/activities/{activity_id}/notes/{note_id}"  # noqa: E501
    latest_report_url = "/answers/applet/{applet_id}/activities/{activity_id}/answers/{respondent_id}/latest_report"  # noqa: E501

    @rollback
    async def test_answer_activity_items_create_for_respondent(self):
        await self.client.login(
            self.login_url, "tom@mindlogger.com", "Test1234!"
        )

        create_data = dict(
            submit_id="270d86e0-2158-4d18-befd-86b3ce0122ae",
            applet_id="92917a56-d586-4613-b7aa-991f2c4b15b1",
            activity_id="09e3dbf0-aefb-4d0e-9177-bdb321bf3611",
            version="1.0.0",
            created_at=1690188731636,
            answer=dict(
                user_public_key="user key",
                answer=json.dumps(
                    dict(
                        value="2ba4bb83-ed1c-4140-a225-c2c9b4db66d2",
                        additional_text=None,
                    )
                ),
                events=json.dumps(dict(events=["event1", "event2"])),
                item_ids=[
                    "a18d3409-2c96-4a5e-a1f3-1c1c14be0011",
                    "a18d3409-2c96-4a5e-a1f3-1c1c14be0014",
                ],
                identifier="encrypted_identifier",
                scheduled_time=1690188679657,
                start_time=1690188679657,
                end_time=1690188731636,
<<<<<<< HEAD
=======
                scheduledEventId="eventId",
                localEndDate="2022-10-01",
                localEndTime="12:35:00",
>>>>>>> 1a89409b
            ),
            alerts=[
                dict(
                    activity_item_id="a18d3409-2c96-4a5e-a1f3-1c1c14be0011",
                    message="hello world",
                )
            ],
            client=dict(
                appId="mindlogger-mobile",
                appVersion="0.21.48",
                width=819,
                height=1080,
            ),
        )

        response = await self.client.post(self.answer_url, data=create_data)

        assert response.status_code == 201, response.json()
        assert len(RabbitMqQueueTest.messages) == 1
        message = RabbitMqQueueTest.messages[RabbitMqQueueTest.routing_key][
            0
        ].body
        assert b"submit_id" in message and b"answer_id" in message
        published_values = await RedisCacheTest().get(
            "channel_7484f34a-3acc-4ee6-8a94-fd7299502fa1"
        )
        published_values = published_values or []
        assert len(published_values) == 1
        assert len(RedisCacheTest()._storage) == 3

    @patch("aiohttp.ClientSession.post")
    @rollback
    async def test_get_latest_summary(self, mock: CoroutineMock):
        mock.return_value.__aenter__.return_value.status = 200
        mock.return_value.__aenter__.return_value.json = CoroutineMock(
            side_effect=lambda: dict(
                pdf="cGRmIGJvZHk=",
                email=dict(
                    body="Body",
                    subject="Subject",
                    attachment="Attachment name",
                    emailRecipients=["tom@cmiml.net"],
                ),
            )
        )

        await self.client.login(
            self.login_url, "tom@mindlogger.com", "Test1234!"
        )

        create_data = dict(
            submit_id="270d86e0-2158-4d18-befd-86b3ce0122ae",
            applet_id="92917a56-d586-4613-b7aa-991f2c4b15b1",
            activity_id="09e3dbf0-aefb-4d0e-9177-bdb321bf3611",
            version="1.0.0",
            created_at=1690188731636,
            answer=dict(
                user_public_key="user key",
                answer=json.dumps(
                    dict(
                        value="2ba4bb83-ed1c-4140-a225-c2c9b4db66d2",
                        additional_text=None,
                    )
                ),
                events=json.dumps(dict(events=["event1", "event2"])),
                item_ids=[
                    "a18d3409-2c96-4a5e-a1f3-1c1c14be0011",
                    "a18d3409-2c96-4a5e-a1f3-1c1c14be0014",
                ],
                identifier="encrypted_identifier",
                scheduled_time=1690188679657,
                start_time=1690188679657,
                end_time=1690188731636,
            ),
            client=dict(
                appId="mindlogger-mobile",
                appVersion="0.21.48",
                width=819,
                height=1080,
            ),
        )

        response = await self.client.post(self.answer_url, data=create_data)

        assert response.status_code == 201, response.json()
        response = await self.client.post(
            self.latest_report_url.format(
                applet_id="92917a56-d586-4613-b7aa-991f2c4b15b1",
                activity_id="09e3dbf0-aefb-4d0e-9177-bdb321bf3611",
                respondent_id="7484f34a-3acc-4ee6-8a94-fd7299502fa1",
            ),
        )
        assert response.status_code == 200

    @rollback
    async def test_public_answer_activity_items_create_for_respondent(self):
        create_data = dict(
            submit_id="270d86e0-2158-4d18-befd-86b3ce0122ae",
            applet_id="92917a56-d586-4613-b7aa-991f2c4b15b1",
            version="1.0.0",
            activity_id="09e3dbf0-aefb-4d0e-9177-bdb321bf3611",
            created_at=1690188731636,
            answer=dict(
                user_public_key="user key",
                events=json.dumps(dict(events=["event1", "event2"])),
                answer=json.dumps(
                    dict(
                        value="2ba4bb83-ed1c-4140-a225-c2c9b4db66d2",
                        additional_text=None,
                    )
                ),
                item_ids=[
                    "a18d3409-2c96-4a5e-a1f3-1c1c14be0011",
                    "a18d3409-2c96-4a5e-a1f3-1c1c14be0014",
                ],
                scheduled_time=1690188679657,
                start_time=1690188679657,
                end_time=1690188731636,
            ),
            client=dict(
                appId="mindlogger-mobile",
                appVersion="0.21.48",
                width=819,
                height=1080,
            ),
        )

        response = await self.client.post(
            self.public_answer_url, data=create_data
        )

        assert response.status_code == 201, response.json()

    @rollback
    async def test_answer_skippable_activity_items_create_for_respondent(self):
        await self.client.login(
            self.login_url, "tom@mindlogger.com", "Test1234!"
        )

        create_data = dict(
            submit_id="270d86e0-2158-4d18-befd-86b3ce0122ae",
            applet_id="92917a56-d586-4613-b7aa-991f2c4b15b1",
            activity_id="09e3dbf0-aefb-4d0e-9177-bdb321bf3611",
            version="1.0.0",
            answer=dict(
                start_time=1690188679657,
                end_time=1690188731636,
            ),
            client=dict(
                appId="mindlogger-mobile",
                appVersion="0.21.48",
                width=819,
                height=1080,
            ),
        )

        response = await self.client.post(self.answer_url, data=create_data)

        assert response.status_code == 201, response.json()

        response = await self.client.get(
            self.applet_submit_dates_url.format(
                applet_id="92917a56-d586-4613-b7aa-991f2c4b15b1"
            ),
            dict(
                respondentId="7484f34a-3acc-4ee6-8a94-fd7299502fa1",
                fromDate=datetime.date.today() - datetime.timedelta(days=10),
                toDate=datetime.date.today() + datetime.timedelta(days=10),
            ),
        )
        assert response.status_code == 200
        assert len(response.json()["result"]["dates"]) == 1

    @rollback
    async def test_list_submit_dates(self):
        await self.client.login(
            self.login_url, "tom@mindlogger.com", "Test1234!"
        )

        create_data = dict(
            submit_id="270d86e0-2158-4d18-befd-86b3ce0122ae",
            applet_id="92917a56-d586-4613-b7aa-991f2c4b15b1",
            activity_id="09e3dbf0-aefb-4d0e-9177-bdb321bf3611",
            version="1.0.0",
            answer=dict(
                user_public_key="user key",
                events=json.dumps(dict(events=["event1", "event2"])),
                answer=json.dumps(
                    dict(
                        value="2ba4bb83-ed1c-4140-a225-c2c9b4db66d2",
                        additional_text=None,
                    )
                ),
                item_ids=[
                    "a18d3409-2c96-4a5e-a1f3-1c1c14be0011",
                    "a18d3409-2c96-4a5e-a1f3-1c1c14be0014",
                ],
                scheduled_time=1690188679657,
                start_time=1690188679657,
                end_time=1690188731636,
            ),
            client=dict(
                appId="mindlogger-mobile",
                appVersion="0.21.48",
                width=819,
                height=1080,
            ),
        )

        response = await self.client.post(self.answer_url, data=create_data)
        assert response.status_code == 201, response.json()

        response = await self.client.get(
            self.applet_submit_dates_url.format(
                applet_id="92917a56-d586-4613-b7aa-991f2c4b15b1"
            ),
            dict(
                respondentId="7484f34a-3acc-4ee6-8a94-fd7299502fa1",
                fromDate=datetime.date.today() - datetime.timedelta(days=10),
                toDate=datetime.date.today() + datetime.timedelta(days=10),
            ),
        )
        assert response.status_code == 200
        assert len(response.json()["result"]["dates"]) == 1

    @rollback
    async def test_answer_flow_items_create_for_respondent(self):
        await self.client.login(
            self.login_url, "tom@mindlogger.com", "Test1234!"
        )

        create_data = dict(
            submit_id="270d86e0-2158-4d18-befd-86b3ce0122ae",
            applet_id="92917a56-d586-4613-b7aa-991f2c4b15b1",
            version="1.0.0",
            created_at=1690188731636,
            flow_id="3013dfb1-9202-4577-80f2-ba7450fb5831",
            activity_id="09e3dbf0-aefb-4d0e-9177-bdb321bf3611",
            answer=dict(
                user_public_key="user key",
                events=json.dumps(dict(events=["event1", "event2"])),
                answer=json.dumps(
                    dict(
                        value="2ba4bb83-ed1c-4140-a225-c2c9b4db66d2",
                        additional_text=None,
                    )
                ),
                item_ids=[
                    "a18d3409-2c96-4a5e-a1f3-1c1c14be0011",
                    "a18d3409-2c96-4a5e-a1f3-1c1c14be0014",
                ],
                scheduled_time=1690188679657,
                start_time=1690188679657,
                end_time=1690188731636,
            ),
            client=dict(
                appId="mindlogger-mobile",
                appVersion="0.21.48",
                width=819,
                height=1080,
            ),
        )

        response = await self.client.post(self.answer_url, data=create_data)

        assert response.status_code == 201, response.json()

    @rollback
    async def test_answer_with_skipping_all(self):
        await self.client.login(
            self.login_url, "tom@mindlogger.com", "Test1234!"
        )

        create_data = dict(
            submit_id="270d86e0-2158-4d18-befd-86b3ce0122ae",
            applet_id="92917a56-d586-4613-b7aa-991f2c4b15b1",
            activity_id="09e3dbf0-aefb-4d0e-9177-bdb321bf3611",
            version="1.0.0",
            created_at=1690188731636,
            answer=dict(
                start_time=1690188679657,
                end_time=1690188731636,
            ),
            client=dict(
                appId="mindlogger-mobile",
                appVersion="0.21.48",
                width=819,
                height=1080,
            ),
        )

        response = await self.client.post(self.answer_url, data=create_data)

        assert response.status_code == 201, response.json()

    @rollback
    async def test_answered_applet_activities(self):
        await self.client.login(
            self.login_url, "tom@mindlogger.com", "Test1234!"
        )

        create_data = dict(
            submit_id="270d86e0-2158-4d18-befd-86b3ce0122ae",
            applet_id="92917a56-d586-4613-b7aa-991f2c4b15b1",
            version="1.0.0",
            activity_id="09e3dbf0-aefb-4d0e-9177-bdb321bf3611",
            answer=dict(
                user_public_key="user key",
                events=json.dumps(dict(events=["event1", "event2"])),
                answer=json.dumps(
                    dict(
                        value="2ba4bb83-ed1c-4140-a225-c2c9b4db66d2",
                        additional_text=None,
                    )
                ),
                item_ids=[
                    "a18d3409-2c96-4a5e-a1f3-1c1c14be0011",
                    "a18d3409-2c96-4a5e-a1f3-1c1c14be0014",
                ],
                scheduled_time=1690188679657,
                start_time=1690188679657,
                end_time=1690188731636,
            ),
            client=dict(
                appId="mindlogger-mobile",
                appVersion="0.21.48",
                width=819,
                height=1080,
            ),
        )

        response = await self.client.post(self.answer_url, data=create_data)

        assert response.status_code == 201, response.json()

        response = await self.client.get(
            self.review_activities_url.format(
                applet_id="92917a56-d586-4613-b7aa-991f2c4b15b1"
            ),
            dict(
                respondentId="7484f34a-3acc-4ee6-8a94-fd7299502fa1",
                createdDate=datetime.date.today(),
            ),
        )

        assert response.status_code == 200, response.json()
        assert response.json()["count"] == 1
        assert len(response.json()["result"][0]["answerDates"]) == 1

        answer_id = response.json()["result"][0]["answerDates"][0]["answerId"]
        response = await self.client.get(
            self.activity_answers_url.format(
                applet_id="92917a56-d586-4613-b7aa-991f2c4b15b1",
                answer_id=answer_id,
                activity_id="09e3dbf0-aefb-4d0e-9177-bdb321bf3611",
            )
        )

        assert response.status_code == 200, response.json()

        response = await self.client.get(
            self.activity_answers_url.format(
                applet_id="92917a56-d586-4613-b7aa-991f2c4b15b1",
                answer_id=answer_id,
                activity_id="09e3dbf0-aefb-4d0e-9177-bdb321bf3611",
            )
        )

        assert response.status_code == 200, response.json()
        assert (
            response.json()["result"]["events"]
            == '{"events": ["event1", "event2"]}'
        )

    @rollback
    async def test_fail_answered_applet_not_existed_activities(self):
        await self.client.login(
            self.login_url, "tom@mindlogger.com", "Test1234!"
        )

        create_data = dict(
            submit_id="270d86e0-2158-4d18-befd-86b3ce0122ae",
            applet_id="92917a56-d586-4613-b7aa-991f2c4b15b1",
            version="1.0.0",
            activity_id="09e3dbf0-aefb-4d0e-9177-bdb321bf3611",
            answer=dict(
                user_public_key="user key",
                events=json.dumps(dict(events=["event1", "event2"])),
                answer=json.dumps(
                    dict(
                        value="2ba4bb83-ed1c-4140-a225-c2c9b4db66d2",
                        additional_text=None,
                    )
                ),
                item_ids=[
                    "a18d3409-2c96-4a5e-a1f3-1c1c14be0011",
                    "a18d3409-2c96-4a5e-a1f3-1c1c14be0014",
                ],
                scheduled_time=1690188679657,
                start_time=1690188679657,
                end_time=1690188731636,
            ),
            client=dict(
                appId="mindlogger-mobile",
                appVersion="0.21.48",
                width=819,
                height=1080,
            ),
        )

        response = await self.client.post(self.answer_url, data=create_data)

        assert response.status_code == 201, response.json()

        response = await self.client.get(
            self.review_activities_url.format(
                applet_id="92917a56-d586-4613-b7aa-991f2c4b15b1"
            ),
            dict(
                respondentId="7484f34a-3acc-4ee6-8a94-fd7299502fa1",
                createdDate=datetime.date.today(),
            ),
        )

        assert response.status_code == 200, response.json()
        assert response.json()["count"] == 1
        assert len(response.json()["result"][0]["answerDates"]) == 1

        answer_id = response.json()["result"][0]["answerDates"][0]["answerId"]
        response = await self.client.get(
            self.activity_answers_url.format(
                applet_id="92917a56-d586-4613-b7aa-991f2c4b15b1",
                answer_id=answer_id,
                activity_id="00000000-0000-0000-0000-000000000000",
            )
        )

        assert response.status_code == 404, response.json()

    @rollback
    async def test_applet_activity_answers(self):
        await self.client.login(
            self.login_url, "tom@mindlogger.com", "Test1234!"
        )

        create_data = dict(
            submit_id="270d86e0-2158-4d18-befd-86b3ce0122ae",
            applet_id="92917a56-d586-4613-b7aa-991f2c4b15b1",
            version="1.0.0",
            activity_id="09e3dbf0-aefb-4d0e-9177-bdb321bf3611",
            answer=dict(
                user_public_key="user key",
                events=json.dumps(dict(events=["event1", "event2"])),
                answer=json.dumps(
                    dict(
                        value="2ba4bb83-ed1c-4140-a225-c2c9b4db66d2",
                        additional_text=None,
                    )
                ),
                item_ids=[
                    "a18d3409-2c96-4a5e-a1f3-1c1c14be0011",
                    "a18d3409-2c96-4a5e-a1f3-1c1c14be0014",
                ],
                scheduled_time=1690188679657,
                start_time=1690188679657,
                end_time=1690188731636,
            ),
            client=dict(
                appId="mindlogger-mobile",
                appVersion="0.21.48",
                width=819,
                height=1080,
            ),
        )

        response = await self.client.post(self.answer_url, data=create_data)

        assert response.status_code == 201, response.json()

        response = await self.client.get(
            self.answers_for_activity_url.format(
                applet_id="92917a56-d586-4613-b7aa-991f2c4b15b1",
                activity_id="09e3dbf0-aefb-4d0e-9177-bdb321bf3611",
            ),
        )

        assert response.status_code == 200, response.json()
        assert response.json()["count"] == 1

    @rollback
    async def test_applet_assessment_retrieve(self):
        await self.client.login(
            self.login_url, "tom@mindlogger.com", "Test1234!"
        )

        create_data = dict(
            submit_id="270d86e0-2158-4d18-befd-86b3ce0122ae",
            applet_id="92917a56-d586-4613-b7aa-991f2c4b15b1",
            version="1.0.0",
            activity_id="09e3dbf0-aefb-4d0e-9177-bdb321bf3611",
            answer=dict(
                user_public_key="user key",
                answer=json.dumps(
                    dict(
                        value="2ba4bb83-ed1c-4140-a225-c2c9b4db66d2",
                        additional_text=None,
                    )
                ),
                item_ids=[
                    "a18d3409-2c96-4a5e-a1f3-1c1c14be0011",
                    "a18d3409-2c96-4a5e-a1f3-1c1c14be0014",
                ],
                scheduled_time=1690188679657,
                start_time=1690188679657,
                end_time=1690188731636,
            ),
            client=dict(
                appId="mindlogger-mobile",
                appVersion="0.21.48",
                width=819,
                height=1080,
            ),
        )

        response = await self.client.post(self.answer_url, data=create_data)

        assert response.status_code == 201, response.json()

        response = await self.client.get(
            self.review_activities_url.format(
                applet_id="92917a56-d586-4613-b7aa-991f2c4b15b1"
            ),
            dict(
                respondentId="7484f34a-3acc-4ee6-8a94-fd7299502fa1",
                createdDate=datetime.date.today(),
            ),
        )

        assert response.status_code == 200, response.json()
        assert response.json()["count"] == 1
        assert len(response.json()["result"][0]["answerDates"]) == 1

        answer_id = response.json()["result"][0]["answerDates"][0]["answerId"]
        response = await self.client.get(
            self.assessment_answers_url.format(
                applet_id="92917a56-d586-4613-b7aa-991f2c4b15b1",
                answer_id=answer_id,
            )
        )

        assert response.status_code == 200, response.json()

    @rollback
    async def test_applet_assessment_create(self):
        await self.client.login(
            self.login_url, "tom@mindlogger.com", "Test1234!"
        )

        create_data = dict(
            submit_id="270d86e0-2158-4d18-befd-86b3ce0122ae",
            applet_id="92917a56-d586-4613-b7aa-991f2c4b15b1",
            version="1.0.0",
            activity_id="09e3dbf0-aefb-4d0e-9177-bdb321bf3611",
            answer=dict(
                user_public_key="user key",
                answer=json.dumps(
                    dict(
                        value="2ba4bb83-ed1c-4140-a225-c2c9b4db66d2",
                        additional_text=None,
                    )
                ),
                item_ids=[
                    "a18d3409-2c96-4a5e-a1f3-1c1c14be0011",
                    "a18d3409-2c96-4a5e-a1f3-1c1c14be0014",
                ],
                scheduled_time=1690188679657,
                start_time=1690188679657,
                end_time=1690188731636,
            ),
            client=dict(
                appId="mindlogger-mobile",
                appVersion="0.21.48",
                width=819,
                height=1080,
            ),
        )

        response = await self.client.post(self.answer_url, data=create_data)

        assert response.status_code == 201, response.json()

        response = await self.client.get(
            self.review_activities_url.format(
                applet_id="92917a56-d586-4613-b7aa-991f2c4b15b1"
            ),
            dict(
                respondentId="7484f34a-3acc-4ee6-8a94-fd7299502fa1",
                createdDate=datetime.date.today(),
            ),
        )

        assert response.status_code == 200, response.json()
        assert response.json()["count"] == 1
        assert len(response.json()["result"][0]["answerDates"]) == 1

        answer_id = response.json()["result"][0]["answerDates"][0]["answerId"]

        response = await self.client.post(
            self.assessment_answers_url.format(
                applet_id="92917a56-d586-4613-b7aa-991f2c4b15b1",
                answer_id=answer_id,
            ),
            dict(
                answer="some answer",
                item_ids=["a18d3409-2c96-4a5e-a1f3-1c1c14be0021"],
                reviewer_public_key="some public key",
            ),
        )

        assert response.status_code == 201

        response = await self.client.get(
            self.assessment_answers_url.format(
                applet_id="92917a56-d586-4613-b7aa-991f2c4b15b1",
                answer_id=answer_id,
            )
        )

        assert response.status_code == 200, response.json()
        assert response.json()["result"]["answer"] == "some answer"
        assert (
            response.json()["result"]["reviewerPublicKey"] == "some public key"
        )
        assert response.json()["result"]["itemIds"] == [
            "a18d3409-2c96-4a5e-a1f3-1c1c14be0021"
        ]
        assert response.json()["result"]["isEdited"] is False

        response = await self.client.post(
            self.assessment_answers_url.format(
                applet_id="92917a56-d586-4613-b7aa-991f2c4b15b1",
                answer_id=answer_id,
            ),
            dict(
                answer="some answer",
                item_ids=["a18d3409-2c96-4a5e-a1f3-1c1c14be0021"],
                reviewer_public_key="some public key",
            ),
        )

        assert response.status_code == 201

        response = await self.client.get(
            self.assessment_answers_url.format(
                applet_id="92917a56-d586-4613-b7aa-991f2c4b15b1",
                answer_id=answer_id,
            )
        )

        assert response.status_code == 200, response.json()
        assert response.json()["result"]["answer"] == "some answer"
        assert (
            response.json()["result"]["reviewerPublicKey"] == "some public key"
        )
        assert response.json()["result"]["itemIds"] == [
            "a18d3409-2c96-4a5e-a1f3-1c1c14be0021"
        ]
        assert response.json()["result"]["isEdited"] is True
        response = await self.client.get(
            self.answer_reviews_url.format(
                applet_id="92917a56-d586-4613-b7aa-991f2c4b15b1",
                answer_id=answer_id,
            )
        )

        assert response.status_code == 200, response.json()
        assert response.json()["count"] == 1
        assert response.json()["result"][0]["answer"] == "some answer"
        assert (
            response.json()["result"][0]["reviewerPublicKey"]
            == "some public key"
        )
        assert response.json()["result"][0]["itemIds"] == [
            "a18d3409-2c96-4a5e-a1f3-1c1c14be0021"
        ]
        assert response.json()["result"][0]["isEdited"] is True

    @rollback
    async def test_applet_activities(self):
        await self.client.login(
            self.login_url, "tom@mindlogger.com", "Test1234!"
        )

        response = await self.client.get(
            self.review_activities_url.format(
                applet_id="92917a56-d586-4613-b7aa-991f2c4b15b1"
            ),
            dict(
                respondentId="7484f34a-3acc-4ee6-8a94-fd7299502fa1",
                createdDate=datetime.date.today(),
            ),
        )

        assert response.status_code == 200, response.json()
        assert response.json()["count"] == 1
        assert len(response.json()["result"][0]["answerDates"]) == 0

    @rollback
    async def test_add_note(self):
        await self.client.login(
            self.login_url, "tom@mindlogger.com", "Test1234!"
        )

        create_data = dict(
            submit_id="270d86e0-2158-4d18-befd-86b3ce0122ae",
            applet_id="92917a56-d586-4613-b7aa-991f2c4b15b1",
            version="1.0.0",
            activity_id="09e3dbf0-aefb-4d0e-9177-bdb321bf3611",
            answer=dict(
                user_public_key="user key",
                answer=json.dumps(
                    dict(
                        value="2ba4bb83-ed1c-4140-a225-c2c9b4db66d2",
                        additional_text=None,
                    )
                ),
                item_ids=[
                    "a18d3409-2c96-4a5e-a1f3-1c1c14be0011",
                    "a18d3409-2c96-4a5e-a1f3-1c1c14be0014",
                ],
                scheduled_time=1690188679657,
                start_time=1690188679657,
                end_time=1690188731636,
            ),
            client=dict(
                appId="mindlogger-mobile",
                appVersion="0.21.48",
                width=819,
                height=1080,
            ),
        )

        response = await self.client.post(self.answer_url, data=create_data)

        assert response.status_code == 201, response.json()

        response = await self.client.get(
            self.review_activities_url.format(
                applet_id="92917a56-d586-4613-b7aa-991f2c4b15b1"
            ),
            dict(
                respondentId="7484f34a-3acc-4ee6-8a94-fd7299502fa1",
                createdDate=datetime.date.today(),
            ),
        )
        answer_id = response.json()["result"][0]["answerDates"][0]["answerId"]

        response = await self.client.post(
            self.answer_notes_url.format(
                applet_id="92917a56-d586-4613-b7aa-991f2c4b15b1",
                answer_id=answer_id,
                activity_id="09e3dbf0-aefb-4d0e-9177-bdb321bf3611",
            ),
            dict(note="Some note"),
        )

        assert response.status_code == 201, response.json()

        response = await self.client.get(
            self.answer_notes_url.format(
                applet_id="92917a56-d586-4613-b7aa-991f2c4b15b1",
                answer_id=answer_id,
                activity_id="09e3dbf0-aefb-4d0e-9177-bdb321bf3611",
            ),
        )

        assert response.status_code == 200, response.json()
        assert response.json()["count"] == 1

    @rollback
    async def test_edit_note(self):
        await self.client.login(
            self.login_url, "tom@mindlogger.com", "Test1234!"
        )

        create_data = dict(
            submit_id="270d86e0-2158-4d18-befd-86b3ce0122ae",
            applet_id="92917a56-d586-4613-b7aa-991f2c4b15b1",
            version="1.0.0",
            activity_id="09e3dbf0-aefb-4d0e-9177-bdb321bf3611",
            answer=dict(
                user_public_key="user key",
                answer=json.dumps(
                    dict(
                        value="2ba4bb83-ed1c-4140-a225-c2c9b4db66d2",
                        additional_text=None,
                    )
                ),
                item_ids=[
                    "a18d3409-2c96-4a5e-a1f3-1c1c14be0011",
                    "a18d3409-2c96-4a5e-a1f3-1c1c14be0014",
                ],
                scheduled_time=1690188679657,
                start_time=1690188679657,
                end_time=1690188731636,
            ),
            client=dict(
                appId="mindlogger-mobile",
                appVersion="0.21.48",
                width=819,
                height=1080,
            ),
        )

        response = await self.client.post(self.answer_url, data=create_data)

        assert response.status_code == 201, response.json()

        response = await self.client.get(
            self.review_activities_url.format(
                applet_id="92917a56-d586-4613-b7aa-991f2c4b15b1"
            ),
            dict(
                respondentId="7484f34a-3acc-4ee6-8a94-fd7299502fa1",
                createdDate=datetime.date.today(),
            ),
        )
        answer_id = response.json()["result"][0]["answerDates"][0]["answerId"]

        response = await self.client.post(
            self.answer_notes_url.format(
                applet_id="92917a56-d586-4613-b7aa-991f2c4b15b1",
                answer_id=answer_id,
                activity_id="09e3dbf0-aefb-4d0e-9177-bdb321bf3611",
            ),
            dict(note="Some note"),
        )

        assert response.status_code == 201, response.json()

        response = await self.client.get(
            self.answer_notes_url.format(
                applet_id="92917a56-d586-4613-b7aa-991f2c4b15b1",
                answer_id=answer_id,
                activity_id="09e3dbf0-aefb-4d0e-9177-bdb321bf3611",
            ),
        )

        assert response.status_code == 200, response.json()
        assert response.json()["count"] == 1
        assert response.json()["result"][0]["note"] == "Some note"

        response = await self.client.put(
            self.answer_note_detail_url.format(
                applet_id="92917a56-d586-4613-b7aa-991f2c4b15b1",
                answer_id=answer_id,
                activity_id="09e3dbf0-aefb-4d0e-9177-bdb321bf3611",
                note_id=response.json()["result"][0]["id"],
            ),
            dict(note="Some note 2"),
        )
        assert response.status_code == 200

        response = await self.client.get(
            self.answer_notes_url.format(
                applet_id="92917a56-d586-4613-b7aa-991f2c4b15b1",
                answer_id=answer_id,
                activity_id="09e3dbf0-aefb-4d0e-9177-bdb321bf3611",
            ),
        )

        assert response.status_code == 200, response.json()
        assert response.json()["count"] == 1
        assert response.json()["result"][0]["note"] == "Some note 2"

    @rollback
    async def test_delete_note(self):
        await self.client.login(
            self.login_url, "tom@mindlogger.com", "Test1234!"
        )

        create_data = dict(
            submit_id="270d86e0-2158-4d18-befd-86b3ce0122ae",
            applet_id="92917a56-d586-4613-b7aa-991f2c4b15b1",
            version="1.0.0",
            activity_id="09e3dbf0-aefb-4d0e-9177-bdb321bf3611",
            answer=dict(
                user_public_key="user key",
                answer=json.dumps(
                    dict(
                        value="2ba4bb83-ed1c-4140-a225-c2c9b4db66d2",
                        additional_text=None,
                    )
                ),
                item_ids=[
                    "a18d3409-2c96-4a5e-a1f3-1c1c14be0011",
                    "a18d3409-2c96-4a5e-a1f3-1c1c14be0014",
                ],
                scheduled_time=None,
                start_time=1690188679657,
                end_time=1690188731636,
            ),
            client=dict(
                appId="mindlogger-mobile",
                appVersion="0.21.48",
                width=819,
                height=1080,
            ),
        )

        response = await self.client.post(self.answer_url, data=create_data)

        assert response.status_code == 201, response.json()

        response = await self.client.get(
            self.review_activities_url.format(
                applet_id="92917a56-d586-4613-b7aa-991f2c4b15b1"
            ),
            dict(
                respondentId="7484f34a-3acc-4ee6-8a94-fd7299502fa1",
                createdDate=datetime.date.today(),
            ),
        )
        answer_id = response.json()["result"][0]["answerDates"][0]["answerId"]

        response = await self.client.post(
            self.answer_notes_url.format(
                applet_id="92917a56-d586-4613-b7aa-991f2c4b15b1",
                answer_id=answer_id,
                activity_id="09e3dbf0-aefb-4d0e-9177-bdb321bf3611",
            ),
            dict(note="Some note"),
        )

        assert response.status_code == 201, response.json()

        response = await self.client.get(
            self.answer_notes_url.format(
                applet_id="92917a56-d586-4613-b7aa-991f2c4b15b1",
                answer_id=answer_id,
                activity_id="09e3dbf0-aefb-4d0e-9177-bdb321bf3611",
            ),
        )

        assert response.status_code == 200, response.json()
        assert response.json()["count"] == 1
        assert response.json()["result"][0]["note"] == "Some note"

        response = await self.client.delete(
            self.answer_note_detail_url.format(
                applet_id="92917a56-d586-4613-b7aa-991f2c4b15b1",
                answer_id=answer_id,
                activity_id="09e3dbf0-aefb-4d0e-9177-bdb321bf3611",
                note_id=response.json()["result"][0]["id"],
            )
        )
        assert response.status_code == 204

        response = await self.client.get(
            self.answer_notes_url.format(
                applet_id="92917a56-d586-4613-b7aa-991f2c4b15b1",
                answer_id=answer_id,
                activity_id="09e3dbf0-aefb-4d0e-9177-bdb321bf3611",
            ),
        )

        assert response.status_code == 200, response.json()
        assert response.json()["count"] == 0

    @rollback
    async def test_answer_activity_items_create_for_not_respondent(self):
        await self.client.login(self.login_url, "patric@gmail.com", "Test1234")

        create_data = dict(
            submit_id="270d86e0-2158-4d18-befd-86b3ce0122ae",
            applet_id="92917a56-d586-4613-b7aa-991f2c4b15b1",
            version="1.0.0",
            activity_id="09e3dbf0-aefb-4d0e-9177-bdb321bf3611",
            answer=dict(
                user_public_key="user key",
                answer=json.dumps(
                    dict(
                        value="2ba4bb83-ed1c-4140-a225-c2c9b4db66d2",
                    )
                ),
                item_ids=[
                    "a18d3409-2c96-4a5e-a1f3-1c1c14be0011",
                    "a18d3409-2c96-4a5e-a1f3-1c1c14be0014",
                ],
                scheduled_time=1690188679657,
                start_time=1690188679657,
                end_time=1690188731636,
            ),
            client=dict(
                appId="mindlogger-mobile",
                appVersion="0.21.48",
                width=819,
                height=1080,
            ),
        )

        response = await self.client.post(self.answer_url, data=create_data)

        assert response.status_code == 403, response.json()

    @rollback
    async def test_answers_export(self):
        await self.client.login(
            self.login_url, "tom@mindlogger.com", "Test1234!"
        )

        # create answer
        create_data = dict(
            submit_id="270d86e0-2158-4d18-befd-86b3ce0122ae",
            applet_id="92917a56-d586-4613-b7aa-991f2c4b15b1",
            version="1.0.0",
            activity_id="09e3dbf0-aefb-4d0e-9177-bdb321bf3611",
            answer=dict(
                user_public_key="user key",
                answer=json.dumps(
                    dict(
                        value="2ba4bb83-ed1c-4140-a225-c2c9b4db66d2",
                        additional_text=None,
                    )
                ),
                item_ids=[
                    "a18d3409-2c96-4a5e-a1f3-1c1c14be0011",
                    "a18d3409-2c96-4a5e-a1f3-1c1c14be0014",
                ],
                scheduled_time=1690188679657,
                start_time=1690188679657,
                end_time=1690188731636,
            ),
            client=dict(
                appId="mindlogger-mobile",
                appVersion="0.21.48",
                width=819,
                height=1080,
            ),
        )

        response = await self.client.post(self.answer_url, data=create_data)

        assert response.status_code == 201

        # get answer id
        response = await self.client.get(
            self.review_activities_url.format(
                applet_id="92917a56-d586-4613-b7aa-991f2c4b15b1"
            ),
            dict(
                respondentId="7484f34a-3acc-4ee6-8a94-fd7299502fa1",
                createdDate=datetime.date.today(),
            ),
        )

        assert response.status_code == 200, response.json()
        answer_id = response.json()["result"][0]["answerDates"][0]["answerId"]

        # create assessment
        response = await self.client.post(
            self.assessment_answers_url.format(
                applet_id="92917a56-d586-4613-b7aa-991f2c4b15b1",
                answer_id=answer_id,
            ),
            dict(
                answer="some answer",
                item_ids=["a18d3409-2c96-4a5e-a1f3-1c1c14be0021"],
                reviewer_public_key="some public key",
            ),
        )

        assert response.status_code == 201

        # test export
        response = await self.client.get(
            self.applet_answers_export_url.format(
                applet_id="92917a56-d586-4613-b7aa-991f2c4b15b1",
            )
        )

        assert response.status_code == 200, response.json()
        data = response.json()["result"]
        assert set(data.keys()) == {"answers", "activities"}
        assert len(data["answers"]) == 2

        assessment, answer = data["answers"][0], data["answers"][1]
        # fmt: off
        expected_keys = {
            "activityHistoryId", "activityId", "answer", "appletHistoryId",
            "appletId", "createdAt", "events", "flowHistoryId", "flowId",
            "flowName", "id", "itemIds", "respondentId", "respondentSecretId",
            "reviewedAnswerId", "userPublicKey", "version", "submitId",
            "scheduledDatetime", "startDatetime", "endDatetime"
        }
        assert answer['startDatetime'] == 1690188679657
        # fmt: on

        assert set(assessment.keys()) == expected_keys
        assert assessment["reviewedAnswerId"] == answer["id"]

        # test filters
        response = await self.client.get(
            self.applet_answers_export_url.format(
                applet_id="92917a56-d586-4613-b7aa-991f2c4b15b1",
            ),
            dict(
                respondentIds="7484f34a-3acc-4ee6-8a94-000000000000",
            ),
        )

        assert response.status_code == 200, response.json()
        data = response.json()["result"]
        assert not data["answers"]

    @rollback
    async def test_get_identifiers(self):
        await self.client.login(
            self.login_url, "tom@mindlogger.com", "Test1234!"
        )

        response = await self.client.get(
            self.identifiers_url.format(
                applet_id="92917a56-d586-4613-b7aa-991f2c4b15b1",
                activity_id="09e3dbf0-aefb-4d0e-9177-bdb321bf3611",
            )
        )

        assert response.status_code == 200
        assert response.json()["count"] == 0

        create_data = dict(
            submit_id="270d86e0-2158-4d18-befd-86b3ce0122ae",
            applet_id="92917a56-d586-4613-b7aa-991f2c4b15b1",
            version="1.0.0",
            activity_id="09e3dbf0-aefb-4d0e-9177-bdb321bf3611",
            answer=dict(
                user_public_key="user key",
                answer=json.dumps(
                    dict(
                        value="2ba4bb83-ed1c-4140-a225-c2c9b4db66d2",
                        additional_text=None,
                    )
                ),
                item_ids=[
                    "a18d3409-2c96-4a5e-a1f3-1c1c14be0011",
                    "a18d3409-2c96-4a5e-a1f3-1c1c14be0014",
                ],
                identifier="some identifier",
                scheduled_time=1690188679657,
                start_time=1690188679657,
                end_time=1690188731636,
            ),
            client=dict(
                appId="mindlogger-mobile",
                appVersion="0.21.48",
                width=819,
                height=1080,
            ),
        )

        response = await self.client.post(self.answer_url, data=create_data)

        assert response.status_code == 201, response.json()

        response = await self.client.get(
            self.identifiers_url.format(
                applet_id="92917a56-d586-4613-b7aa-991f2c4b15b1",
                activity_id="09e3dbf0-aefb-4d0e-9177-bdb321bf3611",
            )
        )

        assert response.status_code == 200
        assert response.json()["count"] == 1
        assert response.json()["result"][0]["identifier"] == "some identifier"
        assert response.json()["result"][0]["userPublicKey"] == "user key"

    @rollback
    async def test_get_versions(self):
        await self.client.login(
            self.login_url, "tom@mindlogger.com", "Test1234!"
        )

        response = await self.client.get(
            self.versions_url.format(
                applet_id="92917a56-d586-4613-b7aa-991f2c4b15b1",
                activity_id="09e3dbf0-aefb-4d0e-9177-bdb321bf3611",
            )
        )

        assert response.status_code == 200
        assert response.json()["count"] == 2
        assert response.json()["result"][0]["version"] == "1.0.0"
        assert response.json()["result"][0]["createdAt"]
        assert response.json()["result"][1]["version"] == "1.9.9"
        assert response.json()["result"][1]["createdAt"]

    @rollback
    async def test_get_summary_activities(self):
        await self.client.login(
            self.login_url, "tom@mindlogger.com", "Test1234!"
        )

        response = await self.client.get(
            self.summary_activities_url.format(
                applet_id="92917a56-d586-4613-b7aa-991f2c4b15b1",
            )
        )

        assert response.status_code == 200
        assert response.json()["count"] == 1
        assert response.json()["result"][0]["name"] == "PHQ2 new"
        assert response.json()["result"][0]["isPerformanceTask"] is True
        assert response.json()["result"][0]["hasAnswer"] is False

    @rollback
    async def test_get_summary_activities_after_submitted_answer(self):
        await self.client.login(
            self.login_url, "tom@mindlogger.com", "Test1234!"
        )

        create_data = dict(
            submit_id="270d86e0-2158-4d18-befd-86b3ce0122ae",
            applet_id="92917a56-d586-4613-b7aa-991f2c4b15b1",
            version="1.9.9",
            activity_id="09e3dbf0-aefb-4d0e-9177-bdb321bf3611",
            answer=dict(
                user_public_key="user key",
                answer=json.dumps(
                    dict(
                        value="2ba4bb83-ed1c-4140-a225-c2c9b4db66d2",
                        additional_text=None,
                    )
                ),
                item_ids=[
                    "a18d3409-2c96-4a5e-a1f3-1c1c14be0011",
                    "a18d3409-2c96-4a5e-a1f3-1c1c14be0014",
                ],
                identifier="some identifier",
                scheduled_time=1690188679657,
                start_time=1690188679657,
                end_time=1690188731636,
            ),
            client=dict(
                appId="mindlogger-mobile",
                appVersion="0.21.48",
                width=819,
                height=1080,
            ),
        )

        response = await self.client.post(self.answer_url, data=create_data)
        assert response.status_code == 201

        response = await self.client.get(
            self.summary_activities_url.format(
                applet_id="92917a56-d586-4613-b7aa-991f2c4b15b1",
            )
        )

        assert response.status_code == 200
        assert response.json()["count"] == 1
        assert response.json()["result"][0]["name"] == "PHQ2 new"
        assert response.json()["result"][0]["isPerformanceTask"] is True
        assert response.json()["result"][0]["hasAnswer"] is True

    @rollback_with_session
    async def test_store_client_meta(self, **kwargs):
        session = kwargs["session"]
        app_id = "mindlogger-mobile"
        app_version = "0.21.48"
        app_width = 819
        app_height = 1080

        await self.client.login(
            self.login_url, "tom@mindlogger.com", "Test1234!"
        )
        create_data = dict(
            submit_id="270d86e0-2158-4d18-befd-86b3ce0122ae",
            applet_id="92917a56-d586-4613-b7aa-991f2c4b15b1",
            version="1.0.0",
            activity_id="09e3dbf0-aefb-4d0e-9177-bdb321bf3611",
            answer=dict(
                user_public_key="user key",
                answer=json.dumps(
                    dict(
                        value="2ba4bb83-ed1c-4140-a225-c2c9b4db66d2",
                        additional_text=None,
                    )
                ),
                item_ids=[
                    "a18d3409-2c96-4a5e-a1f3-1c1c14be0011",
                    "a18d3409-2c96-4a5e-a1f3-1c1c14be0014",
                ],
                identifier="some identifier",
                scheduled_time=10,
                start_time=10,
                end_time=11,
            ),
            client=dict(
                appId=app_id,
                appVersion=app_version,
                width=app_width,
                height=app_height,
            ),
        )
        response = await self.client.post(self.answer_url, data=create_data)
        assert response.status_code == 201
        res = await session.execute(select(AnswerSchema))
        res: AnswerSchema = res.scalars().first()
        assert app_id == res.client["app_id"]
        assert app_version == res.client["app_version"]
        assert app_width == res.client["width"]
        assert app_height == res.client["height"]

    @pytest.mark.parametrize(
        "query,expected",
        (
            ({"identifiers": "encrypted"}, 1),
            ({"emptyIdentifiers": True}, 0),
        ),
    )
    @rollback
    async def test_activity_answers_by_identifier(self, query, expected):
        await self.client.login(
            self.login_url, "tom@mindlogger.com", "Test1234!"
        )

        create_data = dict(
            submit_id="270d86e0-2158-4d18-befd-86b3ce0122ae",
            applet_id="92917a56-d586-4613-b7aa-991f2c4b15b1",
            version="1.0.0",
            activity_id="09e3dbf0-aefb-4d0e-9177-bdb321bf3611",
            answer=dict(
                user_public_key="user key",
                events=json.dumps(dict(events=["event1", "event2"])),
                answer=json.dumps(
                    dict(
                        value="2ba4bb83-ed1c-4140-a225-c2c9b4db66d2",
                        additional_text=None,
                    )
                ),
                item_ids=[
                    "a18d3409-2c96-4a5e-a1f3-1c1c14be0011",
                    "a18d3409-2c96-4a5e-a1f3-1c1c14be0014",
                ],
                scheduled_time=1690188679657,
                start_time=1690188679657,
                end_time=1690188731636,
                identifier="encrypted",
            ),
            client=dict(
                appId="mindlogger-mobile",
                appVersion="0.21.48",
                width=819,
                height=1080,
            ),
        )

        response = await self.client.post(self.answer_url, data=create_data)

        assert response.status_code == 201, response.json()

        response = await self.client.get(
            self.answers_for_activity_url.format(
                applet_id="92917a56-d586-4613-b7aa-991f2c4b15b1",
                activity_id="09e3dbf0-aefb-4d0e-9177-bdb321bf3611",
            ),
            query=query,
        )

        assert response.status_code == 200, response.json()
        response = response.json()
<<<<<<< HEAD
        assert response["count"] == expected
=======
        assert response["count"] == expected

    @rollback
    async def test_applet_completions(self):
        await self.client.login(
            self.login_url, "tom@mindlogger.com", "Test1234!"
        )

        # create answer
        create_data = dict(
            submit_id="270d86e0-2158-4d18-befd-86b3ce0122ae",
            applet_id="92917a56-d586-4613-b7aa-991f2c4b15b1",
            version="1.0.0",
            activity_id="09e3dbf0-aefb-4d0e-9177-bdb321bf3611",
            answer=dict(
                user_public_key="user key",
                answer=json.dumps(
                    dict(
                        value="2ba4bb83-ed1c-4140-a225-c2c9b4db66d2",
                        additional_text=None,
                    )
                ),
                item_ids=[
                    "a18d3409-2c96-4a5e-a1f3-1c1c14be0011",
                    "a18d3409-2c96-4a5e-a1f3-1c1c14be0014",
                ],
                scheduled_time=1690188679657,
                start_time=1690188679657,
                end_time=1690188731636,
                scheduledEventId="eventId",
                localEndDate="2022-10-01",
                localEndTime="12:35:00",
            ),
            client=dict(
                appId="mindlogger-mobile",
                appVersion="0.21.48",
                width=819,
                height=1080,
            ),
        )

        response = await self.client.post(self.answer_url, data=create_data)

        assert response.status_code == 201

        # get answer id
        response = await self.client.get(
            self.review_activities_url.format(
                applet_id="92917a56-d586-4613-b7aa-991f2c4b15b1"
            ),
            dict(
                respondentId="7484f34a-3acc-4ee6-8a94-fd7299502fa1",
                createdDate=datetime.date.today(),
            ),
        )

        assert response.status_code == 200, response.json()
        answer_id = response.json()["result"][0]["answerDates"][0]["answerId"]

        # test completions
        response = await self.client.get(
            self.applet_answers_completions_url.format(
                applet_id="92917a56-d586-4613-b7aa-991f2c4b15b1",
            ),
            {"date": "2022-10-01", "version": "1.0.0"},
        )

        assert response.status_code == 200, response.json()
        data = response.json()["result"]
        assert set(data.keys()) == {
            "id",
            "version",
            "activities",
            "activityFlows",
        }
        assert len(data["activities"]) == 1
        activity_answer_data = data["activities"][0]
        assert set(activity_answer_data.keys()) == {
            "id",
            "answerId",
            "submitId",
            "scheduledEventId",
            "localEndDate",
            "localEndTime",
        }
        assert activity_answer_data["answerId"] == answer_id
        assert activity_answer_data["localEndTime"] == "12:35:00"
>>>>>>> 1a89409b
<|MERGE_RESOLUTION|>--- conflicted
+++ resolved
@@ -90,12 +90,9 @@
                 scheduled_time=1690188679657,
                 start_time=1690188679657,
                 end_time=1690188731636,
-<<<<<<< HEAD
-=======
                 scheduledEventId="eventId",
                 localEndDate="2022-10-01",
                 localEndTime="12:35:00",
->>>>>>> 1a89409b
             ),
             alerts=[
                 dict(
@@ -1469,9 +1466,6 @@
 
         assert response.status_code == 200, response.json()
         response = response.json()
-<<<<<<< HEAD
-        assert response["count"] == expected
-=======
         assert response["count"] == expected
 
     @rollback
@@ -1558,5 +1552,4 @@
             "localEndTime",
         }
         assert activity_answer_data["answerId"] == answer_id
-        assert activity_answer_data["localEndTime"] == "12:35:00"
->>>>>>> 1a89409b
+        assert activity_answer_data["localEndTime"] == "12:35:00"