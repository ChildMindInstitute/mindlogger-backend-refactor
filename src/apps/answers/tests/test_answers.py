--- conflicted
+++ resolved
@@ -1136,14 +1136,9 @@
         assert not data["answers"]
 
     async def test_get_identifiers(self, mock_kiq_report, client, tom, applet):
-<<<<<<< HEAD
-        await client.login(self.login_url, tom.email_encrypted, "Test1234!")
+        client.login(tom)
         identifier_url = self.identifiers_url.format(applet_id=str(applet.id), activity_id=str(applet.activities[0].id))
         identifier_url = f"{identifier_url}?respondentId={tom.id}"
-=======
-        client.login(tom)
->>>>>>> 36e0f45b
-
         response = await client.get(identifier_url)
 
         assert response.status_code == 200
