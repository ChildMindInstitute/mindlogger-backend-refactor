import datetime
import json

import pytest
from asynctest import CoroutineMock, patch
from sqlalchemy import select

from apps.answers.db.schemas import AnswerSchema
from apps.mailing.services import TestMail
from apps.shared.test import BaseTest
from infrastructure.database import rollback, rollback_with_session
from infrastructure.utility import RedisCacheTest


class TestAnswerActivityItems(BaseTest):
    fixtures = [
        "users/fixtures/users.json",
        "folders/fixtures/folders.json",
        "applets/fixtures/applets.json",
        "applets/fixtures/applet_user_accesses.json",
        "applets/fixtures/applet_histories.json",
        "activities/fixtures/activities.json",
        "activities/fixtures/activity_items.json",
        "activity_flows/fixtures/activity_flows.json",
        "activity_flows/fixtures/activity_flow_items.json",
        "activities/fixtures/activity_histories.json",
        "activities/fixtures/activity_item_histories.json",
        "activity_flows/fixtures/activity_flow_histories.json",
        "activity_flows/fixtures/activity_flow_item_histories.json",
    ]

    login_url = "/auth/login"
    answer_url = "/answers"
    public_answer_url = "/public/answers"

    review_activities_url = "/answers/applet/{applet_id}/review/activities"

    summary_activities_url = "/answers/applet/{applet_id}/summary/activities"
    identifiers_url = f"{summary_activities_url}/{{activity_id}}/identifiers"
    versions_url = f"{summary_activities_url}/{{activity_id}}/versions"

    answers_for_activity_url = (
        "/answers/applet/{applet_id}/activities/{activity_id}/answers"
    )
    applet_answers_export_url = "/answers/applet/{applet_id}/data"
    applet_answers_completions_url = "/answers/applet/{applet_id}/completions"
    applet_submit_dates_url = "/answers/applet/{applet_id}/dates"

    activity_answers_url = (
        "/answers/applet/{applet_id}/answers/"
        "{answer_id}/activities/{activity_id}"
    )
    assessment_answers_url = (
        "/answers/applet/{applet_id}/answers/{answer_id}/assessment"
    )

    answer_reviews_url = (
        "/answers/applet/{applet_id}/answers/{answer_id}/reviews"  # noqa: E501
    )
    answer_notes_url = "/answers/applet/{applet_id}/answers/{answer_id}/activities/{activity_id}/notes"  # noqa: E501
    answer_note_detail_url = "/answers/applet/{applet_id}/answers/{answer_id}/activities/{activity_id}/notes/{note_id}"  # noqa: E501
    latest_report_url = "/answers/applet/{applet_id}/activities/{activity_id}/answers/{respondent_id}/latest_report"  # noqa: E501

    @patch("apps.answers.service.create_report.kiq")
    @rollback
    async def test_answer_activity_items_create_for_respondent(
        self, report_mock: CoroutineMock
    ):
        await self.client.login(
            self.login_url, "tom@mindlogger.com", "Test1234!"
        )

        create_data = dict(
            submit_id="270d86e0-2158-4d18-befd-86b3ce0122ae",
            applet_id="92917a56-d586-4613-b7aa-991f2c4b15b1",
            activity_id="09e3dbf0-aefb-4d0e-9177-bdb321bf3611",
            version="1.0.0",
            created_at=1690188731636,
            answer=dict(
                user_public_key="user key",
                answer=json.dumps(
                    dict(
                        value="2ba4bb83-ed1c-4140-a225-c2c9b4db66d2",
                        additional_text=None,
                    )
                ),
                events=json.dumps(dict(events=["event1", "event2"])),
                item_ids=[
                    "a18d3409-2c96-4a5e-a1f3-1c1c14be0011",
                    "a18d3409-2c96-4a5e-a1f3-1c1c14be0014",
                ],
                identifier="encrypted_identifier",
                scheduled_time=1690188679657,
                start_time=1690188679657,
                end_time=1690188731636,
                scheduledEventId="eventId",
                localEndDate="2022-10-01",
                localEndTime="12:35:00",
            ),
            alerts=[
                dict(
                    activity_item_id="a18d3409-2c96-4a5e-a1f3-1c1c14be0011",
                    message="hello world",
                )
            ],
            client=dict(
                appId="mindlogger-mobile",
                appVersion="0.21.48",
                width=819,
                height=1080,
            ),
        )

        response = await self.client.post(self.answer_url, data=create_data)
        assert response.status_code == 201, response.json()

        report_mock.assert_awaited_once()

        published_values = await RedisCacheTest().get(
            "channel_7484f34a-3acc-4ee6-8a94-fd7299502fa1"
        )
        published_values = published_values or []
        assert len(published_values) == 1
<<<<<<< HEAD
        assert len(RedisCacheTest()._storage) == 3
        assert len(TestMail.mails) == 1
        assert TestMail.mails[0].subject == "Response alert"
=======
        assert len(RedisCacheTest()._storage) == 2
>>>>>>> 09e68efc

    @patch("aiohttp.ClientSession.post")
    @rollback
    async def test_get_latest_summary(self, mock: CoroutineMock):
        mock.return_value.__aenter__.return_value.status = 200
        mock.return_value.__aenter__.return_value.json = CoroutineMock(
            side_effect=lambda: dict(
                pdf="cGRmIGJvZHk=",
                email=dict(
                    body="Body",
                    subject="Subject",
                    attachment="Attachment name",
                    emailRecipients=["tom@cmiml.net"],
                ),
            )
        )

        await self.client.login(
            self.login_url, "tom@mindlogger.com", "Test1234!"
        )

        create_data = dict(
            submit_id="270d86e0-2158-4d18-befd-86b3ce0122ae",
            applet_id="92917a56-d586-4613-b7aa-991f2c4b15b1",
            activity_id="09e3dbf0-aefb-4d0e-9177-bdb321bf3611",
            version="1.0.0",
            created_at=1690188731636,
            answer=dict(
                user_public_key="user key",
                answer=json.dumps(
                    dict(
                        value="2ba4bb83-ed1c-4140-a225-c2c9b4db66d2",
                        additional_text=None,
                    )
                ),
                events=json.dumps(dict(events=["event1", "event2"])),
                item_ids=[
                    "a18d3409-2c96-4a5e-a1f3-1c1c14be0011",
                    "a18d3409-2c96-4a5e-a1f3-1c1c14be0014",
                ],
                identifier="encrypted_identifier",
                scheduled_time=1690188679657,
                start_time=1690188679657,
                end_time=1690188731636,
            ),
            client=dict(
                appId="mindlogger-mobile",
                appVersion="0.21.48",
                width=819,
                height=1080,
            ),
        )

        response = await self.client.post(self.answer_url, data=create_data)

        assert response.status_code == 201, response.json()
        response = await self.client.post(
            self.latest_report_url.format(
                applet_id="92917a56-d586-4613-b7aa-991f2c4b15b1",
                activity_id="09e3dbf0-aefb-4d0e-9177-bdb321bf3611",
                respondent_id="7484f34a-3acc-4ee6-8a94-fd7299502fa1",
            ),
        )
        assert response.status_code == 200

    @rollback
    async def test_public_answer_activity_items_create_for_respondent(self):
        create_data = dict(
            submit_id="270d86e0-2158-4d18-befd-86b3ce0122ae",
            applet_id="92917a56-d586-4613-b7aa-991f2c4b15b1",
            version="1.0.0",
            activity_id="09e3dbf0-aefb-4d0e-9177-bdb321bf3611",
            created_at=1690188731636,
            answer=dict(
                user_public_key="user key",
                events=json.dumps(dict(events=["event1", "event2"])),
                answer=json.dumps(
                    dict(
                        value="2ba4bb83-ed1c-4140-a225-c2c9b4db66d2",
                        additional_text=None,
                    )
                ),
                item_ids=[
                    "a18d3409-2c96-4a5e-a1f3-1c1c14be0011",
                    "a18d3409-2c96-4a5e-a1f3-1c1c14be0014",
                ],
                scheduled_time=1690188679657,
                start_time=1690188679657,
                end_time=1690188731636,
            ),
            client=dict(
                appId="mindlogger-mobile",
                appVersion="0.21.48",
                width=819,
                height=1080,
            ),
        )

        response = await self.client.post(
            self.public_answer_url, data=create_data
        )

        assert response.status_code == 201, response.json()

    @rollback
    async def test_answer_skippable_activity_items_create_for_respondent(self):
        await self.client.login(
            self.login_url, "tom@mindlogger.com", "Test1234!"
        )

        create_data = dict(
            submit_id="270d86e0-2158-4d18-befd-86b3ce0122ae",
            applet_id="92917a56-d586-4613-b7aa-991f2c4b15b1",
            activity_id="09e3dbf0-aefb-4d0e-9177-bdb321bf3611",
            version="1.0.0",
            answer=dict(
                start_time=1690188679657,
                end_time=1690188731636,
            ),
            client=dict(
                appId="mindlogger-mobile",
                appVersion="0.21.48",
                width=819,
                height=1080,
            ),
        )

        response = await self.client.post(self.answer_url, data=create_data)

        assert response.status_code == 201, response.json()

        response = await self.client.get(
            self.applet_submit_dates_url.format(
                applet_id="92917a56-d586-4613-b7aa-991f2c4b15b1"
            ),
            dict(
                respondentId="7484f34a-3acc-4ee6-8a94-fd7299502fa1",
                fromDate=datetime.date.today() - datetime.timedelta(days=10),
                toDate=datetime.date.today() + datetime.timedelta(days=10),
            ),
        )
        assert response.status_code == 200
        assert len(response.json()["result"]["dates"]) == 1

    @rollback
    async def test_list_submit_dates(self):
        await self.client.login(
            self.login_url, "tom@mindlogger.com", "Test1234!"
        )

        create_data = dict(
            submit_id="270d86e0-2158-4d18-befd-86b3ce0122ae",
            applet_id="92917a56-d586-4613-b7aa-991f2c4b15b1",
            activity_id="09e3dbf0-aefb-4d0e-9177-bdb321bf3611",
            version="1.0.0",
            answer=dict(
                user_public_key="user key",
                events=json.dumps(dict(events=["event1", "event2"])),
                answer=json.dumps(
                    dict(
                        value="2ba4bb83-ed1c-4140-a225-c2c9b4db66d2",
                        additional_text=None,
                    )
                ),
                item_ids=[
                    "a18d3409-2c96-4a5e-a1f3-1c1c14be0011",
                    "a18d3409-2c96-4a5e-a1f3-1c1c14be0014",
                ],
                scheduled_time=1690188679657,
                start_time=1690188679657,
                end_time=1690188731636,
            ),
            client=dict(
                appId="mindlogger-mobile",
                appVersion="0.21.48",
                width=819,
                height=1080,
            ),
        )

        response = await self.client.post(self.answer_url, data=create_data)
        assert response.status_code == 201, response.json()

        response = await self.client.get(
            self.applet_submit_dates_url.format(
                applet_id="92917a56-d586-4613-b7aa-991f2c4b15b1"
            ),
            dict(
                respondentId="7484f34a-3acc-4ee6-8a94-fd7299502fa1",
                fromDate=datetime.date.today() - datetime.timedelta(days=10),
                toDate=datetime.date.today() + datetime.timedelta(days=10),
            ),
        )
        assert response.status_code == 200
        assert len(response.json()["result"]["dates"]) == 1

    @rollback
    async def test_answer_flow_items_create_for_respondent(self):
        await self.client.login(
            self.login_url, "tom@mindlogger.com", "Test1234!"
        )

        create_data = dict(
            submit_id="270d86e0-2158-4d18-befd-86b3ce0122ae",
            applet_id="92917a56-d586-4613-b7aa-991f2c4b15b1",
            version="1.0.0",
            created_at=1690188731636,
            flow_id="3013dfb1-9202-4577-80f2-ba7450fb5831",
            activity_id="09e3dbf0-aefb-4d0e-9177-bdb321bf3611",
            answer=dict(
                user_public_key="user key",
                events=json.dumps(dict(events=["event1", "event2"])),
                answer=json.dumps(
                    dict(
                        value="2ba4bb83-ed1c-4140-a225-c2c9b4db66d2",
                        additional_text=None,
                    )
                ),
                item_ids=[
                    "a18d3409-2c96-4a5e-a1f3-1c1c14be0011",
                    "a18d3409-2c96-4a5e-a1f3-1c1c14be0014",
                ],
                scheduled_time=1690188679657,
                start_time=1690188679657,
                end_time=1690188731636,
            ),
            client=dict(
                appId="mindlogger-mobile",
                appVersion="0.21.48",
                width=819,
                height=1080,
            ),
        )

        response = await self.client.post(self.answer_url, data=create_data)

        assert response.status_code == 201, response.json()

    @rollback
    async def test_answer_with_skipping_all(self):
        await self.client.login(
            self.login_url, "tom@mindlogger.com", "Test1234!"
        )

        create_data = dict(
            submit_id="270d86e0-2158-4d18-befd-86b3ce0122ae",
            applet_id="92917a56-d586-4613-b7aa-991f2c4b15b1",
            activity_id="09e3dbf0-aefb-4d0e-9177-bdb321bf3611",
            version="1.0.0",
            created_at=1690188731636,
            answer=dict(
                start_time=1690188679657,
                end_time=1690188731636,
            ),
            client=dict(
                appId="mindlogger-mobile",
                appVersion="0.21.48",
                width=819,
                height=1080,
            ),
        )

        response = await self.client.post(self.answer_url, data=create_data)

        assert response.status_code == 201, response.json()

    @rollback
    async def test_answered_applet_activities(self):
        await self.client.login(
            self.login_url, "tom@mindlogger.com", "Test1234!"
        )

        create_data = dict(
            submit_id="270d86e0-2158-4d18-befd-86b3ce0122ae",
            applet_id="92917a56-d586-4613-b7aa-991f2c4b15b1",
            version="1.0.0",
            activity_id="09e3dbf0-aefb-4d0e-9177-bdb321bf3611",
            answer=dict(
                user_public_key="user key",
                events=json.dumps(dict(events=["event1", "event2"])),
                answer=json.dumps(
                    dict(
                        value="2ba4bb83-ed1c-4140-a225-c2c9b4db66d2",
                        additional_text=None,
                    )
                ),
                item_ids=[
                    "a18d3409-2c96-4a5e-a1f3-1c1c14be0011",
                    "a18d3409-2c96-4a5e-a1f3-1c1c14be0014",
                ],
                scheduled_time=1690188679657,
                start_time=1690188679657,
                end_time=1690188731636,
            ),
            client=dict(
                appId="mindlogger-mobile",
                appVersion="0.21.48",
                width=819,
                height=1080,
            ),
        )

        response = await self.client.post(self.answer_url, data=create_data)

        assert response.status_code == 201, response.json()

        response = await self.client.get(
            self.review_activities_url.format(
                applet_id="92917a56-d586-4613-b7aa-991f2c4b15b1"
            ),
            dict(
                respondentId="7484f34a-3acc-4ee6-8a94-fd7299502fa1",
                createdDate=datetime.date.today(),
            ),
        )

        assert response.status_code == 200, response.json()
        assert response.json()["count"] == 1
        assert len(response.json()["result"][0]["answerDates"]) == 1

        answer_id = response.json()["result"][0]["answerDates"][0]["answerId"]
        response = await self.client.get(
            self.activity_answers_url.format(
                applet_id="92917a56-d586-4613-b7aa-991f2c4b15b1",
                answer_id=answer_id,
                activity_id="09e3dbf0-aefb-4d0e-9177-bdb321bf3611",
            )
        )

        assert response.status_code == 200, response.json()

        response = await self.client.get(
            self.activity_answers_url.format(
                applet_id="92917a56-d586-4613-b7aa-991f2c4b15b1",
                answer_id=answer_id,
                activity_id="09e3dbf0-aefb-4d0e-9177-bdb321bf3611",
            )
        )

        assert response.status_code == 200, response.json()
        assert (
            response.json()["result"]["events"]
            == '{"events": ["event1", "event2"]}'
        )

    @rollback
    async def test_fail_answered_applet_not_existed_activities(self):
        await self.client.login(
            self.login_url, "tom@mindlogger.com", "Test1234!"
        )

        create_data = dict(
            submit_id="270d86e0-2158-4d18-befd-86b3ce0122ae",
            applet_id="92917a56-d586-4613-b7aa-991f2c4b15b1",
            version="1.0.0",
            activity_id="09e3dbf0-aefb-4d0e-9177-bdb321bf3611",
            answer=dict(
                user_public_key="user key",
                events=json.dumps(dict(events=["event1", "event2"])),
                answer=json.dumps(
                    dict(
                        value="2ba4bb83-ed1c-4140-a225-c2c9b4db66d2",
                        additional_text=None,
                    )
                ),
                item_ids=[
                    "a18d3409-2c96-4a5e-a1f3-1c1c14be0011",
                    "a18d3409-2c96-4a5e-a1f3-1c1c14be0014",
                ],
                scheduled_time=1690188679657,
                start_time=1690188679657,
                end_time=1690188731636,
            ),
            client=dict(
                appId="mindlogger-mobile",
                appVersion="0.21.48",
                width=819,
                height=1080,
            ),
        )

        response = await self.client.post(self.answer_url, data=create_data)

        assert response.status_code == 201, response.json()

        response = await self.client.get(
            self.review_activities_url.format(
                applet_id="92917a56-d586-4613-b7aa-991f2c4b15b1"
            ),
            dict(
                respondentId="7484f34a-3acc-4ee6-8a94-fd7299502fa1",
                createdDate=datetime.date.today(),
            ),
        )

        assert response.status_code == 200, response.json()
        assert response.json()["count"] == 1
        assert len(response.json()["result"][0]["answerDates"]) == 1

        answer_id = response.json()["result"][0]["answerDates"][0]["answerId"]
        response = await self.client.get(
            self.activity_answers_url.format(
                applet_id="92917a56-d586-4613-b7aa-991f2c4b15b1",
                answer_id=answer_id,
                activity_id="00000000-0000-0000-0000-000000000000",
            )
        )

        assert response.status_code == 404, response.json()

    @rollback
    async def test_applet_activity_answers(self):
        await self.client.login(
            self.login_url, "tom@mindlogger.com", "Test1234!"
        )

        create_data = dict(
            submit_id="270d86e0-2158-4d18-befd-86b3ce0122ae",
            applet_id="92917a56-d586-4613-b7aa-991f2c4b15b1",
            version="1.0.0",
            activity_id="09e3dbf0-aefb-4d0e-9177-bdb321bf3611",
            answer=dict(
                user_public_key="user key",
                events=json.dumps(dict(events=["event1", "event2"])),
                answer=json.dumps(
                    dict(
                        value="2ba4bb83-ed1c-4140-a225-c2c9b4db66d2",
                        additional_text=None,
                    )
                ),
                item_ids=[
                    "a18d3409-2c96-4a5e-a1f3-1c1c14be0011",
                    "a18d3409-2c96-4a5e-a1f3-1c1c14be0014",
                ],
                scheduled_time=1690188679657,
                start_time=1690188679657,
                end_time=1690188731636,
            ),
            client=dict(
                appId="mindlogger-mobile",
                appVersion="0.21.48",
                width=819,
                height=1080,
            ),
        )

        response = await self.client.post(self.answer_url, data=create_data)

        assert response.status_code == 201, response.json()

        response = await self.client.get(
            self.answers_for_activity_url.format(
                applet_id="92917a56-d586-4613-b7aa-991f2c4b15b1",
                activity_id="09e3dbf0-aefb-4d0e-9177-bdb321bf3611",
            ),
        )

        assert response.status_code == 200, response.json()
        assert response.json()["count"] == 1

    @rollback
    async def test_applet_assessment_retrieve(self):
        await self.client.login(
            self.login_url, "tom@mindlogger.com", "Test1234!"
        )

        create_data = dict(
            submit_id="270d86e0-2158-4d18-befd-86b3ce0122ae",
            applet_id="92917a56-d586-4613-b7aa-991f2c4b15b1",
            version="1.0.0",
            activity_id="09e3dbf0-aefb-4d0e-9177-bdb321bf3611",
            answer=dict(
                user_public_key="user key",
                answer=json.dumps(
                    dict(
                        value="2ba4bb83-ed1c-4140-a225-c2c9b4db66d2",
                        additional_text=None,
                    )
                ),
                item_ids=[
                    "a18d3409-2c96-4a5e-a1f3-1c1c14be0011",
                    "a18d3409-2c96-4a5e-a1f3-1c1c14be0014",
                ],
                scheduled_time=1690188679657,
                start_time=1690188679657,
                end_time=1690188731636,
            ),
            client=dict(
                appId="mindlogger-mobile",
                appVersion="0.21.48",
                width=819,
                height=1080,
            ),
        )

        response = await self.client.post(self.answer_url, data=create_data)

        assert response.status_code == 201, response.json()

        response = await self.client.get(
            self.review_activities_url.format(
                applet_id="92917a56-d586-4613-b7aa-991f2c4b15b1"
            ),
            dict(
                respondentId="7484f34a-3acc-4ee6-8a94-fd7299502fa1",
                createdDate=datetime.date.today(),
            ),
        )

        assert response.status_code == 200, response.json()
        assert response.json()["count"] == 1
        assert len(response.json()["result"][0]["answerDates"]) == 1

        answer_id = response.json()["result"][0]["answerDates"][0]["answerId"]
        response = await self.client.get(
            self.assessment_answers_url.format(
                applet_id="92917a56-d586-4613-b7aa-991f2c4b15b1",
                answer_id=answer_id,
            )
        )

        assert response.status_code == 200, response.json()

    @rollback
    async def test_applet_assessment_create(self):
        await self.client.login(
            self.login_url, "tom@mindlogger.com", "Test1234!"
        )

        create_data = dict(
            submit_id="270d86e0-2158-4d18-befd-86b3ce0122ae",
            applet_id="92917a56-d586-4613-b7aa-991f2c4b15b1",
            version="1.0.0",
            activity_id="09e3dbf0-aefb-4d0e-9177-bdb321bf3611",
            answer=dict(
                user_public_key="user key",
                answer=json.dumps(
                    dict(
                        value="2ba4bb83-ed1c-4140-a225-c2c9b4db66d2",
                        additional_text=None,
                    )
                ),
                item_ids=[
                    "a18d3409-2c96-4a5e-a1f3-1c1c14be0011",
                    "a18d3409-2c96-4a5e-a1f3-1c1c14be0014",
                ],
                scheduled_time=1690188679657,
                start_time=1690188679657,
                end_time=1690188731636,
            ),
            client=dict(
                appId="mindlogger-mobile",
                appVersion="0.21.48",
                width=819,
                height=1080,
            ),
        )

        response = await self.client.post(self.answer_url, data=create_data)

        assert response.status_code == 201, response.json()

        response = await self.client.get(
            self.review_activities_url.format(
                applet_id="92917a56-d586-4613-b7aa-991f2c4b15b1"
            ),
            dict(
                respondentId="7484f34a-3acc-4ee6-8a94-fd7299502fa1",
                createdDate=datetime.date.today(),
            ),
        )

        assert response.status_code == 200, response.json()
        assert response.json()["count"] == 1
        assert len(response.json()["result"][0]["answerDates"]) == 1

        answer_id = response.json()["result"][0]["answerDates"][0]["answerId"]

        response = await self.client.post(
            self.assessment_answers_url.format(
                applet_id="92917a56-d586-4613-b7aa-991f2c4b15b1",
                answer_id=answer_id,
            ),
            dict(
                answer="some answer",
                item_ids=["a18d3409-2c96-4a5e-a1f3-1c1c14be0021"],
                reviewer_public_key="some public key",
            ),
        )

        assert response.status_code == 201

        response = await self.client.get(
            self.assessment_answers_url.format(
                applet_id="92917a56-d586-4613-b7aa-991f2c4b15b1",
                answer_id=answer_id,
            )
        )

        assert response.status_code == 200, response.json()
        assert response.json()["result"]["answer"] == "some answer"
        assert (
            response.json()["result"]["reviewerPublicKey"] == "some public key"
        )
        assert response.json()["result"]["itemIds"] == [
            "a18d3409-2c96-4a5e-a1f3-1c1c14be0021"
        ]

        response = await self.client.post(
            self.assessment_answers_url.format(
                applet_id="92917a56-d586-4613-b7aa-991f2c4b15b1",
                answer_id=answer_id,
            ),
            dict(
                answer="some answer",
                item_ids=["a18d3409-2c96-4a5e-a1f3-1c1c14be0021"],
                reviewer_public_key="some public key",
            ),
        )

        assert response.status_code == 201

        response = await self.client.get(
            self.assessment_answers_url.format(
                applet_id="92917a56-d586-4613-b7aa-991f2c4b15b1",
                answer_id=answer_id,
            )
        )

        assert response.status_code == 200, response.json()
        assert response.json()["result"]["answer"] == "some answer"
        assert (
            response.json()["result"]["reviewerPublicKey"] == "some public key"
        )
        assert response.json()["result"]["itemIds"] == [
            "a18d3409-2c96-4a5e-a1f3-1c1c14be0021"
        ]
        response = await self.client.get(
            self.answer_reviews_url.format(
                applet_id="92917a56-d586-4613-b7aa-991f2c4b15b1",
                answer_id=answer_id,
            )
        )

        assert response.status_code == 200, response.json()
        assert response.json()["count"] == 1
        assert response.json()["result"][0]["answer"] == "some answer"
        assert (
            response.json()["result"][0]["reviewerPublicKey"]
            == "some public key"
        )
        assert response.json()["result"][0]["itemIds"] == [
            "a18d3409-2c96-4a5e-a1f3-1c1c14be0021"
        ]

    @rollback
    async def test_applet_activities(self):
        await self.client.login(
            self.login_url, "tom@mindlogger.com", "Test1234!"
        )

        response = await self.client.get(
            self.review_activities_url.format(
                applet_id="92917a56-d586-4613-b7aa-991f2c4b15b1"
            ),
            dict(
                respondentId="7484f34a-3acc-4ee6-8a94-fd7299502fa1",
                createdDate=datetime.date.today(),
            ),
        )

        assert response.status_code == 200, response.json()
        assert response.json()["count"] == 1
        assert len(response.json()["result"][0]["answerDates"]) == 0

    @rollback
    async def test_add_note(self):
        await self.client.login(
            self.login_url, "tom@mindlogger.com", "Test1234!"
        )

        create_data = dict(
            submit_id="270d86e0-2158-4d18-befd-86b3ce0122ae",
            applet_id="92917a56-d586-4613-b7aa-991f2c4b15b1",
            version="1.0.0",
            activity_id="09e3dbf0-aefb-4d0e-9177-bdb321bf3611",
            answer=dict(
                user_public_key="user key",
                answer=json.dumps(
                    dict(
                        value="2ba4bb83-ed1c-4140-a225-c2c9b4db66d2",
                        additional_text=None,
                    )
                ),
                item_ids=[
                    "a18d3409-2c96-4a5e-a1f3-1c1c14be0011",
                    "a18d3409-2c96-4a5e-a1f3-1c1c14be0014",
                ],
                scheduled_time=1690188679657,
                start_time=1690188679657,
                end_time=1690188731636,
            ),
            client=dict(
                appId="mindlogger-mobile",
                appVersion="0.21.48",
                width=819,
                height=1080,
            ),
        )

        response = await self.client.post(self.answer_url, data=create_data)

        assert response.status_code == 201, response.json()

        response = await self.client.get(
            self.review_activities_url.format(
                applet_id="92917a56-d586-4613-b7aa-991f2c4b15b1"
            ),
            dict(
                respondentId="7484f34a-3acc-4ee6-8a94-fd7299502fa1",
                createdDate=datetime.date.today(),
            ),
        )
        answer_id = response.json()["result"][0]["answerDates"][0]["answerId"]

        response = await self.client.post(
            self.answer_notes_url.format(
                applet_id="92917a56-d586-4613-b7aa-991f2c4b15b1",
                answer_id=answer_id,
                activity_id="09e3dbf0-aefb-4d0e-9177-bdb321bf3611",
            ),
            dict(note="Some note"),
        )

        assert response.status_code == 201, response.json()

        response = await self.client.get(
            self.answer_notes_url.format(
                applet_id="92917a56-d586-4613-b7aa-991f2c4b15b1",
                answer_id=answer_id,
                activity_id="09e3dbf0-aefb-4d0e-9177-bdb321bf3611",
            ),
        )

        assert response.status_code == 200, response.json()
        assert response.json()["count"] == 1

    @rollback
    async def test_edit_note(self):
        await self.client.login(
            self.login_url, "tom@mindlogger.com", "Test1234!"
        )

        create_data = dict(
            submit_id="270d86e0-2158-4d18-befd-86b3ce0122ae",
            applet_id="92917a56-d586-4613-b7aa-991f2c4b15b1",
            version="1.0.0",
            activity_id="09e3dbf0-aefb-4d0e-9177-bdb321bf3611",
            answer=dict(
                user_public_key="user key",
                answer=json.dumps(
                    dict(
                        value="2ba4bb83-ed1c-4140-a225-c2c9b4db66d2",
                        additional_text=None,
                    )
                ),
                item_ids=[
                    "a18d3409-2c96-4a5e-a1f3-1c1c14be0011",
                    "a18d3409-2c96-4a5e-a1f3-1c1c14be0014",
                ],
                scheduled_time=1690188679657,
                start_time=1690188679657,
                end_time=1690188731636,
            ),
            client=dict(
                appId="mindlogger-mobile",
                appVersion="0.21.48",
                width=819,
                height=1080,
            ),
        )

        response = await self.client.post(self.answer_url, data=create_data)

        assert response.status_code == 201, response.json()

        response = await self.client.get(
            self.review_activities_url.format(
                applet_id="92917a56-d586-4613-b7aa-991f2c4b15b1"
            ),
            dict(
                respondentId="7484f34a-3acc-4ee6-8a94-fd7299502fa1",
                createdDate=datetime.date.today(),
            ),
        )
        answer_id = response.json()["result"][0]["answerDates"][0]["answerId"]

        response = await self.client.post(
            self.answer_notes_url.format(
                applet_id="92917a56-d586-4613-b7aa-991f2c4b15b1",
                answer_id=answer_id,
                activity_id="09e3dbf0-aefb-4d0e-9177-bdb321bf3611",
            ),
            dict(note="Some note"),
        )

        assert response.status_code == 201, response.json()

        response = await self.client.get(
            self.answer_notes_url.format(
                applet_id="92917a56-d586-4613-b7aa-991f2c4b15b1",
                answer_id=answer_id,
                activity_id="09e3dbf0-aefb-4d0e-9177-bdb321bf3611",
            ),
        )

        assert response.status_code == 200, response.json()
        assert response.json()["count"] == 1
        assert response.json()["result"][0]["note"] == "Some note"

        response = await self.client.put(
            self.answer_note_detail_url.format(
                applet_id="92917a56-d586-4613-b7aa-991f2c4b15b1",
                answer_id=answer_id,
                activity_id="09e3dbf0-aefb-4d0e-9177-bdb321bf3611",
                note_id=response.json()["result"][0]["id"],
            ),
            dict(note="Some note 2"),
        )
        assert response.status_code == 200

        response = await self.client.get(
            self.answer_notes_url.format(
                applet_id="92917a56-d586-4613-b7aa-991f2c4b15b1",
                answer_id=answer_id,
                activity_id="09e3dbf0-aefb-4d0e-9177-bdb321bf3611",
            ),
        )

        assert response.status_code == 200, response.json()
        assert response.json()["count"] == 1
        assert response.json()["result"][0]["note"] == "Some note 2"

    @rollback
    async def test_delete_note(self):
        await self.client.login(
            self.login_url, "tom@mindlogger.com", "Test1234!"
        )

        create_data = dict(
            submit_id="270d86e0-2158-4d18-befd-86b3ce0122ae",
            applet_id="92917a56-d586-4613-b7aa-991f2c4b15b1",
            version="1.0.0",
            activity_id="09e3dbf0-aefb-4d0e-9177-bdb321bf3611",
            answer=dict(
                user_public_key="user key",
                answer=json.dumps(
                    dict(
                        value="2ba4bb83-ed1c-4140-a225-c2c9b4db66d2",
                        additional_text=None,
                    )
                ),
                item_ids=[
                    "a18d3409-2c96-4a5e-a1f3-1c1c14be0011",
                    "a18d3409-2c96-4a5e-a1f3-1c1c14be0014",
                ],
                scheduled_time=None,
                start_time=1690188679657,
                end_time=1690188731636,
            ),
            client=dict(
                appId="mindlogger-mobile",
                appVersion="0.21.48",
                width=819,
                height=1080,
            ),
        )

        response = await self.client.post(self.answer_url, data=create_data)

        assert response.status_code == 201, response.json()

        response = await self.client.get(
            self.review_activities_url.format(
                applet_id="92917a56-d586-4613-b7aa-991f2c4b15b1"
            ),
            dict(
                respondentId="7484f34a-3acc-4ee6-8a94-fd7299502fa1",
                createdDate=datetime.date.today(),
            ),
        )
        answer_id = response.json()["result"][0]["answerDates"][0]["answerId"]

        response = await self.client.post(
            self.answer_notes_url.format(
                applet_id="92917a56-d586-4613-b7aa-991f2c4b15b1",
                answer_id=answer_id,
                activity_id="09e3dbf0-aefb-4d0e-9177-bdb321bf3611",
            ),
            dict(note="Some note"),
        )

        assert response.status_code == 201, response.json()

        response = await self.client.get(
            self.answer_notes_url.format(
                applet_id="92917a56-d586-4613-b7aa-991f2c4b15b1",
                answer_id=answer_id,
                activity_id="09e3dbf0-aefb-4d0e-9177-bdb321bf3611",
            ),
        )

        assert response.status_code == 200, response.json()
        assert response.json()["count"] == 1
        assert response.json()["result"][0]["note"] == "Some note"

        response = await self.client.delete(
            self.answer_note_detail_url.format(
                applet_id="92917a56-d586-4613-b7aa-991f2c4b15b1",
                answer_id=answer_id,
                activity_id="09e3dbf0-aefb-4d0e-9177-bdb321bf3611",
                note_id=response.json()["result"][0]["id"],
            )
        )
        assert response.status_code == 204

        response = await self.client.get(
            self.answer_notes_url.format(
                applet_id="92917a56-d586-4613-b7aa-991f2c4b15b1",
                answer_id=answer_id,
                activity_id="09e3dbf0-aefb-4d0e-9177-bdb321bf3611",
            ),
        )

        assert response.status_code == 200, response.json()
        assert response.json()["count"] == 0

    @rollback
    async def test_answer_activity_items_create_for_not_respondent(self):
        await self.client.login(self.login_url, "patric@gmail.com", "Test1234")

        create_data = dict(
            submit_id="270d86e0-2158-4d18-befd-86b3ce0122ae",
            applet_id="92917a56-d586-4613-b7aa-991f2c4b15b1",
            version="1.0.0",
            activity_id="09e3dbf0-aefb-4d0e-9177-bdb321bf3611",
            answer=dict(
                user_public_key="user key",
                answer=json.dumps(
                    dict(
                        value="2ba4bb83-ed1c-4140-a225-c2c9b4db66d2",
                    )
                ),
                item_ids=[
                    "a18d3409-2c96-4a5e-a1f3-1c1c14be0011",
                    "a18d3409-2c96-4a5e-a1f3-1c1c14be0014",
                ],
                scheduled_time=1690188679657,
                start_time=1690188679657,
                end_time=1690188731636,
            ),
            client=dict(
                appId="mindlogger-mobile",
                appVersion="0.21.48",
                width=819,
                height=1080,
            ),
        )

        response = await self.client.post(self.answer_url, data=create_data)

        assert response.status_code == 403, response.json()

    @rollback
    async def test_answers_export(self):
        await self.client.login(
            self.login_url, "tom@mindlogger.com", "Test1234!"
        )

        # create answer
        create_data = dict(
            submit_id="270d86e0-2158-4d18-befd-86b3ce0122ae",
            applet_id="92917a56-d586-4613-b7aa-991f2c4b15b1",
            version="1.0.0",
            activity_id="09e3dbf0-aefb-4d0e-9177-bdb321bf3611",
            answer=dict(
                user_public_key="user key",
                answer=json.dumps(
                    dict(
                        value="2ba4bb83-ed1c-4140-a225-c2c9b4db66d2",
                        additional_text=None,
                    )
                ),
                item_ids=[
                    "a18d3409-2c96-4a5e-a1f3-1c1c14be0011",
                    "a18d3409-2c96-4a5e-a1f3-1c1c14be0014",
                ],
                scheduled_time=1690188679657,
                start_time=1690188679657,
                end_time=1690188731636,
            ),
            client=dict(
                appId="mindlogger-mobile",
                appVersion="0.21.48",
                width=819,
                height=1080,
            ),
        )

        response = await self.client.post(self.answer_url, data=create_data)

        assert response.status_code == 201

        # get answer id
        response = await self.client.get(
            self.review_activities_url.format(
                applet_id="92917a56-d586-4613-b7aa-991f2c4b15b1"
            ),
            dict(
                respondentId="7484f34a-3acc-4ee6-8a94-fd7299502fa1",
                createdDate=datetime.date.today(),
            ),
        )

        assert response.status_code == 200, response.json()
        answer_id = response.json()["result"][0]["answerDates"][0]["answerId"]

        # create assessment
        response = await self.client.post(
            self.assessment_answers_url.format(
                applet_id="92917a56-d586-4613-b7aa-991f2c4b15b1",
                answer_id=answer_id,
            ),
            dict(
                answer="some answer",
                item_ids=["a18d3409-2c96-4a5e-a1f3-1c1c14be0021"],
                reviewer_public_key="some public key",
            ),
        )

        assert response.status_code == 201

        # test export
        response = await self.client.get(
            self.applet_answers_export_url.format(
                applet_id="92917a56-d586-4613-b7aa-991f2c4b15b1",
            )
        )

        assert response.status_code == 200, response.json()
        data = response.json()["result"]
        assert set(data.keys()) == {"answers", "activities"}
        assert len(data["answers"]) == 2

        assessment, answer = data["answers"][0], data["answers"][1]
        # fmt: off
        expected_keys = {
            "activityHistoryId", "activityId", "answer", "appletHistoryId",
            "appletId", "createdAt", "events", "flowHistoryId", "flowId",
            "flowName", "id", "itemIds", "migratedData", "respondentId",
            "respondentSecretId", "reviewedAnswerId", "userPublicKey",
            "version", "submitId", "scheduledDatetime", "startDatetime",
            "endDatetime"
        }
        assert int(answer['startDatetime'] * 1000) == 1690188679657
        # fmt: on

        assert set(assessment.keys()) == expected_keys
        assert assessment["reviewedAnswerId"] == answer["id"]

        # test filters
        response = await self.client.get(
            self.applet_answers_export_url.format(
                applet_id="92917a56-d586-4613-b7aa-991f2c4b15b1",
            ),
            dict(
                respondentIds="7484f34a-3acc-4ee6-8a94-000000000000",
            ),
        )

        assert response.status_code == 200, response.json()
        data = response.json()["result"]
        assert not data["answers"]

    @rollback
    async def test_get_identifiers(self):
        await self.client.login(
            self.login_url, "tom@mindlogger.com", "Test1234!"
        )

        response = await self.client.get(
            self.identifiers_url.format(
                applet_id="92917a56-d586-4613-b7aa-991f2c4b15b1",
                activity_id="09e3dbf0-aefb-4d0e-9177-bdb321bf3611",
            )
        )

        assert response.status_code == 200
        assert response.json()["count"] == 0

        create_data = dict(
            submit_id="270d86e0-2158-4d18-befd-86b3ce0122ae",
            applet_id="92917a56-d586-4613-b7aa-991f2c4b15b1",
            version="1.0.0",
            activity_id="09e3dbf0-aefb-4d0e-9177-bdb321bf3611",
            answer=dict(
                user_public_key="user key",
                answer=json.dumps(
                    dict(
                        value="2ba4bb83-ed1c-4140-a225-c2c9b4db66d2",
                        additional_text=None,
                    )
                ),
                item_ids=[
                    "a18d3409-2c96-4a5e-a1f3-1c1c14be0011",
                    "a18d3409-2c96-4a5e-a1f3-1c1c14be0014",
                ],
                identifier="some identifier",
                scheduled_time=1690188679657,
                start_time=1690188679657,
                end_time=1690188731636,
            ),
            client=dict(
                appId="mindlogger-mobile",
                appVersion="0.21.48",
                width=819,
                height=1080,
            ),
        )

        response = await self.client.post(self.answer_url, data=create_data)

        assert response.status_code == 201, response.json()

        response = await self.client.get(
            self.identifiers_url.format(
                applet_id="92917a56-d586-4613-b7aa-991f2c4b15b1",
                activity_id="09e3dbf0-aefb-4d0e-9177-bdb321bf3611",
            )
        )

        assert response.status_code == 200
        assert response.json()["count"] == 1
        assert response.json()["result"][0]["identifier"] == "some identifier"
        assert response.json()["result"][0]["userPublicKey"] == "user key"

    @rollback
    async def test_get_versions(self):
        await self.client.login(
            self.login_url, "tom@mindlogger.com", "Test1234!"
        )

        response = await self.client.get(
            self.versions_url.format(
                applet_id="92917a56-d586-4613-b7aa-991f2c4b15b1",
                activity_id="09e3dbf0-aefb-4d0e-9177-bdb321bf3611",
            )
        )

        assert response.status_code == 200
        assert response.json()["count"] == 2
        assert response.json()["result"][0]["version"] == "1.0.0"
        assert response.json()["result"][0]["createdAt"]
        assert response.json()["result"][1]["version"] == "1.9.9"
        assert response.json()["result"][1]["createdAt"]

    @rollback
    async def test_get_summary_activities(self):
        await self.client.login(
            self.login_url, "tom@mindlogger.com", "Test1234!"
        )

        response = await self.client.get(
            self.summary_activities_url.format(
                applet_id="92917a56-d586-4613-b7aa-991f2c4b15b1",
            )
        )

        assert response.status_code == 200
        assert response.json()["count"] == 1
        assert response.json()["result"][0]["name"] == "PHQ2 new"
        assert response.json()["result"][0]["isPerformanceTask"] is True
        assert response.json()["result"][0]["hasAnswer"] is False

    @rollback
    async def test_get_summary_activities_after_submitted_answer(self):
        await self.client.login(
            self.login_url, "tom@mindlogger.com", "Test1234!"
        )

        create_data = dict(
            submit_id="270d86e0-2158-4d18-befd-86b3ce0122ae",
            applet_id="92917a56-d586-4613-b7aa-991f2c4b15b1",
            version="1.9.9",
            activity_id="09e3dbf0-aefb-4d0e-9177-bdb321bf3611",
            answer=dict(
                user_public_key="user key",
                answer=json.dumps(
                    dict(
                        value="2ba4bb83-ed1c-4140-a225-c2c9b4db66d2",
                        additional_text=None,
                    )
                ),
                item_ids=[
                    "a18d3409-2c96-4a5e-a1f3-1c1c14be0011",
                    "a18d3409-2c96-4a5e-a1f3-1c1c14be0014",
                ],
                identifier="some identifier",
                scheduled_time=1690188679657,
                start_time=1690188679657,
                end_time=1690188731636,
            ),
            client=dict(
                appId="mindlogger-mobile",
                appVersion="0.21.48",
                width=819,
                height=1080,
            ),
        )

        response = await self.client.post(self.answer_url, data=create_data)
        assert response.status_code == 201

        response = await self.client.get(
            self.summary_activities_url.format(
                applet_id="92917a56-d586-4613-b7aa-991f2c4b15b1",
            )
        )

        assert response.status_code == 200
        assert response.json()["count"] == 1
        assert response.json()["result"][0]["name"] == "PHQ2 new"
        assert response.json()["result"][0]["isPerformanceTask"] is True
        assert response.json()["result"][0]["hasAnswer"] is True

    @rollback_with_session
    async def test_store_client_meta(self, **kwargs):
        session = kwargs["session"]
        app_id = "mindlogger-mobile"
        app_version = "0.21.48"
        app_width = 819
        app_height = 1080

        await self.client.login(
            self.login_url, "tom@mindlogger.com", "Test1234!"
        )
        create_data = dict(
            submit_id="270d86e0-2158-4d18-befd-86b3ce0122ae",
            applet_id="92917a56-d586-4613-b7aa-991f2c4b15b1",
            version="1.0.0",
            activity_id="09e3dbf0-aefb-4d0e-9177-bdb321bf3611",
            answer=dict(
                user_public_key="user key",
                answer=json.dumps(
                    dict(
                        value="2ba4bb83-ed1c-4140-a225-c2c9b4db66d2",
                        additional_text=None,
                    )
                ),
                item_ids=[
                    "a18d3409-2c96-4a5e-a1f3-1c1c14be0011",
                    "a18d3409-2c96-4a5e-a1f3-1c1c14be0014",
                ],
                identifier="some identifier",
                scheduled_time=10,
                start_time=10,
                end_time=11,
            ),
            client=dict(
                appId=app_id,
                appVersion=app_version,
                width=app_width,
                height=app_height,
            ),
        )
        response = await self.client.post(self.answer_url, data=create_data)
        assert response.status_code == 201
        res = await session.execute(select(AnswerSchema))
        res: AnswerSchema = res.scalars().first()
        assert app_id == res.client["app_id"]
        assert app_version == res.client["app_version"]
        assert app_width == res.client["width"]
        assert app_height == res.client["height"]

    @pytest.mark.parametrize(
        "query,expected",
        (
            ({"identifiers": "encrypted"}, 1),
            ({"emptyIdentifiers": True}, 0),
        ),
    )
    @rollback
    async def test_activity_answers_by_identifier(self, query, expected):
        await self.client.login(
            self.login_url, "tom@mindlogger.com", "Test1234!"
        )

        create_data = dict(
            submit_id="270d86e0-2158-4d18-befd-86b3ce0122ae",
            applet_id="92917a56-d586-4613-b7aa-991f2c4b15b1",
            version="1.0.0",
            activity_id="09e3dbf0-aefb-4d0e-9177-bdb321bf3611",
            answer=dict(
                user_public_key="user key",
                events=json.dumps(dict(events=["event1", "event2"])),
                answer=json.dumps(
                    dict(
                        value="2ba4bb83-ed1c-4140-a225-c2c9b4db66d2",
                        additional_text=None,
                    )
                ),
                item_ids=[
                    "a18d3409-2c96-4a5e-a1f3-1c1c14be0011",
                    "a18d3409-2c96-4a5e-a1f3-1c1c14be0014",
                ],
                scheduled_time=1690188679657,
                start_time=1690188679657,
                end_time=1690188731636,
                identifier="encrypted",
            ),
            client=dict(
                appId="mindlogger-mobile",
                appVersion="0.21.48",
                width=819,
                height=1080,
            ),
        )

        response = await self.client.post(self.answer_url, data=create_data)

        assert response.status_code == 201, response.json()

        response = await self.client.get(
            self.answers_for_activity_url.format(
                applet_id="92917a56-d586-4613-b7aa-991f2c4b15b1",
                activity_id="09e3dbf0-aefb-4d0e-9177-bdb321bf3611",
            ),
            query=query,
        )

        assert response.status_code == 200, response.json()
        response = response.json()
        assert response["count"] == expected

    @rollback
    async def test_applet_completions(self):
        await self.client.login(
            self.login_url, "tom@mindlogger.com", "Test1234!"
        )

        # create answer
        create_data = dict(
            submit_id="270d86e0-2158-4d18-befd-86b3ce0122ae",
            applet_id="92917a56-d586-4613-b7aa-991f2c4b15b1",
            version="1.0.0",
            activity_id="09e3dbf0-aefb-4d0e-9177-bdb321bf3611",
            answer=dict(
                user_public_key="user key",
                answer=json.dumps(
                    dict(
                        value="2ba4bb83-ed1c-4140-a225-c2c9b4db66d2",
                        additional_text=None,
                    )
                ),
                item_ids=[
                    "a18d3409-2c96-4a5e-a1f3-1c1c14be0011",
                    "a18d3409-2c96-4a5e-a1f3-1c1c14be0014",
                ],
                scheduled_time=1690188679657,
                start_time=1690188679657,
                end_time=1690188731636,
                scheduledEventId="eventId",
                localEndDate="2022-10-01",
                localEndTime="12:35:00",
            ),
            client=dict(
                appId="mindlogger-mobile",
                appVersion="0.21.48",
                width=819,
                height=1080,
            ),
        )

        response = await self.client.post(self.answer_url, data=create_data)

        assert response.status_code == 201

        # get answer id
        response = await self.client.get(
            self.review_activities_url.format(
                applet_id="92917a56-d586-4613-b7aa-991f2c4b15b1"
            ),
            dict(
                respondentId="7484f34a-3acc-4ee6-8a94-fd7299502fa1",
                createdDate=datetime.date.today(),
            ),
        )

        assert response.status_code == 200, response.json()
        answer_id = response.json()["result"][0]["answerDates"][0]["answerId"]

        # test completions
        response = await self.client.get(
            self.applet_answers_completions_url.format(
                applet_id="92917a56-d586-4613-b7aa-991f2c4b15b1",
            ),
            {"fromDate": "2022-10-01", "version": "1.0.0"},
        )

        assert response.status_code == 200, response.json()
        data = response.json()["result"]
        assert set(data.keys()) == {
            "id",
            "version",
            "activities",
            "activityFlows",
        }
        assert len(data["activities"]) == 1
        activity_answer_data = data["activities"][0]
        assert set(activity_answer_data.keys()) == {
            "id",
            "answerId",
            "submitId",
            "scheduledEventId",
            "localEndDate",
            "localEndTime",
        }
        assert activity_answer_data["answerId"] == answer_id
        assert activity_answer_data["localEndTime"] == "12:35:00"

    @rollback
    async def test_summary_restricted_for_reviewer_if_external_respondent(
        self,
    ):
        await self.client.login(
            self.login_url, "tom@mindlogger.com", "Test1234!"
        )

        create_data = dict(
            submit_id="270d86e0-2158-4d18-befd-86b3ce0122ae",
            applet_id="92917a56-d586-4613-b7aa-991f2c4b15b1",
            version="1.9.9",
            activity_id="09e3dbf0-aefb-4d0e-9177-bdb321bf3611",
            answer=dict(
                user_public_key="user key",
                answer=json.dumps(
                    dict(
                        value="2ba4bb83-ed1c-4140-a225-c2c9b4db66d2",
                        additional_text=None,
                    )
                ),
                item_ids=[
                    "a18d3409-2c96-4a5e-a1f3-1c1c14be0011",
                    "a18d3409-2c96-4a5e-a1f3-1c1c14be0014",
                ],
                identifier="some identifier",
                scheduled_time=1690188679657,
                start_time=1690188679657,
                end_time=1690188731636,
            ),
            client=dict(
                appId="mindlogger-mobile",
                appVersion="0.21.48",
                width=819,
                height=1080,
            ),
        )

        response = await self.client.post(self.answer_url, data=create_data)
        assert response.status_code == 201

        await self.client.logout()
        await self.client.login(
            self.login_url, "reviewer@mail.com", "Test1234!"
        )

        response = await self.client.get(
            self.summary_activities_url.format(
                applet_id="92917a56-d586-4613-b7aa-991f2c4b15b1",
            )
        )

        assert response.status_code == 403

    @rollback
    async def test_public_answer_with_zero_timestamps(self):
        create_data = dict(
            submit_id="270d86e0-2158-4d18-befd-86b3ce0122ae",
            applet_id="92917a56-d586-4613-b7aa-991f2c4b15b1",
            version="1.0.0",
            activity_id="09e3dbf0-aefb-4d0e-9177-bdb321bf3611",
            created_at=1690188731636,
            answer=dict(
                user_public_key="user key",
                events=json.dumps(dict(events=["event1", "event2"])),
                answer=json.dumps(
                    dict(
                        value="2ba4bb83-ed1c-4140-a225-c2c9b4db66d2",
                        additional_text=None,
                    )
                ),
                item_ids=[
                    "a18d3409-2c96-4a5e-a1f3-1c1c14be0011",
                    "a18d3409-2c96-4a5e-a1f3-1c1c14be0014",
                ],
                scheduled_time=1690188679657,
                start_time=0,
                end_time=0,
            ),
            client=dict(
                appId="mindlogger-mobile",
                appVersion="0.21.48",
                width=819,
                height=1080,
            ),
        )

        response = await self.client.post(
            self.public_answer_url, data=create_data
        )

        assert response.status_code == 201, response.json()<|MERGE_RESOLUTION|>--- conflicted
+++ resolved
@@ -121,13 +121,9 @@
         )
         published_values = published_values or []
         assert len(published_values) == 1
-<<<<<<< HEAD
-        assert len(RedisCacheTest()._storage) == 3
+        assert len(RedisCacheTest()._storage) == 2
         assert len(TestMail.mails) == 1
         assert TestMail.mails[0].subject == "Response alert"
-=======
-        assert len(RedisCacheTest()._storage) == 2
->>>>>>> 09e68efc
 
     @patch("aiohttp.ClientSession.post")
     @rollback
