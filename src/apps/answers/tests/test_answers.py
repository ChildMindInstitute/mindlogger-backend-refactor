--- conflicted
+++ resolved
@@ -647,7 +647,6 @@
                 answer_id=answer_reviewable_activity.id,
             )
         )
-<<<<<<< HEAD
         assert response.status_code == http.HTTPStatus.OK
         assessment = response.json()["result"]
         assert assessment["answer"] == assessment_create.answer
@@ -656,9 +655,26 @@
         assert assessment["versions"] == [
             f"{general_activity.id}_{applet_with_reviewable_activity.version}",
             f"{review_activity.id}_{applet_with_reviewable_activity.version}",
-=======
-        assert response.status_code == 200, response.json()
-        assert response.json()["count"] == 1
+        ]
+        assert not assessment["itemsLast"] == general_activity.dict()["items"][0]
+        assert not assessment["items"]
+
+    @pytest.mark.usefixtures("assessment")
+    async def test_get_review_assessment(
+        self,
+        client: TestClient,
+        tom: User,
+        answer_reviewable_activity: AnswerSchema,
+        assessment_create: AssessmentAnswerCreate,
+    ):
+        client.login(tom)
+        response = await client.get(
+            self.answer_reviews_url.format(
+                applet_id=str(answer_reviewable_activity.applet_id),
+                answer_id=answer_reviewable_activity.id,
+            )
+        )
+        assert response.status_code == http.HTTPStatus.OK
         assert set(response.json()["result"][0].keys()) == {
             "answer",
             "createdAt",
@@ -669,32 +685,6 @@
             "reviewer",
             "reviewerPublicKey",
         }
-        assert response.json()["result"][0]["answer"] == "some answer"
-        assert response.json()["result"][0]["reviewerPublicKey"] == "some public key"
-        assert response.json()["result"][0]["itemIds"] == [
-            str(applet_with_reviewable_activity.activities[0].items[0].id)
->>>>>>> ddb6a446
-        ]
-        assert not assessment["itemsLast"] == general_activity.dict()["items"][0]
-        assert not assessment["items"]
-
-    @pytest.mark.usefixtures("assessment")
-    async def test_get_review_assessment(
-        self,
-        client: TestClient,
-        tom: User,
-        answer_reviewable_activity: AnswerSchema,
-        assessment_create: AssessmentAnswerCreate,
-    ):
-        client.login(tom)
-        response = await client.get(
-            self.answer_reviews_url.format(
-                applet_id=str(answer_reviewable_activity.applet_id),
-                answer_id=answer_reviewable_activity.id,
-            )
-        )
-
-        assert response.status_code == http.HTTPStatus.OK
         assert response.json()["count"] == 1
         review = response.json()["result"][0]
         assert review["answer"] == assessment_create.answer
@@ -1378,9 +1368,6 @@
         assert response.json()["count"] == 1
         assert response.json()["result"][0]["hasAnswer"] is True
 
-<<<<<<< HEAD
-    async def test_flow_submission(self, client, tom: User, applet_with_flow: AppletFull, tom_answer_activity_flow):
-=======
     async def test_review_flows_one_answer(
         self, mock_kiq_report, client, tom: User, applet_with_flow: AppletFull, tom_answer_activity_flow
     ):
@@ -1426,10 +1413,7 @@
         assert len(data[0]["answerDates"]) == 2
         assert len(data[1]["answerDates"]) == 1
 
-    async def test_flow_submission(
-        self, mock_kiq_report, client, tom: User, applet_with_flow: AppletFull, tom_answer_activity_flow
-    ):
->>>>>>> ddb6a446
+    async def test_flow_submission(self, client, tom: User, applet_with_flow: AppletFull, tom_answer_activity_flow):
         client.login(tom)
         url = self.flow_submission_url.format(
             applet_id=applet_with_flow.id,
