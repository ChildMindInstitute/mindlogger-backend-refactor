--- conflicted
+++ resolved
@@ -1,9 +1,5 @@
 import datetime
 import http
-<<<<<<< HEAD
-import json
-=======
->>>>>>> a68b0674
 import re
 import uuid
 from collections import defaultdict
@@ -24,13 +20,10 @@
 from apps.applets.errors import InvalidVersionError
 from apps.mailing.services import TestMail
 from apps.shared.test import BaseTest
-<<<<<<< HEAD
+from apps.shared.test.client import TestClient
 from apps.subjects.db.schemas import SubjectSchema
-from apps.subjects.domain import SubjectCreate
+from apps.subjects.domain import Subject, SubjectCreate
 from apps.subjects.services import SubjectsService
-=======
-from apps.shared.test.client import TestClient
->>>>>>> a68b0674
 from apps.users import User
 from apps.workspaces.crud.user_applet_access import UserAppletAccessCRUD
 from apps.workspaces.db.schemas import UserAppletAccessSchema
@@ -39,7 +32,6 @@
 from infrastructure.utility import RedisCacheTest
 
 
-<<<<<<< HEAD
 @pytest.fixture(params=["none", "respondent", "subject"])
 async def identifiers_query(request, tom_applet_subject: SubjectSchema):
     params_map = {
@@ -48,14 +40,14 @@
         "subject": {"targetSubjectId": str(tom_applet_subject.id)},
     }
     return params_map[request.param]
-=======
+
+
 def note_url_path_data(answer: AnswerSchema) -> dict[str, Any]:
     return {
         "applet_id": answer.applet_id,
         "answer_id": answer.id,
         "activity_id": answer.activity_history_id.split("_")[0],
     }
->>>>>>> a68b0674
 
 
 @pytest.fixture
@@ -95,9 +87,6 @@
 
 
 @pytest.fixture
-<<<<<<< HEAD
-async def tom_answer_item_for_applet(tom: User, applet: AppletFull, session: AsyncSession, tom_applet_subject):
-=======
 def tom_answer_assessment_create_data(tom, applet_with_reviewable_activity) -> AssessmentAnswerCreate:
     activity_assessment_id = applet_with_reviewable_activity.activities[1].id
     return AssessmentAnswerCreate(
@@ -109,8 +98,7 @@
 
 
 @pytest.fixture
-async def tom_answer_item_for_applet(tom: User, applet: AppletFull, session: AsyncSession):
->>>>>>> a68b0674
+async def tom_answer_item_for_applet(tom: User, applet: AppletFull, session: AsyncSession, tom_applet_subject):
     answer = await AnswersCRUD(session).create(
         AnswerSchema(
             applet_id=applet.id,
@@ -356,18 +344,11 @@
     flow_submission_url = "/answers/applet/{applet_id}/flows/{flow_id}/submissions/{submit_id}"
     assessment_answers_url = "/answers/applet/{applet_id}/answers/{answer_id}/assessment"
 
-<<<<<<< HEAD
-    answer_reviews_url = "/answers/applet/{applet_id}/answers/{answer_id}/reviews"  # noqa: E501
-    answer_notes_url = "/answers/applet/{applet_id}/answers/{answer_id}/activities/{activity_id}/notes"  # noqa: E501
-    answer_note_detail_url = "/answers/applet/{applet_id}/answers/{answer_id}/activities/{activity_id}/notes/{note_id}"  # noqa: E501
-    latest_report_url = "/answers/applet/{applet_id}/activities/{activity_id}/subjects/{subject_id}/latest_report"  # noqa: E501
-=======
     answer_reviews_url = "/answers/applet/{applet_id}/answers/{answer_id}/reviews"
     answer_notes_url = "/answers/applet/{applet_id}/answers/{answer_id}/activities/{activity_id}/notes"
     answer_note_detail_url = "/answers/applet/{applet_id}/answers/{answer_id}/activities/{activity_id}/notes/{note_id}"
-    latest_report_url = "/answers/applet/{applet_id}/activities/{activity_id}/answers/{respondent_id}/latest_report"
+    latest_report_url = "/answers/applet/{applet_id}/activities/{activity_id}/subjects/{subject_id}/latest_report"
     check_existence_url = "/answers/check-existence"
->>>>>>> a68b0674
     assessment_delete_url = "/answers/applet/{applet_id}/answers/{answer_id}/assessment/{assessment_id}"
 
     async def test_answer_activity_items_create_for_respondent(
@@ -378,8 +359,14 @@
         redis: RedisCacheTest,
         answer_with_alert_create: AppletAnswerCreate,
         mailbox: TestMail,
+        session: AsyncSession,
     ) -> None:
         client.login(tom)
+        # TODO: Solve sqlalchemy.exc.MissingGreenlet and use fixture 'tom_applet_subject' instead
+        subject = await SubjectsService(session, tom.id).get_by_user_and_applet(
+            tom.id, answer_with_alert_create.applet_id
+        )
+        assert subject
         response = await client.post(self.answer_url, data=answer_with_alert_create)
         assert response.status_code == http.HTTPStatus.CREATED, response.json()
 
@@ -389,28 +376,14 @@
         published_values = published_values or []
         assert len(published_values) == 1
         # 2 because alert for lucy and for tom
-<<<<<<< HEAD
-        assert len(RedisCacheTest()._storage) == 1
-        assert len(TestMail.mails) == 1
-        assert TestMail.mails[0].subject == "Response alert"
-        # TODO: move to the fixtures with yield
-        RedisCacheTest._storage = {}
-
-    async def test_get_latest_summary(
-        self, mock_report_server_response, mock_kiq_report, client, tom, applet, tom_applet_subject: SubjectSchema
-    ):
-        subject_id = tom_applet_subject.id
-        client.login(tom)
-=======
         assert len(redis._storage) == 1
         assert len(mailbox.mails) == 1
         assert mailbox.mails[0].subject == "Response alert"
->>>>>>> a68b0674
 
         response = await client.get(
             self.review_activities_url.format(applet_id=str(answer_with_alert_create.applet_id)),
             dict(
-                respondentId=tom.id,
+                targetSubjectId=subject.id,
                 createdDate=datetime.datetime.utcnow().date(),
             ),
         )
@@ -426,7 +399,6 @@
                 answer_id=answer_id,
             )
         )
-
         assert response.status_code == http.HTTPStatus.OK, response.json()
 
     async def test_create_answer__wrong_applet_version(
@@ -443,14 +415,16 @@
         assert response.json()["result"][0]["message"] == InvalidVersionError.message
 
     @pytest.mark.usefixtures("mock_report_server_response", "answer")
-    async def test_get_latest_summary(self, client: TestClient, tom: User, applet: AppletFull):
+    async def test_get_latest_summary(
+        self, client: TestClient, tom: User, applet: AppletFull, tom_applet_subject: Subject
+    ):
         client.login(tom)
 
         response = await client.post(
             self.latest_report_url.format(
                 applet_id=str(applet.id),
                 activity_id=str(applet.activities[0].id),
-                subject_id=str(subject_id),
+                subject_id=str(tom_applet_subject.id),
             ),
         )
         assert response.status_code == http.HTTPStatus.OK
@@ -459,46 +433,12 @@
     async def test_public_answer_activity_items_create_for_respondent(
         self, client: TestClient, public_answer_create: AppletAnswerCreate
     ):
-<<<<<<< HEAD
-        create_data = dict(
-            submit_id=str(uuid.uuid4()),
-            applet_id=str(public_applet.id),
-            version=public_applet.version,
-            activity_id=str(public_applet.activities[0].id),
-            created_at=1690188731636,
-            answer=dict(
-                user_public_key="user key",
-                events=json.dumps(dict(events=["event1", "event2"])),
-                answer=json.dumps(
-                    dict(
-                        value=str(uuid.uuid4()),
-                        additional_text=None,
-                    )
-                ),
-                item_ids=[str(public_applet.activities[0].items[0].id)],
-                scheduled_time=1690188679657,
-                start_time=1690188679657,
-                end_time=1690188731636,
-            ),
-            client=dict(
-                appId="mindlogger-mobile",
-                appVersion="0.21.48",
-                width=819,
-                height=1080,
-            ),
-        )
-        response = await client.post(self.public_answer_url, data=create_data)
-        assert response.status_code == 201, response.json()
-
-    async def test_answer_skippable_activity_items_create_for_respondent(self, mock_kiq_report, client, tom, applet):
-=======
         response = await client.post(self.public_answer_url, data=public_answer_create)
         assert response.status_code == http.HTTPStatus.CREATED
 
     async def test_answer_skippable_activity_items_create_for_respondent(
         self, client: TestClient, tom: User, answer_create: AppletAnswerCreate, applet: AppletFull
     ):
->>>>>>> a68b0674
         client.login(tom)
 
         response = await client.post(self.answer_url, data=answer_create)
@@ -600,11 +540,6 @@
         assert secret_user_id != f"[admin account] ({lucy.email_encrypted})"
         assert uuid.UUID(secret_user_id)
 
-<<<<<<< HEAD
-    async def test_answered_applet_activities(self, mock_kiq_report, client, tom, applet, session):
-        client.login(tom)
-        tom_subject = await SubjectsService(session, tom.id).get_by_user_and_applet(tom.id, applet.id)
-=======
     async def test_answer_get_export_data__only_last_activity(
         self,
         client: TestClient,
@@ -616,7 +551,6 @@
         client.login(tom)
         response = await client.post(self.answer_url, data=answer_create)
         assert response.status_code == http.HTTPStatus.CREATED
->>>>>>> a68b0674
 
         response = await client.get(
             self.applet_answers_export_url.format(applet_id=str(applet.id)), query={"activitiesLastVersion": True}
@@ -640,22 +574,21 @@
 
         assert response.status_code == http.HTTPStatus.CREATED, response.json()
 
-    async def test_answered_applet_activities(
-        self,
-        client: TestClient,
-        tom: User,
-        answer_create: AppletAnswerCreate,
+    async def test_answered_applet_activities_1(
+        self, client: TestClient, tom: User, answer_create: AppletAnswerCreate, session: AsyncSession
     ):
         client.login(tom)
 
         response = await client.post(self.answer_url, data=answer_create)
 
         assert response.status_code == http.HTTPStatus.CREATED, response.json()
-
+        # TODO: Fix sqlalchemy.exc.MissingGreenlet and use fixture instead
+        subject = await SubjectsService(session, tom.id).get_by_user_and_applet(tom.id, answer_create.applet_id)
+        assert subject
         response = await client.get(
             self.review_activities_url.format(applet_id=str(answer_create.applet_id)),
             dict(
-                targetSubjectId=tom_subject.id,
+                targetSubjectId=subject.id,
                 createdDate=datetime.datetime.utcnow().date(),
             ),
         )
@@ -678,50 +611,6 @@
         assert set(data["summary"]["identifier"]) == {"lastAnswerDate", "identifier", "userPublicKey"}
         assert data["summary"]["identifier"]["identifier"] == "encrypted_identifier"
 
-<<<<<<< HEAD
-    async def test_fail_answered_applet_not_existed_activities(self, mock_kiq_report, client, tom, applet, session):
-        client.login(tom)
-
-        create_data = dict(
-            submit_id=str(uuid.uuid4()),
-            applet_id=str(applet.id),
-            version=applet.version,
-            activity_id=str(applet.activities[0].id),
-            answer=dict(
-                user_public_key="user key",
-                events=json.dumps(dict(events=["event1", "event2"])),
-                answer=json.dumps(
-                    dict(
-                        value=str(uuid.uuid4()),
-                        additional_text=None,
-                    )
-                ),
-                item_ids=[str(applet.activities[0].items[0].id)],
-                scheduled_time=1690188679657,
-                start_time=1690188679657,
-                end_time=1690188731636,
-            ),
-            client=dict(
-                appId="mindlogger-mobile",
-                appVersion="0.21.48",
-                width=819,
-                height=1080,
-            ),
-        )
-
-        response = await client.post(self.answer_url, data=create_data)
-
-        assert response.status_code == 201, response.json()
-
-        tom_subject = await SubjectsService(session, tom.id).get_by_user_and_applet(tom.id, applet.id)
-
-        response = await client.get(
-            self.review_activities_url.format(applet_id=str(applet.id)),
-            dict(
-                targetSubjectId=tom_subject.id,
-                createdDate=datetime.datetime.utcnow().date(),
-            ),
-=======
     async def test_get_answer_activity(self, client: TestClient, tom: User, applet: AppletFull, answer: AnswerSchema):
         client.login(tom)
         response = await client.get(
@@ -730,7 +619,6 @@
                 answer_id=answer.id,
                 activity_id=applet.activities[0].id,
             )
->>>>>>> a68b0674
         )
         assert response.status_code == http.HTTPStatus.OK  # TODO: Check response
 
@@ -761,61 +649,10 @@
         assert response.status_code == http.HTTPStatus.OK, response.json()
         assert response.json()["count"] == 1
 
-<<<<<<< HEAD
-    async def test_applet_assessment_retrieve(self, mock_kiq_report, client, tom, applet, session):
-        client.login(tom)
-
-        create_data = dict(
-            submit_id=str(uuid.uuid4()),
-            applet_id=str(applet.id),
-            version=applet.version,
-            activity_id=str(applet.activities[0].id),
-            answer=dict(
-                user_public_key="user key",
-                answer=json.dumps(
-                    dict(
-                        value=str(uuid.uuid4()),
-                        additional_text=None,
-                    )
-                ),
-                item_ids=[str(applet.activities[0].items[0].id)],
-                scheduled_time=1690188679657,
-                start_time=1690188679657,
-                end_time=1690188731636,
-            ),
-            client=dict(
-                appId="mindlogger-mobile",
-                appVersion="0.21.48",
-                width=819,
-                height=1080,
-            ),
-        )
-
-        response = await client.post(self.answer_url, data=create_data)
-
-        assert response.status_code == 201, response.json()
-
-        tom_subject = await SubjectsService(session, tom.id).get_by_user_and_applet(tom.id, applet.id)
-
-        response = await client.get(
-            self.review_activities_url.format(applet_id=str(applet.id)),
-            dict(
-                targetSubjectId=tom_subject.id,
-                createdDate=datetime.datetime.utcnow().date(),
-            ),
-        )
-
-        assert response.status_code == 200, response.json()
-        assert response.json()["count"] == 1
-        assert len(response.json()["result"][0]["answerDates"]) == 1
-
-        answer_id = response.json()["result"][0]["answerDates"][0]["answerId"]
-=======
     async def test_applet_assessment_retrieve(
         self, client: TestClient, tom: User, answer_reviewable_activity: AnswerSchema
     ):
         client.login(tom)
->>>>>>> a68b0674
         response = await client.get(
             self.assessment_answers_url.format(
                 applet_id=str(answer_reviewable_activity.applet_id),
@@ -827,60 +664,6 @@
         assert response.json()["result"]
 
     async def test_applet_assessment_create(
-<<<<<<< HEAD
-        self, mock_kiq_report, client, tom, applet_with_reviewable_activity, session
-    ):
-        client.login(tom)
-
-        create_data = dict(
-            submit_id=str(uuid.uuid4()),
-            applet_id=str(applet_with_reviewable_activity.id),
-            version=applet_with_reviewable_activity.version,
-            activity_id=str(applet_with_reviewable_activity.activities[0].id),
-            answer=dict(
-                user_public_key="user key",
-                answer=json.dumps(
-                    dict(
-                        value=str(uuid.uuid4()),
-                        additional_text=None,
-                    )
-                ),
-                item_ids=[str(applet_with_reviewable_activity.activities[0].items[0].id)],
-                scheduled_time=1690188679657,
-                start_time=1690188679657,
-                end_time=1690188731636,
-            ),
-            client=dict(
-                appId="mindlogger-mobile",
-                appVersion="0.21.48",
-                width=819,
-                height=1080,
-            ),
-        )
-
-        response = await client.post(self.answer_url, data=create_data)
-        assert response.status_code == 201, response.json()
-
-        tom_subject = await SubjectsService(session, tom.id).get_by_user_and_applet(
-            tom.id, applet_with_reviewable_activity.id
-        )
-
-        response = await client.get(
-            self.review_activities_url.format(applet_id=str(applet_with_reviewable_activity.id)),
-            dict(
-                targetSubjectId=tom_subject.id,
-                createdDate=datetime.datetime.utcnow().date(),
-            ),
-        )
-
-        assert response.status_code == 200, response.json()
-        assert response.json()["count"] == 1
-        assert len(response.json()["result"][0]["answerDates"]) == 1
-
-        answer_id = response.json()["result"][0]["answerDates"][0]["answerId"]
-
-        # create assessment
-=======
         self,
         client: TestClient,
         tom: User,
@@ -890,7 +673,6 @@
     ):
         client.login(tom)
 
->>>>>>> a68b0674
         response = await client.post(
             self.assessment_answers_url.format(
                 applet_id=str(answer_reviewable_activity.applet_id),
@@ -948,45 +730,6 @@
             "reviewerPublicKey",
         }
         assert response.json()["count"] == 1
-<<<<<<< HEAD
-        assert len(response.json()["result"][0]["answerDates"]) == 0
-
-    async def test_add_note(self, mock_kiq_report, client, tom, applet, session):
-        client.login(tom)
-
-        create_data = dict(
-            submit_id=str(uuid.uuid4()),
-            applet_id=str(applet.id),
-            version=applet.version,
-            activity_id=str(applet.activities[0].id),
-            answer=dict(
-                user_public_key="user key",
-                answer=json.dumps(
-                    dict(
-                        value=str(uuid.uuid4()),
-                        additional_text=None,
-                    )
-                ),
-                item_ids=[str(applet.activities[0].items[0].id)],
-                scheduled_time=1690188679657,
-                start_time=1690188679657,
-                end_time=1690188731636,
-            ),
-            client=dict(
-                appId="mindlogger-mobile",
-                appVersion="0.21.48",
-                width=819,
-                height=1080,
-            ),
-        )
-
-        response = await client.post(self.answer_url, data=create_data)
-
-        assert response.status_code == 201, response.json()
-
-        tom_subject = await SubjectsService(session, tom.id).get_by_user_and_applet(tom.id, applet.id)
-
-=======
         review = response.json()["result"][0]
         assert review["answer"] == assessment_create.answer
         assert review["reviewerPublicKey"] == assessment_create.reviewer_public_key
@@ -994,14 +737,13 @@
         assert review["reviewer"]["firstName"] == tom.first_name
         assert review["reviewer"]["lastName"] == tom.last_name
 
-    async def test_applet_activities(self, client: TestClient, tom: User, answer: AnswerSchema):
-        client.login(tom)
-
->>>>>>> a68b0674
+    async def test_applet_activities(self, client: TestClient, tom: User, answer: AnswerSchema, tom_applet_subject):
+        client.login(tom)
+
         response = await client.get(
             self.review_activities_url.format(applet_id=str(answer.applet_id)),
             dict(
-                targetSubjectId=tom_subject.id,
+                targetSubjectId=tom_applet_subject.id,
                 createdDate=datetime.datetime.utcnow().date(),
             ),
         )
@@ -1015,224 +757,10 @@
 
         response = await client.post(self.answer_notes_url.format(**note_url_path_data(answer)), data=note_create_data)
 
-<<<<<<< HEAD
-    async def test_edit_note(self, mock_kiq_report, client, tom, applet, session):
-        client.login(tom)
-
-        create_data = dict(
-            submit_id=str(uuid.uuid4()),
-            applet_id=str(applet.id),
-            version=applet.version,
-            activity_id=str(applet.activities[0].id),
-            answer=dict(
-                user_public_key="user key",
-                answer=json.dumps(
-                    dict(
-                        value=str(uuid.uuid4()),
-                        additional_text=None,
-                    )
-                ),
-                item_ids=[str(applet.activities[0].items[0].id)],
-                scheduled_time=1690188679657,
-                start_time=1690188679657,
-                end_time=1690188731636,
-            ),
-            client=dict(
-                appId="mindlogger-mobile",
-                appVersion="0.21.48",
-                width=819,
-                height=1080,
-            ),
-        )
-
-        response = await client.post(self.answer_url, data=create_data)
-
-        assert response.status_code == 201, response.json()
-
-        tom_subject = await SubjectsService(session, tom.id).get_by_user_and_applet(tom.id, applet.id)
-
-        response = await client.get(
-            self.review_activities_url.format(applet_id=str(applet.id)),
-            dict(
-                targetSubjectId=tom_subject.id,
-                createdDate=datetime.datetime.utcnow().date(),
-            ),
-        )
-        answer_id = response.json()["result"][0]["answerDates"][0]["answerId"]
-
-        response = await client.post(
-            self.answer_notes_url.format(
-                applet_id=str(applet.id),
-                answer_id=answer_id,
-                activity_id=str(applet.activities[0].id),
-            ),
-            dict(note="Some note"),
-        )
-
-        assert response.status_code == 201, response.json()
-
-        response = await client.get(
-            self.answer_notes_url.format(
-                applet_id=str(applet.id),
-                answer_id=answer_id,
-                activity_id=str(applet.activities[0].id),
-            ),
-        )
-
-        assert response.status_code == 200, response.json()
-        assert response.json()["count"] == 1
-        assert response.json()["result"][0]["note"] == "Some note"
-
-        response = await client.put(
-            self.answer_note_detail_url.format(
-                applet_id=str(applet.id),
-                answer_id=answer_id,
-                activity_id=str(applet.activities[0].id),
-                note_id=response.json()["result"][0]["id"],
-            ),
-            dict(note="Some note 2"),
-        )
-        assert response.status_code == 200
-
-        response = await client.get(
-            self.answer_notes_url.format(
-                applet_id=str(applet.id),
-                answer_id=answer_id,
-                activity_id=str(applet.activities[0].id),
-            ),
-        )
-
-        assert response.status_code == 200, response.json()
-        assert response.json()["count"] == 1
-        assert response.json()["result"][0]["note"] == "Some note 2"
-
-    async def test_delete_note(self, mock_kiq_report, client, tom, applet, session):
-        client.login(tom)
-
-        create_data = dict(
-            submit_id=str(uuid.uuid4()),
-            applet_id=str(applet.id),
-            version=applet.version,
-            activity_id=str(applet.activities[0].id),
-            answer=dict(
-                user_public_key="user key",
-                answer=json.dumps(
-                    dict(
-                        value=str(uuid.uuid4()),
-                        additional_text=None,
-                    )
-                ),
-                item_ids=[str(applet.activities[0].items[0].id)],
-                scheduled_time=None,
-                start_time=1690188679657,
-                end_time=1690188731636,
-            ),
-            client=dict(
-                appId="mindlogger-mobile",
-                appVersion="0.21.48",
-                width=819,
-                height=1080,
-            ),
-        )
-
-        response = await client.post(self.answer_url, data=create_data)
-
-        assert response.status_code == 201, response.json()
-
-        tom_subject = await SubjectsService(session, tom.id).get_by_user_and_applet(tom.id, applet.id)
-
-        response = await client.get(
-            self.review_activities_url.format(applet_id=str(applet.id)),
-            dict(
-                targetSubjectId=tom_subject.id,
-                createdDate=datetime.datetime.utcnow().date(),
-            ),
-        )
-        answer_id = response.json()["result"][0]["answerDates"][0]["answerId"]
-
-        response = await client.post(
-            self.answer_notes_url.format(
-                applet_id=str(applet.id),
-                answer_id=answer_id,
-                activity_id=str(applet.activities[0].id),
-            ),
-            dict(note="Some note"),
-        )
-
-        assert response.status_code == 201, response.json()
-
-        response = await client.get(
-            self.answer_notes_url.format(
-                applet_id=str(applet.id),
-                answer_id=answer_id,
-                activity_id=str(applet.activities[0].id),
-            ),
-        )
-
-        assert response.status_code == 200, response.json()
-        assert response.json()["count"] == 1
-        assert response.json()["result"][0]["note"] == "Some note"
-
-        response = await client.delete(
-            self.answer_note_detail_url.format(
-                applet_id=str(applet.id),
-                answer_id=answer_id,
-                activity_id=str(applet.activities[0].id),
-                note_id=response.json()["result"][0]["id"],
-            )
-        )
-        assert response.status_code == 204
-
-        response = await client.get(
-            self.answer_notes_url.format(
-                applet_id=str(applet.id),
-                answer_id=answer_id,
-                activity_id=str(applet.activities[0].id),
-            ),
-        )
-
-        assert response.status_code == 200, response.json()
-        assert response.json()["count"] == 0
-
-    @pytest.mark.usefixtures("mock_kiq_report", "user")
-    async def test_answer_activity_items_create_for_not_respondent(self, client, applet, user):
-        client.login(user)
-
-        create_data = dict(
-            submit_id=str(uuid.uuid4()),
-            applet_id=str(applet.id),
-            version=applet.version,
-            activity_id=str(applet.activities[0].id),
-            answer=dict(
-                user_public_key="user key",
-                answer=json.dumps(
-                    dict(
-                        value=str(uuid.uuid4()),
-                    )
-                ),
-                item_ids=[str(applet.activities[0].items[0].id)],
-                scheduled_time=1690188679657,
-                start_time=1690188679657,
-                end_time=1690188731636,
-            ),
-            client=dict(
-                appId="mindlogger-mobile",
-                appVersion="0.21.48",
-                width=819,
-                height=1080,
-            ),
-        )
-
-        response = await client.post(self.answer_url, data=create_data)
-=======
         assert response.status_code == http.HTTPStatus.CREATED, response.json()
->>>>>>> a68b0674
 
         response = await client.get(self.answer_notes_url.format(**note_url_path_data(answer)))
 
-<<<<<<< HEAD
-    async def test_answers_export(self, mock_kiq_report, client, tom, applet, session):
-=======
         assert response.status_code == http.HTTPStatus.OK, response.json()
         assert response.json()["count"] == 1
         note = response.json()["result"][0]
@@ -1244,7 +772,6 @@
         assert note["createdAt"]
 
     async def test_edit_note(self, client: TestClient, tom: User, answer: AnswerSchema, answer_note: AnswerNoteSchema):
->>>>>>> a68b0674
         client.login(tom)
 
         note_new = answer_note.note + "new"
@@ -1257,21 +784,9 @@
 
         response = await client.get(self.answer_notes_url.format(**note_url_path_data(answer)))
 
-<<<<<<< HEAD
-        tom_subject = await SubjectsService(session, tom.id).get_by_user_and_applet(tom.id, applet.id)
-        # get answer id
-        response = await client.get(
-            self.review_activities_url.format(applet_id=str(applet.id)),
-            dict(
-                targetSubjectId=tom_subject.id,
-                createdDate=datetime.datetime.utcnow().date(),
-            ),
-        )
-=======
         assert response.status_code == http.HTTPStatus.OK, response.json()
         assert response.json()["count"] == 1
         assert response.json()["result"][0]["note"] == note_new
->>>>>>> a68b0674
 
     async def test_delete_note(
         self, client: TestClient, tom: User, answer: AnswerSchema, answer_note: AnswerNoteSchema
@@ -1483,29 +998,17 @@
         assert set(data[0].keys()) == {"version", "createdAt"}
         assert response.json()["result"][0]["version"] == applet_with_flow.version
 
-<<<<<<< HEAD
-    @pytest.mark.parametrize(
-        "query",
-        (
-            {},
-            {"respondentId": "7484f34a-3acc-4ee6-8a94-fd7299502fa1"},
-            {"targetSubjectId": "ee5e2f55-8e32-40af-8ef9-24e332c31d7c"},
-        ),
-    )
-    async def test_get_summary_activities(self, mock_kiq_report, client, tom, applet, query):
-=======
     @pytest.mark.usefixtures("answer")
     async def test_get_summary_activities_has_answer_no_performance_task(
-        self, client: TestClient, tom: User, applet: AppletFull
-    ):
->>>>>>> a68b0674
+        self, client: TestClient, tom: User, applet: AppletFull, tom_applet_subject
+    ):
         client.login(tom)
 
         response = await client.get(
             self.summary_activities_url.format(
                 applet_id=str(applet.id),
             ),
-            query=query,
+            query={"targetSubjectId": tom_applet_subject.id},
         )
 
         assert response.status_code == http.HTTPStatus.OK
@@ -1569,67 +1072,12 @@
         assert result["count"] == 1
         assert result["result"][0]["answerId"] == str(answer.id)
 
-<<<<<<< HEAD
-    async def test_applet_completions(self, mock_kiq_report, client, tom, applet, session):
-        client.login(tom)
-
-        # create answer
-        create_data = dict(
-            submit_id=str(uuid.uuid4()),
-            applet_id=str(applet.id),
-            version=applet.version,
-            activity_id=str(applet.activities[0].id),
-            answer=dict(
-                user_public_key="user key",
-                answer=json.dumps(
-                    dict(
-                        value=str(uuid.uuid4()),
-                        additional_text=None,
-                    )
-                ),
-                item_ids=[str(applet.activities[0].items[0].id)],
-                scheduled_time=1690188679657,
-                start_time=1690188679657,
-                end_time=1690188731636,
-                scheduledEventId="eventId",
-                localEndDate="2022-10-01",
-                localEndTime="12:35:00",
-            ),
-            client=dict(
-                appId="mindlogger-mobile",
-                appVersion="0.21.48",
-                width=819,
-                height=1080,
-            ),
-        )
-
-        response = await client.post(self.answer_url, data=create_data)
-
-        assert response.status_code == 201
-
-        tom_subject = await SubjectsService(session, tom.id).get_by_user_and_applet(tom.id, applet.id)
-
-        # get answer id
-        response = await client.get(
-            self.review_activities_url.format(applet_id=str(applet.id)),
-            dict(
-                targetSubjectId=tom_subject.id,
-                createdDate=datetime.datetime.utcnow().date(),
-            ),
-        )
-
-        assert response.status_code == 200, response.json()
-        answer_id = response.json()["result"][0]["answerDates"][0]["answerId"]
-
-        # test completions
-=======
     async def test_applet_completions(
         self, client: TestClient, tom: User, answer: AnswerSchema, answer_create: AppletAnswerCreate
     ):
         client.login(tom)
         answer_create.answer.local_end_date = cast(datetime.date, answer_create.answer.local_end_date)
         answer_create.answer.local_end_time = cast(datetime.time, answer_create.answer.local_end_time)
->>>>>>> a68b0674
         response = await client.get(
             self.applet_answers_completions_url.format(
                 applet_id=str(answer.applet_id),
@@ -1658,66 +1106,12 @@
         assert activity_answer_data["answerId"] == str(answer.id)
         assert activity_answer_data["localEndTime"] == str(answer_create.answer.local_end_time)
 
-<<<<<<< HEAD
-    async def test_applets_completions(self, mock_kiq_report, client, tom, applet, session):
-        client.login(tom)
-
-        # create answer
-        create_data = dict(
-            submit_id=str(uuid.uuid4()),
-            applet_id=str(applet.id),
-            version=applet.version,
-            activity_id=str(applet.activities[0].id),
-            answer=dict(
-                user_public_key="user key",
-                answer=json.dumps(
-                    dict(
-                        value=str(uuid.uuid4()),
-                        additional_text=None,
-                    )
-                ),
-                item_ids=[str(applet.activities[0].items[0].id)],
-                scheduled_time=1690188679657,
-                start_time=1690188679657,
-                end_time=1690188731636,
-                scheduledEventId="eventId",
-                localEndDate="2022-10-01",
-                localEndTime="12:35:00",
-            ),
-            client=dict(
-                appId="mindlogger-mobile",
-                appVersion="0.21.48",
-                width=819,
-                height=1080,
-            ),
-        )
-
-        response = await client.post(self.answer_url, data=create_data)
-
-        assert response.status_code == 201
-
-        # get answer id
-        tom_subject = await SubjectsService(session, tom.id).get_by_user_and_applet(tom.id, applet.id)
-
-        response = await client.get(
-            self.review_activities_url.format(applet_id=str(applet.id)),
-            dict(
-                targetSubjectId=tom_subject.id,
-                createdDate=datetime.datetime.utcnow().date(),
-            ),
-        )
-
-        assert response.status_code == 200, response.json()
-        answer_id = response.json()["result"][0]["answerDates"][0]["answerId"]
-
-=======
     async def test_applets_completions(
         self, client: TestClient, tom: User, answer: AnswerSchema, answer_create: AppletAnswerCreate
     ):
         client.login(tom)
         answer_create.answer.local_end_date = cast(datetime.date, answer_create.answer.local_end_date)
         answer_create.answer.local_end_time = cast(datetime.time, answer_create.answer.local_end_time)
->>>>>>> a68b0674
         # test completions
         response = await client.get(
             url=self.applets_answers_completions_url,
@@ -1875,18 +1269,7 @@
         assert actual_last_date is None
 
     async def test_get_all_types_of_activity_identifiers(
-<<<<<<< HEAD
-        self,
-        mock_kiq_report,
-        client,
-        tom: User,
-        applet: AppletFull,
-        session,
-        tom_answer_item_for_applet,
-        tom_applet_subject: SubjectSchema,
-=======
-        self, client, tom: User, applet: AppletFull, session, tom_answer_item_for_applet
->>>>>>> a68b0674
+        self, client, tom: User, applet: AppletFull, session, tom_answer_item_for_applet, tom_applet_subject
     ):
         client.login(tom)
         identifier_url = self.activity_identifiers_url.format(
@@ -2394,7 +1777,17 @@
             assert submit_id in filtered_submissions
             assert len(filtered_submissions[submit_id]) == len(s["answers"])
 
-<<<<<<< HEAD
+    @pytest.mark.usefixtures("applet_one_lucy_reviewer")
+    async def test_get_summary_activity_list_admin_with_role_reviewer_and_any_other_manager_role_can_view_summary(
+        self, client: TestClient, applet_one: AppletFull, lucy: User, tom: User, tom_applet_subject: Subject
+    ):
+        client.login(lucy)
+        resp = await client.get(
+            self.summary_activities_url.format(applet_id=applet_one.id),
+            query={"targetSubjectId": tom_applet_subject.id},
+        )
+        assert resp.status_code == http.HTTPStatus.OK
+
     @pytest.mark.parametrize(
         "role,expected",
         (
@@ -2431,15 +1824,4 @@
             url = f"{url}?targetSubjectId={subject.id}"
         client.login(user)
         response = await client.get(url)
-        assert response.status_code == expected
-=======
-    @pytest.mark.usefixtures("applet_one_lucy_reviewer", "applet_one_lucy_coordinator")
-    async def test_get_summary_activity_list_admin_with_role_reviewer_and_any_other_manager_role_can_view_summary(
-        self, client: TestClient, applet_one: AppletFull, lucy: User, tom: User
-    ):
-        client.login(lucy)
-        resp = await client.get(
-            self.summary_activities_url.format(applet_id=applet_one.id), query={"respondentId": tom.id}
-        )
-        assert resp.status_code == http.HTTPStatus.OK
->>>>>>> a68b0674
+        assert response.status_code == expected