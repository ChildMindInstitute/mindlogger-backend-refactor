--- conflicted
+++ resolved
@@ -1110,7 +1110,6 @@
         data = response.json()["result"]
         assert not data["answers"]
 
-<<<<<<< HEAD
     @pytest.mark.parametrize(
         ("query"),
         (
@@ -1119,12 +1118,8 @@
             {"targetSubjectId": "ee5e2f55-8e32-40af-8ef9-24e332c31d7c"},
         ),
     )
-    async def test_get_identifiers(self, mock_kiq_report, client, query):
-        await client.login(self.login_url, "tom@mindlogger.com", "Test1234!")
-=======
-    async def test_get_identifiers(self, mock_kiq_report, client, tom):
-        await client.login(self.login_url, tom.email_encrypted, "Test1234!")
->>>>>>> e84a6265
+    async def test_get_identifiers(self, mock_kiq_report, client, tom, query):
+        await client.login(self.login_url, tom.email_encrypted, "Test1234!")
 
         response = await client.get(
             self.identifiers_url.format(
@@ -1200,7 +1195,6 @@
         assert response.json()["result"][1]["version"] == "1.9.9"
         assert response.json()["result"][1]["createdAt"]
 
-<<<<<<< HEAD
     @pytest.mark.parametrize(
         ("query"),
         (
@@ -1209,14 +1203,8 @@
             {"targetSubjectId": "ee5e2f55-8e32-40af-8ef9-24e332c31d7c"},
         ),
     )
-    async def test_get_summary_activities(
-        self, mock_kiq_report, client, query
-    ):
-        await client.login(self.login_url, "tom@mindlogger.com", "Test1234!")
-=======
-    async def test_get_summary_activities(self, mock_kiq_report, client, tom):
-        await client.login(self.login_url, tom.email_encrypted, "Test1234!")
->>>>>>> e84a6265
+    async def test_get_summary_activities(self, mock_kiq_report, client, tom, query):
+        await client.login(self.login_url, tom.email_encrypted, "Test1234!")
 
         response = await client.get(
             self.summary_activities_url.format(
