import datetime
import http
import json
import re
import uuid

import pytest
from sqlalchemy import select
from sqlalchemy.ext.asyncio import AsyncSession

from apps.answers.crud import AnswerItemsCRUD
from apps.answers.crud.answers import AnswersCRUD
from apps.answers.db.schemas import AnswerItemSchema, AnswerSchema
from apps.answers.domain import AppletAnswerCreate, AssessmentAnswerCreate, ClientMeta, ItemAnswerCreate
from apps.answers.service import AnswerService
from apps.applets.domain.applet_full import AppletFull
from apps.mailing.services import TestMail
from apps.shared.test import BaseTest
from apps.subjects.db.schemas import SubjectSchema
from apps.subjects.domain import Subject
from apps.subjects.services import SubjectsService
from apps.users import User
from apps.workspaces.crud.user_applet_access import UserAppletAccessCRUD
from apps.workspaces.db.schemas import UserAppletAccessSchema
from apps.workspaces.domain.constants import Role
from infrastructure.utility import RedisCacheTest


@pytest.fixture(params=["none", "respondent", "subject"])
async def identifiers_query(request, tom_applet_subject: SubjectSchema):
    params_map = {
        "none": {},
        "respondent": {"respondentId": str(tom_applet_subject.user_id)},
        "subject": {"targetSubjectId": str(tom_applet_subject.id)},
    }
    return params_map[request.param]


@pytest.fixture
async def bob_reviewer_in_applet_with_reviewable_activity(session, tom, bob, applet_with_reviewable_activity) -> User:
    await UserAppletAccessCRUD(session).save(
        UserAppletAccessSchema(
            user_id=bob.id,
            applet_id=applet_with_reviewable_activity.id,
            role=Role.REVIEWER,
            owner_id=tom.id,
            invitor_id=tom.id,
            meta=dict(respondents=[str(tom.id)]),
            nickname=str(uuid.uuid4()),
        )
    )
    return bob


@pytest.fixture
async def lucy_manager_in_applet_with_reviewable_activity(session, tom, lucy, applet_with_reviewable_activity) -> User:
    await UserAppletAccessCRUD(session).save(
        UserAppletAccessSchema(
            user_id=lucy.id,
            applet_id=applet_with_reviewable_activity.id,
            role=Role.MANAGER,
            owner_id=tom.id,
            invitor_id=tom.id,
            meta=dict(),
            nickname=str(uuid.uuid4()),
        )
    )
    return lucy


@pytest.fixture
async def tom_answer_item_for_applet(tom: User, applet: AppletFull, session: AsyncSession):
    answer = await AnswersCRUD(session).create(
        AnswerSchema(
            applet_id=applet.id,
            version=applet.version,
            submit_id=uuid.uuid4(),
            client=dict(
                appId="mindlogger-mobile",
                appVersion="0.21.48",
            ),
            applet_history_id=f"{applet.id}_{applet.version}",
            activity_history_id=f"{applet.activities[0].id}_{applet.version}",
            respondent_id=tom.id,
        )
    )
    return dict(
        answer_id=answer.id,
        respondent_id=tom.id,
        answer=uuid.uuid4().hex,
        item_ids=[str(item.id) for item in applet.activities[0].items],
        start_datetime=datetime.datetime.utcnow(),
        end_datetime=datetime.datetime.utcnow(),
        is_assessment=False,
    )


@pytest.fixture
async def tom_answer(session: AsyncSession, tom: User, applet_with_reviewable_activity: AppletFull) -> AnswerSchema:
    answer_service = AnswerService(session, tom.id)
    return await answer_service.create_answer(
        AppletAnswerCreate(
            applet_id=applet_with_reviewable_activity.id,
            version=applet_with_reviewable_activity.version,
            submit_id=uuid.uuid4(),
            activity_id=applet_with_reviewable_activity.activities[0].id,
            answer=ItemAnswerCreate(
                item_ids=[applet_with_reviewable_activity.activities[0].items[0].id],
                start_time=datetime.datetime.utcnow(),
                end_time=datetime.datetime.utcnow(),
                user_public_key=str(tom.id),
            ),
            client=ClientMeta(app_id=f"{uuid.uuid4()}", app_version="1.1", width=984, height=623),
        )
    )


@pytest.fixture
async def tom_review_answer(
    session: AsyncSession, tom: User, applet_with_reviewable_activity: AppletFull, tom_answer: AnswerSchema
):
    applet_id = applet_with_reviewable_activity.id
    activity_assessment_id = applet_with_reviewable_activity.activities[1].id
    assessment = AssessmentAnswerCreate(
        answer=uuid.uuid4().hex,
        item_ids=[applet_with_reviewable_activity.activities[1].items[0].id],
        reviewer_public_key=f"{tom.id}",
        assessment_version_id=f"{activity_assessment_id}_{applet_with_reviewable_activity.version}",
    )
    await AnswerService(session, tom.id).create_assessment_answer(applet_id, tom_answer.id, assessment)


@pytest.fixture
async def bob_review_answer(
    session: AsyncSession, bob: User, applet_with_reviewable_activity: AppletFull, tom_answer: AnswerSchema
):
    applet_id = applet_with_reviewable_activity.id
    activity_assessment_id = applet_with_reviewable_activity.activities[1].id
    assessment = AssessmentAnswerCreate(
        answer=uuid.uuid4().hex,
        item_ids=[applet_with_reviewable_activity.activities[1].items[0].id],
        reviewer_public_key=f"{bob.id}",
        assessment_version_id=f"{activity_assessment_id}_{applet_with_reviewable_activity.version}",
    )
    await AnswerService(session, bob.id).create_assessment_answer(applet_id, tom_answer.id, assessment)


@pytest.fixture
async def lucy_review_answer(
    session: AsyncSession, lucy: User, applet_with_reviewable_activity: AppletFull, tom_answer: AnswerSchema
):
    applet_id = applet_with_reviewable_activity.id
    activity_assessment_id = applet_with_reviewable_activity.activities[1].id
    assessment = AssessmentAnswerCreate(
        answer=uuid.uuid4().hex,
        item_ids=[applet_with_reviewable_activity.activities[1].items[0].id],
        reviewer_public_key=f"{lucy.id}",
        assessment_version_id=f"{activity_assessment_id}_{applet_with_reviewable_activity.version}",
    )
    await AnswerService(session, lucy.id).create_assessment_answer(applet_id, tom_answer.id, assessment)


class TestAnswerActivityItems(BaseTest):
    fixtures = [
        "workspaces/fixtures/workspaces.json",
    ]

    login_url = "/auth/login"
    answer_url = "/answers"
    public_answer_url = "/public/answers"

    review_activities_url = "/answers/applet/{applet_id}/review/activities"

    summary_activities_url = "/answers/applet/{applet_id}/summary/activities"
    identifiers_url = f"{summary_activities_url}/{{activity_id}}/identifiers"
    versions_url = f"{summary_activities_url}/{{activity_id}}/versions"

    answers_for_activity_url = "/answers/applet/{applet_id}/activities/{activity_id}/answers"
    applet_answers_export_url = "/answers/applet/{applet_id}/data"
    applet_answers_completions_url = "/answers/applet/{applet_id}/completions"
    applets_answers_completions_url = "/answers/applet/completions"
    applet_submit_dates_url = "/answers/applet/{applet_id}/dates"

    activity_answers_url = "/answers/applet/{applet_id}/answers/" "{answer_id}/activities/{activity_id}"
    assessment_answers_url = "/answers/applet/{applet_id}/answers/{answer_id}/assessment"

    answer_reviews_url = "/answers/applet/{applet_id}/answers/{answer_id}/reviews"  # noqa: E501
    answer_notes_url = "/answers/applet/{applet_id}/answers/{answer_id}/activities/{activity_id}/notes"  # noqa: E501
    answer_note_detail_url = "/answers/applet/{applet_id}/answers/{answer_id}/activities/{activity_id}/notes/{note_id}"  # noqa: E501
    latest_report_url = "/answers/applet/{applet_id}/activities/{activity_id}/subjects/{subject_id}/latest_report"  # noqa: E501
    assessment_delete_url = "/answers/applet/{applet_id}/answers/{answer_id}/assessment/{assessment_id}"

    async def test_answer_activity_items_create_for_respondent(self, mock_kiq_report, client, tom, applet: AppletFull):
        client.login(tom)
        create_data = dict(
            submit_id=str(uuid.uuid4()),
            applet_id=str(applet.id),
            activity_id=str(applet.activities[0].id),
            version=applet.version,
            created_at=1690188731636,
            answer=dict(
                user_public_key="user key",
                answer=json.dumps(
                    dict(
                        value=str(uuid.uuid4()),
                        additional_text=None,
                    )
                ),
                events=json.dumps(dict(events=["event1", "event2"])),
                item_ids=[str(applet.activities[0].items[0].id)],
                identifier="encrypted_identifier",
                scheduled_time=1690188679657,
                start_time=1690188679657,
                end_time=1690188731636,
                scheduledEventId="eventId",
                localEndDate="2022-10-01",
                localEndTime="12:35:00",
            ),
            alerts=[
                dict(
                    activity_item_id=str(applet.activities[0].items[0].id),
                    message="hello world",
                )
            ],
            client=dict(
                appId="mindlogger-mobile",
                appVersion="0.21.48",
                width=819,
                height=1080,
            ),
        )

        response = await client.post(self.answer_url, data=create_data)
        assert response.status_code == 201, response.json()

        mock_kiq_report.assert_awaited_once()

        published_values = await RedisCacheTest().get(f"channel_{tom.id}")
        published_values = published_values or []
        assert len(published_values) == 1
        # 2 because alert for lucy and for tom
        assert len(RedisCacheTest()._storage) == 1
        assert len(TestMail.mails) == 1
        assert TestMail.mails[0].subject == "Response alert"
        # TODO: move to the fixtures with yield
        RedisCacheTest._storage = {}

    async def test_get_latest_summary(
        self, mock_report_server_response, mock_kiq_report, client, tom, applet, tom_applet_subject: SubjectSchema
    ):
        subject_id = tom_applet_subject.id
        client.login(tom)

        create_data = dict(
            submit_id=str(uuid.uuid4()),
            applet_id=str(applet.id),
            activity_id=str(applet.activities[0].id),
            version=applet.version,
            created_at=1690188731636,
            answer=dict(
                user_public_key="user key",
                answer=json.dumps(
                    dict(
                        value=str(uuid.uuid4()),
                        additional_text=None,
                    )
                ),
                events=json.dumps(dict(events=["event1", "event2"])),
                item_ids=[str(applet.activities[0].items[0].id)],
                identifier="encrypted_identifier",
                scheduled_time=1690188679657,
                start_time=1690188679657,
                end_time=1690188731636,
            ),
            client=dict(
                appId="mindlogger-mobile",
                appVersion="0.21.48",
                width=819,
                height=1080,
            ),
        )

        response = await client.post(self.answer_url, data=create_data)

        assert response.status_code == 201, response.json()
        response = await client.post(
            self.latest_report_url.format(
                applet_id=str(applet.id),
                activity_id=str(applet.activities[0].id),
                subject_id=str(subject_id),
            ),
        )
        assert response.status_code == 200

    async def test_public_answer_activity_items_create_for_respondent(
        self, mock_kiq_report, client, tom, public_applet
    ):
        create_data = dict(
            submit_id=str(uuid.uuid4()),
            applet_id=str(public_applet.id),
            version=public_applet.version,
            activity_id=str(public_applet.activities[0].id),
            created_at=1690188731636,
            answer=dict(
                user_public_key="user key",
                events=json.dumps(dict(events=["event1", "event2"])),
                answer=json.dumps(
                    dict(
                        value=str(uuid.uuid4()),
                        additional_text=None,
                    )
                ),
                item_ids=[str(public_applet.activities[0].items[0].id)],
                scheduled_time=1690188679657,
                start_time=1690188679657,
                end_time=1690188731636,
            ),
            client=dict(
                appId="mindlogger-mobile",
                appVersion="0.21.48",
                width=819,
                height=1080,
            ),
        )
        response = await client.post(self.public_answer_url, data=create_data)
        assert response.status_code == 201, response.json()

    async def test_answer_skippable_activity_items_create_for_respondent(self, mock_kiq_report, client, tom, applet):
        client.login(tom)

        create_data = dict(
            submit_id=str(uuid.uuid4()),
            applet_id=str(applet.id),
            activity_id=str(applet.activities[0].id),
            version=applet.version,
            answer=dict(
                start_time=1690188679657,
                end_time=1690188731636,
                itemIds=[str(applet.activities[0].items[0].id)],
            ),
            client=dict(
                appId="mindlogger-mobile",
                appVersion="0.21.48",
                width=819,
                height=1080,
            ),
        )

        response = await client.post(self.answer_url, data=create_data)

        assert response.status_code == 201, response.json()

        response = await client.get(
            self.applet_submit_dates_url.format(applet_id=str(applet.id)),
            dict(
                respondentId=tom.id,
                fromDate=datetime.date.today() - datetime.timedelta(days=10),
                toDate=datetime.date.today() + datetime.timedelta(days=10),
            ),
        )
        assert response.status_code == 200
        assert len(response.json()["result"]["dates"]) == 1

    async def test_list_submit_dates(self, mock_kiq_report, client, tom, applet):
        client.login(tom)

        create_data = dict(
            submit_id=str(uuid.uuid4()),
            applet_id=str(applet.id),
            activity_id=str(applet.activities[0].id),
            version=applet.version,
            answer=dict(
                user_public_key="user key",
                events=json.dumps(dict(events=["event1", "event2"])),
                answer=json.dumps(
                    dict(
                        value=str(uuid.uuid4()),
                        additional_text=None,
                    )
                ),
                item_ids=[str(applet.activities[0].items[0].id)],
                scheduled_time=1690188679657,
                start_time=1690188679657,
                end_time=1690188731636,
            ),
            client=dict(
                appId="mindlogger-mobile",
                appVersion="0.21.48",
                width=819,
                height=1080,
            ),
        )

        response = await client.post(self.answer_url, data=create_data)
        assert response.status_code == 201, response.json()

        response = await client.get(
            self.applet_submit_dates_url.format(applet_id=str(applet.id)),
            dict(
                respondentId=tom.id,
                fromDate=datetime.date.today() - datetime.timedelta(days=10),
                toDate=datetime.date.today() + datetime.timedelta(days=10),
            ),
        )
        assert response.status_code == 200
        assert len(response.json()["result"]["dates"]) == 1

    async def test_answer_flow_items_create_for_respondent(self, mock_kiq_report, client, tom, applet):
        client.login(tom)

        create_data = dict(
            submit_id=str(uuid.uuid4()),
            applet_id=str(applet.id),
            version=applet.version,
            created_at=1690188731636,
            flow_id="3013dfb1-9202-4577-80f2-ba7450fb5831",
            activity_id=str(applet.activities[0].id),
            answer=dict(
                user_public_key="user key",
                events=json.dumps(dict(events=["event1", "event2"])),
                answer=json.dumps(
                    dict(
                        value=str(uuid.uuid4()),
                        additional_text=None,
                    )
                ),
                item_ids=[str(applet.activities[0].items[0].id)],
                scheduled_time=1690188679657,
                start_time=1690188679657,
                end_time=1690188731636,
            ),
            client=dict(
                appId="mindlogger-mobile",
                appVersion="0.21.48",
                width=819,
                height=1080,
            ),
        )

        response = await client.post(self.answer_url, data=create_data)

        assert response.status_code == 201, response.json()

    async def test_answer_with_skipping_all(self, mock_kiq_report, client, tom, applet):
        client.login(tom)

        create_data = dict(
            submit_id=str(uuid.uuid4()),
            applet_id=str(applet.id),
            activity_id=str(applet.activities[0].id),
            version=applet.version,
            created_at=1690188731636,
            answer=dict(
                start_time=1690188679657,
                end_time=1690188731636,
                itemIds=[str(applet.activities[0].items[0].id)],
            ),
            client=dict(
                appId="mindlogger-mobile",
                appVersion="0.21.48",
                width=819,
                height=1080,
            ),
        )

        response = await client.post(self.answer_url, data=create_data)

        assert response.status_code == 201, response.json()

    async def test_answered_applet_activities(self, mock_kiq_report, client, tom, applet):
        client.login(tom)

        create_data = dict(
            submit_id=str(uuid.uuid4()),
            applet_id=str(applet.id),
            version=applet.version,
            activity_id=str(applet.activities[0].id),
            answer=dict(
                user_public_key="user key",
                events=json.dumps(dict(events=["event1", "event2"])),
                answer=json.dumps(
                    dict(
                        value=str(uuid.uuid4()),
                        additional_text=None,
                    )
                ),
                item_ids=[str(applet.activities[0].items[0].id)],
                scheduled_time=1690188679657,
                start_time=1690188679657,
                end_time=1690188731636,
            ),
            client=dict(
                appId="mindlogger-mobile",
                appVersion="0.21.48",
                width=819,
                height=1080,
            ),
        )

        response = await client.post(self.answer_url, data=create_data)

        assert response.status_code == 201, response.json()

        response = await client.get(
            self.review_activities_url.format(applet_id=str(applet.id)),
            dict(
                respondentId=tom.id,
                createdDate=datetime.datetime.utcnow().date(),
            ),
        )

        assert response.status_code == 200, response.json()
        assert response.json()["count"] == 1
        assert len(response.json()["result"][0]["answerDates"]) == 1

        answer_id = response.json()["result"][0]["answerDates"][0]["answerId"]
        response = await client.get(
            self.activity_answers_url.format(
                applet_id=str(applet.id),
                answer_id=answer_id,
                activity_id=str(applet.activities[0].id),
            )
        )

        assert response.status_code == 200, response.json()

        response = await client.get(
            self.activity_answers_url.format(
                applet_id=str(applet.id),
                answer_id=answer_id,
                activity_id=str(applet.activities[0].id),
            )
        )

        assert response.status_code == 200, response.json()
        assert response.json()["result"]["events"] == '{"events": ["event1", "event2"]}'

    async def test_fail_answered_applet_not_existed_activities(self, mock_kiq_report, client, tom, applet):
        client.login(tom)

        create_data = dict(
            submit_id=str(uuid.uuid4()),
            applet_id=str(applet.id),
            version=applet.version,
            activity_id=str(applet.activities[0].id),
            answer=dict(
                user_public_key="user key",
                events=json.dumps(dict(events=["event1", "event2"])),
                answer=json.dumps(
                    dict(
                        value=str(uuid.uuid4()),
                        additional_text=None,
                    )
                ),
                item_ids=[str(applet.activities[0].items[0].id)],
                scheduled_time=1690188679657,
                start_time=1690188679657,
                end_time=1690188731636,
            ),
            client=dict(
                appId="mindlogger-mobile",
                appVersion="0.21.48",
                width=819,
                height=1080,
            ),
        )

        response = await client.post(self.answer_url, data=create_data)

        assert response.status_code == 201, response.json()

        response = await client.get(
            self.review_activities_url.format(applet_id=str(applet.id)),
            dict(
                respondentId=tom.id,
                createdDate=datetime.datetime.utcnow().date(),
            ),
        )

        assert response.status_code == 200, response.json()
        assert response.json()["count"] == 1
        assert len(response.json()["result"][0]["answerDates"]) == 1

        answer_id = response.json()["result"][0]["answerDates"][0]["answerId"]
        response = await client.get(
            self.activity_answers_url.format(
                applet_id=str(applet.id),
                answer_id=answer_id,
                activity_id="00000000-0000-0000-0000-000000000000",
            )
        )

        assert response.status_code == 404, response.json()

    async def test_applet_activity_answers(self, mock_kiq_report, client, tom, applet):
        client.login(tom)

        create_data = dict(
            submit_id=str(uuid.uuid4()),
            applet_id=str(applet.id),
            version=applet.version,
            activity_id=str(applet.activities[0].id),
            answer=dict(
                user_public_key="user key",
                events=json.dumps(dict(events=["event1", "event2"])),
                answer=json.dumps(
                    dict(
                        value=str(uuid.uuid4()),
                        additional_text=None,
                    )
                ),
                item_ids=[str(applet.activities[0].items[0].id)],
                scheduled_time=1690188679657,
                start_time=1690188679657,
                end_time=1690188731636,
            ),
            client=dict(
                appId="mindlogger-mobile",
                appVersion="0.21.48",
                width=819,
                height=1080,
            ),
        )

        response = await client.post(self.answer_url, data=create_data)

        assert response.status_code == 201, response.json()

        response = await client.get(
            self.answers_for_activity_url.format(
                applet_id=str(applet.id),
                activity_id=str(applet.activities[0].id),
            ),
        )

        assert response.status_code == 200, response.json()
        assert response.json()["count"] == 1

    async def test_applet_assessment_retrieve(self, mock_kiq_report, client, tom, applet):
        client.login(tom)

        create_data = dict(
            submit_id=str(uuid.uuid4()),
            applet_id=str(applet.id),
            version=applet.version,
            activity_id=str(applet.activities[0].id),
            answer=dict(
                user_public_key="user key",
                answer=json.dumps(
                    dict(
                        value=str(uuid.uuid4()),
                        additional_text=None,
                    )
                ),
                item_ids=[str(applet.activities[0].items[0].id)],
                scheduled_time=1690188679657,
                start_time=1690188679657,
                end_time=1690188731636,
            ),
            client=dict(
                appId="mindlogger-mobile",
                appVersion="0.21.48",
                width=819,
                height=1080,
            ),
        )

        response = await client.post(self.answer_url, data=create_data)

        assert response.status_code == 201, response.json()

        response = await client.get(
            self.review_activities_url.format(applet_id=str(applet.id)),
            dict(
                respondentId=tom.id,
                createdDate=datetime.datetime.utcnow().date(),
            ),
        )

        assert response.status_code == 200, response.json()
        assert response.json()["count"] == 1
        assert len(response.json()["result"][0]["answerDates"]) == 1

        answer_id = response.json()["result"][0]["answerDates"][0]["answerId"]
        response = await client.get(
            self.assessment_answers_url.format(
                applet_id=str(applet.id),
                answer_id=answer_id,
            )
        )

        assert response.status_code == 200, response.json()

    async def test_applet_assessment_create(self, mock_kiq_report, client, tom, applet_with_reviewable_activity):
        client.login(tom)

        create_data = dict(
            submit_id=str(uuid.uuid4()),
            applet_id=str(applet_with_reviewable_activity.id),
            version=applet_with_reviewable_activity.version,
            activity_id=str(applet_with_reviewable_activity.activities[0].id),
            answer=dict(
                user_public_key="user key",
                answer=json.dumps(
                    dict(
                        value=str(uuid.uuid4()),
                        additional_text=None,
                    )
                ),
                item_ids=[str(applet_with_reviewable_activity.activities[0].items[0].id)],
                scheduled_time=1690188679657,
                start_time=1690188679657,
                end_time=1690188731636,
            ),
            client=dict(
                appId="mindlogger-mobile",
                appVersion="0.21.48",
                width=819,
                height=1080,
            ),
        )

        response = await client.post(self.answer_url, data=create_data)
        assert response.status_code == 201, response.json()

        response = await client.get(
            self.review_activities_url.format(applet_id=str(applet_with_reviewable_activity.id)),
            dict(
                respondentId=tom.id,
                createdDate=datetime.datetime.utcnow().date(),
            ),
        )

        assert response.status_code == 200, response.json()
        assert response.json()["count"] == 1
        assert len(response.json()["result"][0]["answerDates"]) == 1

        answer_id = response.json()["result"][0]["answerDates"][0]["answerId"]

        # create assessment
        response = await client.post(
            self.assessment_answers_url.format(
                applet_id=str(applet_with_reviewable_activity.id),
                answer_id=answer_id,
            ),
            dict(
                answer="some answer",
                item_ids=[str(applet_with_reviewable_activity.activities[0].items[0].id)],
                reviewer_public_key="some public key",
                assessment_version_id=(
                    f"{applet_with_reviewable_activity.activities[0].id}_{applet_with_reviewable_activity.version}"
                ),
            ),
        )

        assert response.status_code == 201

        response = await client.get(
            self.assessment_answers_url.format(
                applet_id=str(applet_with_reviewable_activity.id),
                answer_id=answer_id,
            )
        )
        assert response.status_code == 200, response.json()
        assert response.json()["result"]["answer"] == "some answer"
        assert response.json()["result"]["reviewerPublicKey"] == "some public key"
        assert response.json()["result"]["itemIds"] == [str(applet_with_reviewable_activity.activities[0].items[0].id)]

        response = await client.post(
            self.assessment_answers_url.format(
                applet_id=str(applet_with_reviewable_activity.id),
                answer_id=answer_id,
            ),
            dict(
                answer="some answer",
                item_ids=[str(applet_with_reviewable_activity.activities[0].items[0].id)],
                reviewer_public_key="some public key",
                assessment_version_id=(
                    f"{applet_with_reviewable_activity.activities[0].id}_{applet_with_reviewable_activity.version}"
                ),
            ),
        )

        assert response.status_code == 201

        response = await client.get(
            self.assessment_answers_url.format(
                applet_id=str(applet_with_reviewable_activity.id),
                answer_id=answer_id,
            )
        )

        assert response.status_code == 200, response.json()
        assert response.json()["result"]["answer"] == "some answer"
        assert response.json()["result"]["reviewerPublicKey"] == "some public key"
        assert response.json()["result"]["itemIds"] == [str(applet_with_reviewable_activity.activities[0].items[0].id)]
        response = await client.get(
            self.answer_reviews_url.format(
                applet_id=str(applet_with_reviewable_activity.id),
                answer_id=answer_id,
            )
        )
        assert response.status_code == 200, response.json()
        assert response.json()["count"] == 1
        assert response.json()["result"][0]["answer"] == "some answer"
        assert response.json()["result"][0]["reviewerPublicKey"] == "some public key"
        assert response.json()["result"][0]["itemIds"] == [
            str(applet_with_reviewable_activity.activities[0].items[0].id)
        ]
        assert response.json()["result"][0]["reviewer"]["firstName"] == "Tom"
        assert response.json()["result"][0]["reviewer"]["lastName"] == "Isaak"

    async def test_applet_activities(self, mock_kiq_report, client, tom, applet):
        client.login(tom)

        response = await client.get(
            self.review_activities_url.format(applet_id=str(applet.id)),
            dict(
                respondentId=tom.id,
                createdDate=datetime.datetime.utcnow().date(),
            ),
        )

        assert response.status_code == 200, response.json()
        assert response.json()["count"] == 1
        assert len(response.json()["result"][0]["answerDates"]) == 0

    async def test_add_note(self, mock_kiq_report, client, tom, applet):
        client.login(tom)

        create_data = dict(
            submit_id=str(uuid.uuid4()),
            applet_id=str(applet.id),
            version=applet.version,
            activity_id=str(applet.activities[0].id),
            answer=dict(
                user_public_key="user key",
                answer=json.dumps(
                    dict(
                        value=str(uuid.uuid4()),
                        additional_text=None,
                    )
                ),
                item_ids=[str(applet.activities[0].items[0].id)],
                scheduled_time=1690188679657,
                start_time=1690188679657,
                end_time=1690188731636,
            ),
            client=dict(
                appId="mindlogger-mobile",
                appVersion="0.21.48",
                width=819,
                height=1080,
            ),
        )

        response = await client.post(self.answer_url, data=create_data)

        assert response.status_code == 201, response.json()

        response = await client.get(
            self.review_activities_url.format(applet_id=str(applet.id)),
            dict(
                respondentId=tom.id,
                createdDate=datetime.datetime.utcnow().date(),
            ),
        )
        answer_id = response.json()["result"][0]["answerDates"][0]["answerId"]

        response = await client.post(
            self.answer_notes_url.format(
                applet_id=str(applet.id),
                answer_id=answer_id,
                activity_id=str(applet.activities[0].id),
            ),
            dict(note="Some note"),
        )

        assert response.status_code == 201, response.json()

        response = await client.get(
            self.answer_notes_url.format(
                applet_id=str(applet.id),
                answer_id=answer_id,
                activity_id=str(applet.activities[0].id),
            ),
        )

        assert response.status_code == 200, response.json()
        assert response.json()["count"] == 1

    async def test_edit_note(self, mock_kiq_report, client, tom, applet):
        client.login(tom)

        create_data = dict(
            submit_id=str(uuid.uuid4()),
            applet_id=str(applet.id),
            version=applet.version,
            activity_id=str(applet.activities[0].id),
            answer=dict(
                user_public_key="user key",
                answer=json.dumps(
                    dict(
                        value=str(uuid.uuid4()),
                        additional_text=None,
                    )
                ),
                item_ids=[str(applet.activities[0].items[0].id)],
                scheduled_time=1690188679657,
                start_time=1690188679657,
                end_time=1690188731636,
            ),
            client=dict(
                appId="mindlogger-mobile",
                appVersion="0.21.48",
                width=819,
                height=1080,
            ),
        )

        response = await client.post(self.answer_url, data=create_data)

        assert response.status_code == 201, response.json()

        response = await client.get(
            self.review_activities_url.format(applet_id=str(applet.id)),
            dict(
                respondentId=tom.id,
                createdDate=datetime.datetime.utcnow().date(),
            ),
        )
        answer_id = response.json()["result"][0]["answerDates"][0]["answerId"]

        response = await client.post(
            self.answer_notes_url.format(
                applet_id=str(applet.id),
                answer_id=answer_id,
                activity_id=str(applet.activities[0].id),
            ),
            dict(note="Some note"),
        )

        assert response.status_code == 201, response.json()

        response = await client.get(
            self.answer_notes_url.format(
                applet_id=str(applet.id),
                answer_id=answer_id,
                activity_id=str(applet.activities[0].id),
            ),
        )

        assert response.status_code == 200, response.json()
        assert response.json()["count"] == 1
        assert response.json()["result"][0]["note"] == "Some note"

        response = await client.put(
            self.answer_note_detail_url.format(
                applet_id=str(applet.id),
                answer_id=answer_id,
                activity_id=str(applet.activities[0].id),
                note_id=response.json()["result"][0]["id"],
            ),
            dict(note="Some note 2"),
        )
        assert response.status_code == 200

        response = await client.get(
            self.answer_notes_url.format(
                applet_id=str(applet.id),
                answer_id=answer_id,
                activity_id=str(applet.activities[0].id),
            ),
        )

        assert response.status_code == 200, response.json()
        assert response.json()["count"] == 1
        assert response.json()["result"][0]["note"] == "Some note 2"

    async def test_delete_note(self, mock_kiq_report, client, tom, applet):
        client.login(tom)

        create_data = dict(
            submit_id=str(uuid.uuid4()),
            applet_id=str(applet.id),
            version=applet.version,
            activity_id=str(applet.activities[0].id),
            answer=dict(
                user_public_key="user key",
                answer=json.dumps(
                    dict(
                        value=str(uuid.uuid4()),
                        additional_text=None,
                    )
                ),
                item_ids=[str(applet.activities[0].items[0].id)],
                scheduled_time=None,
                start_time=1690188679657,
                end_time=1690188731636,
            ),
            client=dict(
                appId="mindlogger-mobile",
                appVersion="0.21.48",
                width=819,
                height=1080,
            ),
        )

        response = await client.post(self.answer_url, data=create_data)

        assert response.status_code == 201, response.json()

        response = await client.get(
            self.review_activities_url.format(applet_id=str(applet.id)),
            dict(
                respondentId=tom.id,
                createdDate=datetime.datetime.utcnow().date(),
            ),
        )
        answer_id = response.json()["result"][0]["answerDates"][0]["answerId"]

        response = await client.post(
            self.answer_notes_url.format(
                applet_id=str(applet.id),
                answer_id=answer_id,
                activity_id=str(applet.activities[0].id),
            ),
            dict(note="Some note"),
        )

        assert response.status_code == 201, response.json()

        response = await client.get(
            self.answer_notes_url.format(
                applet_id=str(applet.id),
                answer_id=answer_id,
                activity_id=str(applet.activities[0].id),
            ),
        )

        assert response.status_code == 200, response.json()
        assert response.json()["count"] == 1
        assert response.json()["result"][0]["note"] == "Some note"

        response = await client.delete(
            self.answer_note_detail_url.format(
                applet_id=str(applet.id),
                answer_id=answer_id,
                activity_id=str(applet.activities[0].id),
                note_id=response.json()["result"][0]["id"],
            )
        )
        assert response.status_code == 204

        response = await client.get(
            self.answer_notes_url.format(
                applet_id=str(applet.id),
                answer_id=answer_id,
                activity_id=str(applet.activities[0].id),
            ),
        )

        assert response.status_code == 200, response.json()
        assert response.json()["count"] == 0

    @pytest.mark.usefixtures("mock_kiq_report", "user")
    async def test_answer_activity_items_create_for_not_respondent(self, client, applet, user):
        client.login(user)

        create_data = dict(
            submit_id=str(uuid.uuid4()),
            applet_id=str(applet.id),
            version=applet.version,
            activity_id=str(applet.activities[0].id),
            answer=dict(
                user_public_key="user key",
                answer=json.dumps(
                    dict(
                        value=str(uuid.uuid4()),
                    )
                ),
                item_ids=[str(applet.activities[0].items[0].id)],
                scheduled_time=1690188679657,
                start_time=1690188679657,
                end_time=1690188731636,
            ),
            client=dict(
                appId="mindlogger-mobile",
                appVersion="0.21.48",
                width=819,
                height=1080,
            ),
        )

        response = await client.post(self.answer_url, data=create_data)

        assert response.status_code == 403, response.json()

    async def test_answers_export(self, mock_kiq_report, client, tom, applet):
        client.login(tom)

        # create answer
        create_data = dict(
            submit_id=str(uuid.uuid4()),
            applet_id=str(applet.id),
            version=applet.version,
            activity_id=str(applet.activities[0].id),
            answer=dict(
                user_public_key="user key",
                answer=json.dumps(
                    dict(
                        value=str(uuid.uuid4()),
                        additional_text=None,
                    )
                ),
                item_ids=[str(applet.activities[0].items[0].id)],
                scheduled_time=1690188679657,
                start_time=1690188679657,
                end_time=1690188731636,
            ),
            client=dict(
                appId="mindlogger-mobile",
                appVersion="0.21.48",
                width=819,
                height=1080,
            ),
        )
        tz_str = "US/Pacific"
        tz_offset = -420

        response = await client.post(
            self.answer_url,
            data=create_data,
            headers={"x-timezone": tz_str},
        )

        assert response.status_code == 201

        # get answer id
        response = await client.get(
            self.review_activities_url.format(applet_id=str(applet.id)),
            dict(
                respondentId=tom.id,
                createdDate=datetime.datetime.utcnow().date(),
            ),
        )

        assert response.status_code == 200, response.json()
        answer_id = response.json()["result"][0]["answerDates"][0]["answerId"]

        # create assessment
        response = await client.post(
            self.assessment_answers_url.format(
                applet_id=str(applet.id),
                answer_id=answer_id,
            ),
            dict(
                answer="some answer",
                item_ids=["a18d3409-2c96-4a5e-a1f3-1c1c14be0021"],
                reviewer_public_key="some public key",
                assessment_version_id=("09e3dbf0-aefb-4d0e-9177-bdb321bf3621_1.0.0"),
            ),
        )

        assert response.status_code == 201

        # test export
        response = await client.get(
            self.applet_answers_export_url.format(
                applet_id=str(applet.id),
            )
        )

        assert response.status_code == 200, response.json()
        resp_data = response.json()
        data = resp_data["result"]
        assert set(data.keys()) == {"answers", "activities"}
        assert len(data["answers"]) == 2
        assert resp_data["count"] == 2

        assessment, answer = data["answers"][0], data["answers"][1]
        # fmt: off
        expected_keys = {
            "activityHistoryId", "activityId", "answer", "appletHistoryId",
            "appletId", "createdAt", "events", "flowHistoryId", "flowId",
            "flowName", "id", "itemIds", "migratedData", "respondentId",
            "respondentSecretId", "reviewedAnswerId", "userPublicKey",
            "version", "submitId", "scheduledDatetime", "startDatetime",
            "endDatetime", "legacyProfileId", "migratedDate",
            "relation", "sourceSubjectId", "targetSubjectId", "client",
            "tzOffset", "scheduledEventId",
        }
        assert int(answer["startDatetime"] * 1000) == 1690188679657
        assert answer["tzOffset"] == tz_offset
        assert re.match(
            r"\[admin account\] \([0-9a-f]{8}\-[0-9a-f]{4}\-4[0-9a-f]{3}\-[89ab][0-9a-f]{3}\-[0-9a-f]{12}\)",
            answer["respondentSecretId"]
        )
        # fmt: on

        assert set(assessment.keys()) == expected_keys
        assert assessment["reviewedAnswerId"] == answer["id"]

        # test filters
        response = await client.get(
            self.applet_answers_export_url.format(
                applet_id=str(applet.id),
            ),
            dict(
                respondentIds="7484f34a-3acc-4ee6-8a94-000000000000",
            ),
        )

        assert response.status_code == 200, response.json()
        data = response.json()["result"]
        assert not data["answers"]

    async def test_get_identifiers(self, mock_kiq_report, client, tom, applet):
        client.login(tom)
        identifier_url = self.identifiers_url.format(applet_id=str(applet.id), activity_id=str(applet.activities[0].id))
        identifier_url = f"{identifier_url}?respondentId={tom.id}"
        response = await client.get(identifier_url)

        assert response.status_code == 200
        assert response.json()["count"] == 0

        created_at = datetime.datetime.utcnow()
        create_data = dict(
            submit_id=str(uuid.uuid4()),
            applet_id=str(applet.id),
            version=applet.version,
            activity_id=str(applet.activities[0].id),
            answer=dict(
                user_public_key="user key",
                answer=json.dumps(
                    dict(
                        value=str(uuid.uuid4()),
                        additional_text=None,
                    )
                ),
                item_ids=[str(applet.activities[0].items[0].id)],
                identifier="some identifier",
                scheduled_time=1690188679657,
                start_time=1690188679657,
                end_time=1690188731636,
            ),
            client=dict(
                appId="mindlogger-mobile",
                appVersion="0.21.48",
                width=819,
                height=1080,
            ),
            created_at=created_at,
        )
        response = await client.post(self.answer_url, data=create_data)

        assert response.status_code == 201, response.json()

        response = await client.get(identifier_url)
        assert response.status_code == 200
        assert response.json()["count"] == 1
        assert response.json()["result"][0]["identifier"] == "some identifier"
        assert response.json()["result"][0]["userPublicKey"] == "user key"
        assert datetime.datetime.fromisoformat(response.json()["result"][0]["lastAnswerDate"]) == created_at

    async def test_get_versions(self, mock_kiq_report, client, tom, applet):
        client.login(tom)

        response = await client.get(
            self.versions_url.format(
                applet_id=str(applet.id),
                activity_id=str(applet.activities[0].id),
            )
        )

        assert response.status_code == 200
        assert response.json()["count"] == 1
        assert response.json()["result"][0]["version"] == applet.version
        assert response.json()["result"][0]["createdAt"]

    @pytest.mark.parametrize(
        "query",
        (
            {},
            {"respondentId": "7484f34a-3acc-4ee6-8a94-fd7299502fa1"},
            {"targetSubjectId": "ee5e2f55-8e32-40af-8ef9-24e332c31d7c"},
        ),
    )
    async def test_get_summary_activities(self, mock_kiq_report, client, tom, applet, query):
        client.login(tom)

        response = await client.get(
            self.summary_activities_url.format(
                applet_id=str(applet.id),
            ),
            query=query,
        )

        assert response.status_code == 200
        assert response.json()["count"] == 1
        assert response.json()["result"][0]["name"] == applet.activities[0].name
        assert not response.json()["result"][0]["isPerformanceTask"]
        assert not response.json()["result"][0]["hasAnswer"]

    async def test_get_summary_activities_after_submitted_answer(self, mock_kiq_report, client, tom, applet):
        client.login(tom)

        create_data = dict(
            submit_id=str(uuid.uuid4()),
            applet_id=str(applet.id),
            version=applet.version,
            activity_id=str(applet.activities[0].id),
            answer=dict(
                user_public_key="user key",
                answer=json.dumps(
                    dict(
                        value=str(uuid.uuid4()),
                        additional_text=None,
                    )
                ),
                item_ids=[str(applet.activities[0].items[0].id)],
                identifier="some identifier",
                scheduled_time=1690188679657,
                start_time=1690188679657,
                end_time=1690188731636,
            ),
            client=dict(
                appId="mindlogger-mobile",
                appVersion="0.21.48",
                width=819,
                height=1080,
            ),
        )

        response = await client.post(self.answer_url, data=create_data)
        assert response.status_code == 201

        response = await client.get(
            self.summary_activities_url.format(
                applet_id=str(applet.id),
            )
        )

        assert response.status_code == 200
        assert response.json()["count"] == 1
        assert response.json()["result"][0]["hasAnswer"]

    async def test_store_client_meta(self, mock_kiq_report, client, session, tom, applet):
        app_id = "mindlogger-mobile"
        app_version = "0.21.48"
        app_width = 819
        app_height = 1080

        client.login(tom)
        create_data = dict(
            submit_id=str(uuid.uuid4()),
            applet_id=str(applet.id),
            version=applet.version,
            activity_id=str(applet.activities[0].id),
            answer=dict(
                user_public_key="user key",
                answer=json.dumps(
                    dict(
                        value=str(uuid.uuid4()),
                        additional_text=None,
                    )
                ),
                item_ids=[str(applet.activities[0].items[0].id)],
                identifier="some identifier",
                scheduled_time=10,
                start_time=10,
                end_time=11,
            ),
            client=dict(
                appId=app_id,
                appVersion=app_version,
                width=app_width,
                height=app_height,
            ),
        )
        response = await client.post(self.answer_url, data=create_data)
        assert response.status_code == 201
        db_result = await session.execute(select(AnswerSchema))
        res: AnswerSchema = db_result.scalars().first()
        assert app_id == res.client["app_id"]
        assert app_version == res.client["app_version"]
        assert app_width == res.client["width"]
        assert app_height == res.client["height"]

    async def test_activity_answers_by_identifier(self, mock_kiq_report, client, tom, applet):
        client.login(tom)

        create_data = dict(
            submit_id=str(uuid.uuid4()),
            applet_id=str(applet.id),
            version=applet.version,
            activity_id=str(applet.activities[0].id),
            answer=dict(
                user_public_key="user key",
                events=json.dumps(dict(events=["event1", "event2"])),
                answer=json.dumps(
                    dict(
                        value=str(uuid.uuid4()),
                        additional_text=None,
                    )
                ),
                item_ids=[str(applet.activities[0].items[0].id)],
                scheduled_time=1690188679657,
                start_time=1690188679657,
                end_time=1690188731636,
                identifier="encrypted",
            ),
            client=dict(
                appId="mindlogger-mobile",
                appVersion="0.21.48",
                width=819,
                height=1080,
            ),
        )

        response = await client.post(self.answer_url, data=create_data)

        assert response.status_code == 201, response.json()

        response = await client.get(
            self.answers_for_activity_url.format(
                applet_id=str(applet.id),
                activity_id=str(applet.activities[0].id),
            ),
            query={"emptyIdentifiers": False, "identifiers": "encrypted"},
        )

        assert response.status_code == 200, response.json()
        result = response.json()
        assert result["count"] == 1

    async def test_applet_completions(self, mock_kiq_report, client, tom, applet):
        client.login(tom)

        # create answer
        create_data = dict(
            submit_id=str(uuid.uuid4()),
            applet_id=str(applet.id),
            version=applet.version,
            activity_id=str(applet.activities[0].id),
            answer=dict(
                user_public_key="user key",
                answer=json.dumps(
                    dict(
                        value=str(uuid.uuid4()),
                        additional_text=None,
                    )
                ),
                item_ids=[str(applet.activities[0].items[0].id)],
                scheduled_time=1690188679657,
                start_time=1690188679657,
                end_time=1690188731636,
                scheduledEventId="eventId",
                localEndDate="2022-10-01",
                localEndTime="12:35:00",
            ),
            client=dict(
                appId="mindlogger-mobile",
                appVersion="0.21.48",
                width=819,
                height=1080,
            ),
        )

        response = await client.post(self.answer_url, data=create_data)

        assert response.status_code == 201

        # get answer id
        response = await client.get(
            self.review_activities_url.format(applet_id=str(applet.id)),
            dict(
                respondentId=tom.id,
                createdDate=datetime.datetime.utcnow().date(),
            ),
        )

        assert response.status_code == 200, response.json()
        answer_id = response.json()["result"][0]["answerDates"][0]["answerId"]

        # test completions
        response = await client.get(
            self.applet_answers_completions_url.format(
                applet_id=str(applet.id),
            ),
            {"fromDate": "2022-10-01", "version": applet.version},
        )

        assert response.status_code == 200, response.json()
        data = response.json()["result"]
        assert set(data.keys()) == {
            "id",
            "version",
            "activities",
            "activityFlows",
        }
        assert len(data["activities"]) == 1
        activity_answer_data = data["activities"][0]
        assert set(activity_answer_data.keys()) == {
            "id",
            "answerId",
            "submitId",
            "scheduledEventId",
            "localEndDate",
            "localEndTime",
        }
        assert activity_answer_data["answerId"] == answer_id
        assert activity_answer_data["localEndTime"] == "12:35:00"

    async def test_applets_completions(self, mock_kiq_report, client, tom, applet):
        client.login(tom)

        # create answer
        create_data = dict(
            submit_id=str(uuid.uuid4()),
            applet_id=str(applet.id),
            version=applet.version,
            activity_id=str(applet.activities[0].id),
            answer=dict(
                user_public_key="user key",
                answer=json.dumps(
                    dict(
                        value=str(uuid.uuid4()),
                        additional_text=None,
                    )
                ),
                item_ids=[str(applet.activities[0].items[0].id)],
                scheduled_time=1690188679657,
                start_time=1690188679657,
                end_time=1690188731636,
                scheduledEventId="eventId",
                localEndDate="2022-10-01",
                localEndTime="12:35:00",
            ),
            client=dict(
                appId="mindlogger-mobile",
                appVersion="0.21.48",
                width=819,
                height=1080,
            ),
        )

        response = await client.post(self.answer_url, data=create_data)

        assert response.status_code == 201

        # get answer id
        response = await client.get(
            self.review_activities_url.format(applet_id=str(applet.id)),
            dict(
                respondentId=tom.id,
                createdDate=datetime.datetime.utcnow().date(),
            ),
        )

        assert response.status_code == 200, response.json()
        answer_id = response.json()["result"][0]["answerDates"][0]["answerId"]

        # test completions
        response = await client.get(
            url=self.applets_answers_completions_url,
            query={"fromDate": "2022-10-01"},
        )

        assert response.status_code == 200
        data = response.json()["result"]
        # 2 session applets and 1 for answers
        assert len(data) == 3
        applet_with_answer = next(i for i in data if i["id"] == str(applet.id))

        assert applet_with_answer["id"] == str(applet.id)
        assert applet_with_answer["version"] == applet.version
        assert len(applet_with_answer["activities"]) == 1
        activity_answer_data = applet_with_answer["activities"][0]
        assert set(activity_answer_data.keys()) == {
            "id",
            "answerId",
            "submitId",
            "scheduledEventId",
            "localEndDate",
            "localEndTime",
        }
        assert activity_answer_data["answerId"] == answer_id
        assert activity_answer_data["scheduledEventId"] == "eventId"
        assert activity_answer_data["localEndDate"] == "2022-10-01"
        assert activity_answer_data["localEndTime"] == "12:35:00"
        for applet_data in data:
            if applet_data["id"] != str(applet.id):
                assert not applet_data["activities"]
                assert not applet_data["activityFlows"]

    @pytest.mark.usefixtures("user_reviewer_applet_one")
    async def test_summary_restricted_for_reviewer_if_external_respondent(
        self, mock_kiq_report, client, tom, applet_one, user
    ):
        client.login(tom)

        create_data = dict(
            submit_id=str(uuid.uuid4()),
            applet_id=str(applet_one.id),
            version=applet_one.version,
            activity_id=str(applet_one.activities[0].id),
            answer=dict(
                user_public_key="user key",
                answer=json.dumps(
                    dict(
                        value=str(uuid.uuid4()),
                        additional_text=None,
                    )
                ),
                item_ids=[str(applet_one.activities[0].items[0].id)],
                identifier="some identifier",
                scheduled_time=1690188679657,
                start_time=1690188679657,
                end_time=1690188731636,
            ),
            client=dict(
                appId="mindlogger-mobile",
                appVersion="0.21.48",
                width=819,
                height=1080,
            ),
        )

        response = await client.post(self.answer_url, data=create_data)
        assert response.status_code == 201

        client.logout()
        client.login(user)

        response = await client.get(
            self.summary_activities_url.format(
                applet_id=str(applet_one.id),
            )
        )

        assert response.status_code == 403

    async def test_public_answer_with_zero_start_time_end_time_timestamps(
        self, mock_kiq_report, client, tom, public_applet
    ):
        create_data = dict(
            submit_id=str(uuid.uuid4()),
            applet_id=str(public_applet.id),
            version=public_applet.version,
            activity_id=str(public_applet.activities[0].id),
            created_at=1690188731636,
            answer=dict(
                user_public_key="user key",
                events=json.dumps(dict(events=["event1", "event2"])),
                answer=json.dumps(
                    dict(
                        value=str(uuid.uuid4()),
                        additional_text=None,
                    )
                ),
                item_ids=[str(public_applet.activities[0].items[0].id)],
                scheduled_time=1690188679657,
                start_time=0,
                end_time=0,
            ),
            client=dict(
                appId="mindlogger-mobile",
                appVersion="0.21.48",
                width=819,
                height=1080,
            ),
        )

        response = await client.post(self.public_answer_url, data=create_data)

        assert response.status_code == 201

    @pytest.mark.parametrize(
        "user_fixture,expected_code",
        (
            ("tom", 204),  # owner
            ("lucy", 403),  # not in applet
            ("bob", 403),  # reviewer
        ),
    )
    @pytest.mark.usefixtures("bob_reviewer_in_applet_with_reviewable_activity")
    async def test_review_delete(
        self,
        mock_kiq_report,
        client,
        tom,
        applet_with_reviewable_activity,
        session,
        user_fixture,
        expected_code,
        request,
        tom_answer,
        tom_review_answer,
    ):
        login_user = request.getfixturevalue(user_fixture)
        client.login(login_user)
        assessment = await AnswerItemsCRUD(session).get_assessment(tom_answer.id, tom.id)
        assert assessment
        response = await client.delete(
            self.assessment_delete_url.format(
                applet_id=str(applet_with_reviewable_activity.id), answer_id=tom_answer.id, assessment_id=assessment.id
            )
        )
        assert response.status_code == expected_code
        assessment = await AnswerItemsCRUD(session).get_assessment(tom_answer.id, tom.id)
        if expected_code == 204:
            assert not assessment
        else:
            assert assessment

    async def test_get_all_types_of_identifiers(
        self, mock_kiq_report, client, tom: User, applet: AppletFull, session, tom_answer_item_for_applet, request
    ):
        client.login(tom)
        identifier_url = self.identifiers_url.format(applet_id=str(applet.id), activity_id=str(applet.activities[0].id))
        identifier_url = f"{identifier_url}?respondentId={tom.id}"

        answer_items = [
            # Migrated not encrypted
            AnswerItemSchema(
                **tom_answer_item_for_applet,
                identifier="unencrypted identifier",
                migrated_data=dict(is_identifier_encrypted=False),
            ),
            # Migrated encrypted
            AnswerItemSchema(
                **tom_answer_item_for_applet,
                identifier="encrypted identifier",
                user_public_key="user_public_key",
                migrated_data=dict(is_identifier_encrypted=True),
            ),
            # Not migrated
            AnswerItemSchema(
                **tom_answer_item_for_applet,
                identifier="identifier",
                user_public_key="user_public_key",
                migrated_data=None,
            ),
        ]
        for answer_item in answer_items:
            await AnswerItemsCRUD(session).create(answer_item)

        res = await client.get(identifier_url)
        assert res.status_code == 200
        payload = res.json()
        assert payload["count"] == len(answer_items)
        for identifier in payload["result"]:
            assert "lastAnswerDate" in identifier
            if identifier["identifier"] in ["encrypted identifier", "identifier"]:
                assert "userPublicKey" in identifier

    async def test_summary_activities_submitted_date_with_answers(
        self,
        mock_kiq_report,
        client,
        tom,
        applet_with_reviewable_activity,
        session,
    ):
        client.login(tom)
        applet_id = applet_with_reviewable_activity.id
        answer_service = AnswerService(session, tom.id)
        submit_dates = []
        for i in range(2):
            answer = await answer_service.create_answer(
                AppletAnswerCreate(
                    applet_id=applet_with_reviewable_activity.id,
                    version=applet_with_reviewable_activity.version,
                    submit_id=uuid.uuid4(),
                    activity_id=applet_with_reviewable_activity.activities[0].id,
                    answer=ItemAnswerCreate(
                        item_ids=[applet_with_reviewable_activity.activities[0].items[0].id],
                        start_time=datetime.datetime.utcnow(),
                        end_time=datetime.datetime.utcnow(),
                        user_public_key=str(tom.id),
                    ),
                    client=ClientMeta(app_id=f"{uuid.uuid4()}", app_version="1.1", width=984, height=623),
                )
            )
            submit_dates.append(answer.created_at)

        response = await client.get(
            self.summary_activities_url.format(
                applet_id=str(applet_id),
            )
        )
        assert response.status_code == 200
        payload = response.json()
        expected_last_date = str(max(submit_dates))
        actual_last_date = payload["result"][0]["lastAnswerDate"].replace("T", " ")
        assert actual_last_date == expected_last_date

    async def test_summary_activities_submitted_without_answers(
        self,
        mock_kiq_report,
        client,
        tom,
        applet_with_reviewable_activity,
        session,
    ):
        client.login(tom)
        applet_id = applet_with_reviewable_activity.id
        response = await client.get(
            self.summary_activities_url.format(
                applet_id=str(applet_id),
            )
        )
        assert response.status_code == 200
        payload = response.json()
        actual_last_date = payload["result"][0]["lastAnswerDate"]
        assert actual_last_date is None

<<<<<<< HEAD
    @pytest.mark.parametrize(
        "role,expected",
        (
            (Role.OWNER, http.HTTPStatus.OK),
            (Role.MANAGER, http.HTTPStatus.OK),
            (Role.REVIEWER, http.HTTPStatus.OK),
            (Role.EDITOR, http.HTTPStatus.FORBIDDEN),
            (Role.COORDINATOR, http.HTTPStatus.FORBIDDEN),
            (Role.RESPONDENT, http.HTTPStatus.FORBIDDEN),
        ),
    )
    async def test_access_to_activity_list(
        self, client, tom: User, user: User, session: AsyncSession, applet, role, expected
    ):
        client.login(tom)
        applet_id = applet.id

        access_service = UserAppletAccessService(session, tom.id, applet_id)
        await access_service.add_role(user.id, role)

        url = self.summary_activities_url.format(applet_id=f"{applet_id}")
        if role == Role.REVIEWER:
            subject = await SubjectsService(session, tom.id).create(
                Subject(
                    applet_id=applet_id,
                    creator_id=tom.id,
                    first_name="first_name",
                    last_name="last_name",
                    secret_user_id=f"{uuid.uuid4()}",
                )
            )
            assert subject.id
            await access_service.set_subjects_for_review(user.id, applet_id, [subject.id])
            url = f"{url}?targetSubjectId={subject.id}"
        client.login(user)
        response = await client.get(url)
        assert response.status_code == expected
=======
    async def test_answer_reviewer_count_for_multiple_reviews(
        self,
        mock_kiq_report,
        client,
        tom,
        applet_with_reviewable_activity,
        tom_answer,
        tom_review_answer,
        bob_review_answer,
        lucy_review_answer,
    ):
        client.login(tom)
        applet_id = applet_with_reviewable_activity.id
        activity_id = applet_with_reviewable_activity.activities[0].id
        url = self.answers_for_activity_url.format(applet_id=str(applet_id), activity_id=str(activity_id))
        response = await client.get(url)
        assert response.status_code == 200
        payload = response.json()
        assert payload["result"][0]["reviewCount"]["mine"] == 1
        assert payload["result"][0]["reviewCount"]["other"] == 2

    async def test_answer_reviewer_count_for_one_own_review(
        self, mock_kiq_report, client, tom, applet_with_reviewable_activity: AppletFull, tom_answer, tom_review_answer
    ):
        client.login(tom)
        applet_id = applet_with_reviewable_activity.id
        activity_id = applet_with_reviewable_activity.activities[0].id
        url = self.answers_for_activity_url.format(applet_id=str(applet_id), activity_id=str(activity_id))
        response = await client.get(url)
        assert response.status_code == 200
        payload = response.json()
        assert payload["result"][0]["reviewCount"]["mine"] == 1
        assert payload["result"][0]["reviewCount"]["other"] == 0

    async def test_answer_reviewer_count_for_one_other_review(
        self, mock_kiq_report, client, tom, applet_with_reviewable_activity: AppletFull, tom_answer, bob_review_answer
    ):
        client.login(tom)
        applet_id = applet_with_reviewable_activity.id
        activity_id = applet_with_reviewable_activity.activities[0].id
        url = self.answers_for_activity_url.format(applet_id=str(applet_id), activity_id=str(activity_id))
        response = await client.get(url)
        assert response.status_code == 200
        payload = response.json()
        assert payload["result"][0]["reviewCount"]["mine"] == 0
        assert payload["result"][0]["reviewCount"]["other"] == 1

    @pytest.mark.parametrize(
        "user_fixture,role",
        (
            ("tom", Role.OWNER),
            ("lucy", Role.MANAGER),
            ("bob", Role.REVIEWER),
        ),
    )
    async def test_owner_can_view_all_reviews(
        self,
        bob_reviewer_in_applet_with_reviewable_activity,
        lucy_manager_in_applet_with_reviewable_activity,
        tom_answer,
        tom_review_answer,
        bob_review_answer,
        mock_kiq_report,
        client,
        tom,
        applet_with_reviewable_activity,
        session,
        request,
        user_fixture,
        role,
    ):
        login_user = request.getfixturevalue(user_fixture)
        client.login(login_user)
        result = await client.get(
            self.answer_reviews_url.format(applet_id=applet_with_reviewable_activity.id, answer_id=tom_answer.id)
        )
        assert result.status_code == 200
        payload = result.json()
        assert payload
        assert payload["count"] == 2

        results = payload["result"]
        for review in results:
            reviewer_id = uuid.UUID(review["reviewer"]["id"])
            if role == Role.REVIEWER and login_user.id != reviewer_id:
                assert review["answer"] is None
                assert review["reviewerPublicKey"] is None
            else:
                assert review["answer"] is not None
                assert review["reviewerPublicKey"] is not None

    async def test_get_summary_activities_after_upgrading_version(
        self,
        mock_kiq_report,
        client,
        tom,
        applet_with_reviewable_activity,
        tom_answer,
        session,
    ):
        client.login(tom)
        answer_crud = AnswersCRUD(session)
        answer = await answer_crud.get_by_id(tom_answer.id)

        # Downgrade version on answer
        activity_id = answer.activity_history_id.split("_")[0]
        answer.activity_history_id = f"{activity_id}_1.0.0"
        answer.version = "1.0.0"
        await answer_crud._update_one("id", answer.id, answer)

        response = await client.get(
            self.summary_activities_url.format(
                applet_id=str(applet_with_reviewable_activity.id),
            )
        )
        assert response.status_code == 200
        assert response.json()["count"] == 1
        assert response.json()["result"][0]["hasAnswer"] is True
>>>>>>> c95f10d1
<|MERGE_RESOLUTION|>--- conflicted
+++ resolved
@@ -23,6 +23,7 @@
 from apps.workspaces.crud.user_applet_access import UserAppletAccessCRUD
 from apps.workspaces.db.schemas import UserAppletAccessSchema
 from apps.workspaces.domain.constants import Role
+from apps.workspaces.service.user_applet_access import UserAppletAccessService
 from infrastructure.utility import RedisCacheTest
 
 
@@ -1816,45 +1817,6 @@
         actual_last_date = payload["result"][0]["lastAnswerDate"]
         assert actual_last_date is None
 
-<<<<<<< HEAD
-    @pytest.mark.parametrize(
-        "role,expected",
-        (
-            (Role.OWNER, http.HTTPStatus.OK),
-            (Role.MANAGER, http.HTTPStatus.OK),
-            (Role.REVIEWER, http.HTTPStatus.OK),
-            (Role.EDITOR, http.HTTPStatus.FORBIDDEN),
-            (Role.COORDINATOR, http.HTTPStatus.FORBIDDEN),
-            (Role.RESPONDENT, http.HTTPStatus.FORBIDDEN),
-        ),
-    )
-    async def test_access_to_activity_list(
-        self, client, tom: User, user: User, session: AsyncSession, applet, role, expected
-    ):
-        client.login(tom)
-        applet_id = applet.id
-
-        access_service = UserAppletAccessService(session, tom.id, applet_id)
-        await access_service.add_role(user.id, role)
-
-        url = self.summary_activities_url.format(applet_id=f"{applet_id}")
-        if role == Role.REVIEWER:
-            subject = await SubjectsService(session, tom.id).create(
-                Subject(
-                    applet_id=applet_id,
-                    creator_id=tom.id,
-                    first_name="first_name",
-                    last_name="last_name",
-                    secret_user_id=f"{uuid.uuid4()}",
-                )
-            )
-            assert subject.id
-            await access_service.set_subjects_for_review(user.id, applet_id, [subject.id])
-            url = f"{url}?targetSubjectId={subject.id}"
-        client.login(user)
-        response = await client.get(url)
-        assert response.status_code == expected
-=======
     async def test_answer_reviewer_count_for_multiple_reviews(
         self,
         mock_kiq_report,
@@ -1973,4 +1935,41 @@
         assert response.status_code == 200
         assert response.json()["count"] == 1
         assert response.json()["result"][0]["hasAnswer"] is True
->>>>>>> c95f10d1
+
+    @pytest.mark.parametrize(
+        "role,expected",
+        (
+            (Role.OWNER, http.HTTPStatus.OK),
+            (Role.MANAGER, http.HTTPStatus.OK),
+            (Role.REVIEWER, http.HTTPStatus.OK),
+            (Role.EDITOR, http.HTTPStatus.FORBIDDEN),
+            (Role.COORDINATOR, http.HTTPStatus.FORBIDDEN),
+            (Role.RESPONDENT, http.HTTPStatus.FORBIDDEN),
+        ),
+    )
+    async def test_access_to_activity_list(
+        self, client, tom: User, user: User, session: AsyncSession, applet, role, expected
+    ):
+        client.login(tom)
+        applet_id = applet.id
+
+        access_service = UserAppletAccessService(session, tom.id, applet_id)
+        await access_service.add_role(user.id, role)
+
+        url = self.summary_activities_url.format(applet_id=f"{applet_id}")
+        if role == Role.REVIEWER:
+            subject = await SubjectsService(session, tom.id).create(
+                Subject(
+                    applet_id=applet_id,
+                    creator_id=tom.id,
+                    first_name="first_name",
+                    last_name="last_name",
+                    secret_user_id=f"{uuid.uuid4()}",
+                )
+            )
+            assert subject.id
+            await access_service.set_subjects_for_review(user.id, applet_id, [subject.id])
+            url = f"{url}?targetSubjectId={subject.id}"
+        client.login(user)
+        response = await client.get(url)
+        assert response.status_code == expected