import datetime
import json
import re
import uuid

import pytest
from sqlalchemy import select
from sqlalchemy.ext.asyncio import AsyncSession

from apps.answers.crud import AnswerItemsCRUD
from apps.answers.crud.answers import AnswersCRUD
from apps.answers.db.schemas import AnswerItemSchema, AnswerSchema
from apps.answers.domain import AppletAnswerCreate, AssessmentAnswerCreate, ClientMeta, ItemAnswerCreate
from apps.answers.service import AnswerService
from apps.applets.domain.applet_full import AppletFull
from apps.mailing.services import TestMail
from apps.shared.test import BaseTest
from apps.users import User
from apps.workspaces.crud.user_applet_access import UserAppletAccessCRUD
from apps.workspaces.db.schemas import UserAppletAccessSchema
from apps.workspaces.domain.constants import Role
from infrastructure.utility import RedisCacheTest


@pytest.fixture
async def bob_reviewer_in_applet_with_reviewable_activity(session, tom, bob, applet_with_reviewable_activity) -> User:
    await UserAppletAccessCRUD(session).save(
        UserAppletAccessSchema(
            user_id=bob.id,
            applet_id=applet_with_reviewable_activity.id,
            role=Role.REVIEWER,
            owner_id=tom.id,
            invitor_id=tom.id,
            meta=dict(respondents=[str(tom.id)]),
            nickname=str(uuid.uuid4()),
        )
<<<<<<< HEAD
    )
    return bob


@pytest.fixture
async def lucy_manager_in_applet_with_reviewable_activity(session, tom, lucy, applet_with_reviewable_activity) -> User:
    await UserAppletAccessCRUD(session).save(
        UserAppletAccessSchema(
            user_id=lucy.id,
            applet_id=applet_with_reviewable_activity.id,
            role=Role.MANAGER,
            owner_id=tom.id,
            invitor_id=tom.id,
            meta=dict(),
            nickname=str(uuid.uuid4()),
        )
    )
    return lucy


@pytest.fixture
def tom_answer_create_data(tom, applet_with_reviewable_activity):
    return AppletAnswerCreate(
        applet_id=applet_with_reviewable_activity.id,
        version=applet_with_reviewable_activity.version,
        submit_id=uuid.uuid4(),
        activity_id=applet_with_reviewable_activity.activities[0].id,
        answer=ItemAnswerCreate(
            item_ids=[applet_with_reviewable_activity.activities[0].items[0].id],
            start_time=datetime.datetime.utcnow(),
            end_time=datetime.datetime.utcnow(),
            user_public_key=str(tom.id),
        ),
        client=ClientMeta(app_id=f"{uuid.uuid4()}", app_version="1.1", width=984, height=623),
=======
>>>>>>> bf7e26a5
    )
    return bob


@pytest.fixture
async def lucy_manager_in_applet_with_reviewable_activity(session, tom, lucy, applet_with_reviewable_activity) -> User:
    await UserAppletAccessCRUD(session).save(
        UserAppletAccessSchema(
            user_id=lucy.id,
            applet_id=applet_with_reviewable_activity.id,
            role=Role.MANAGER,
            owner_id=tom.id,
            invitor_id=tom.id,
            meta=dict(),
            nickname=str(uuid.uuid4()),
        )
    )
    return lucy


@pytest.fixture
<<<<<<< HEAD
def bob_answer_assessment_create_data(bob, applet_with_reviewable_activity):
    activity_assessment_id = applet_with_reviewable_activity.activities[1].id
    return AssessmentAnswerCreate(
        answer="0xff",
        item_ids=[applet_with_reviewable_activity.activities[1].items[0].id],
        reviewer_public_key=f"{bob.id}",
        assessment_version_id=f"{activity_assessment_id}_{applet_with_reviewable_activity.version}",
    )


@pytest.fixture
async def tom_answer_item_for_applet(tom, applet, session):
=======
async def tom_answer_item_for_applet(tom: User, applet: AppletFull, session: AsyncSession):
>>>>>>> bf7e26a5
    answer = await AnswersCRUD(session).create(
        AnswerSchema(
            applet_id=applet.id,
            version=applet.version,
            submit_id=uuid.uuid4(),
            client=dict(
                appId="mindlogger-mobile",
                appVersion="0.21.48",
            ),
            applet_history_id=f"{applet.id}_{applet.version}",
            activity_history_id=f"{applet.activities[0].id}_{applet.version}",
            respondent_id=tom.id,
        )
    )
    return dict(
        answer_id=answer.id,
        respondent_id=tom.id,
        answer=uuid.uuid4().hex,
        item_ids=[str(item.id) for item in applet.activities[0].items],
        start_datetime=datetime.datetime.utcnow(),
        end_datetime=datetime.datetime.utcnow(),
        is_assessment=False,
    )


@pytest.fixture
async def tom_answer(session: AsyncSession, tom: User, applet_with_reviewable_activity: AppletFull) -> AnswerSchema:
    answer_service = AnswerService(session, tom.id)
    return await answer_service.create_answer(
        AppletAnswerCreate(
            applet_id=applet_with_reviewable_activity.id,
            version=applet_with_reviewable_activity.version,
            submit_id=uuid.uuid4(),
            activity_id=applet_with_reviewable_activity.activities[0].id,
            answer=ItemAnswerCreate(
                item_ids=[applet_with_reviewable_activity.activities[0].items[0].id],
                start_time=datetime.datetime.utcnow(),
                end_time=datetime.datetime.utcnow(),
                user_public_key=str(tom.id),
            ),
            client=ClientMeta(app_id=f"{uuid.uuid4()}", app_version="1.1", width=984, height=623),
        )
    )


@pytest.fixture
async def tom_review_answer(
    session: AsyncSession, tom: User, applet_with_reviewable_activity: AppletFull, tom_answer: AnswerSchema
):
    applet_id = applet_with_reviewable_activity.id
    activity_assessment_id = applet_with_reviewable_activity.activities[1].id
    assessment = AssessmentAnswerCreate(
        answer=uuid.uuid4().hex,
        item_ids=[applet_with_reviewable_activity.activities[1].items[0].id],
        reviewer_public_key=f"{tom.id}",
        assessment_version_id=f"{activity_assessment_id}_{applet_with_reviewable_activity.version}",
    )
    await AnswerService(session, tom.id).create_assessment_answer(applet_id, tom_answer.id, assessment)


@pytest.fixture
async def bob_review_answer(
    session: AsyncSession, bob: User, applet_with_reviewable_activity: AppletFull, tom_answer: AnswerSchema
):
    applet_id = applet_with_reviewable_activity.id
    activity_assessment_id = applet_with_reviewable_activity.activities[1].id
    assessment = AssessmentAnswerCreate(
        answer=uuid.uuid4().hex,
        item_ids=[applet_with_reviewable_activity.activities[1].items[0].id],
        reviewer_public_key=f"{bob.id}",
        assessment_version_id=f"{activity_assessment_id}_{applet_with_reviewable_activity.version}",
    )
    await AnswerService(session, bob.id).create_assessment_answer(applet_id, tom_answer.id, assessment)


@pytest.fixture
async def lucy_review_answer(
    session: AsyncSession, lucy: User, applet_with_reviewable_activity: AppletFull, tom_answer: AnswerSchema
):
    applet_id = applet_with_reviewable_activity.id
    activity_assessment_id = applet_with_reviewable_activity.activities[1].id
    assessment = AssessmentAnswerCreate(
        answer=uuid.uuid4().hex,
        item_ids=[applet_with_reviewable_activity.activities[1].items[0].id],
        reviewer_public_key=f"{lucy.id}",
        assessment_version_id=f"{activity_assessment_id}_{applet_with_reviewable_activity.version}",
    )
    await AnswerService(session, lucy.id).create_assessment_answer(applet_id, tom_answer.id, assessment)


class TestAnswerActivityItems(BaseTest):
    fixtures = [
        "workspaces/fixtures/workspaces.json",
    ]

    login_url = "/auth/login"
    answer_url = "/answers"
    public_answer_url = "/public/answers"

    review_activities_url = "/answers/applet/{applet_id}/review/activities"

    summary_activities_url = "/answers/applet/{applet_id}/summary/activities"
    identifiers_url = f"{summary_activities_url}/{{activity_id}}/identifiers"
    versions_url = f"{summary_activities_url}/{{activity_id}}/versions"

    answers_for_activity_url = "/answers/applet/{applet_id}/activities/{activity_id}/answers"
    applet_answers_export_url = "/answers/applet/{applet_id}/data"
    applet_answers_completions_url = "/answers/applet/{applet_id}/completions"
    applets_answers_completions_url = "/answers/applet/completions"
    applet_submit_dates_url = "/answers/applet/{applet_id}/dates"

    activity_answers_url = "/answers/applet/{applet_id}/answers/" "{answer_id}/activities/{activity_id}"
    assessment_answers_url = "/answers/applet/{applet_id}/answers/{answer_id}/assessment"

    answer_reviews_url = "/answers/applet/{applet_id}/answers/{answer_id}/reviews"  # noqa: E501
    answer_notes_url = "/answers/applet/{applet_id}/answers/{answer_id}/activities/{activity_id}/notes"  # noqa: E501
    answer_note_detail_url = "/answers/applet/{applet_id}/answers/{answer_id}/activities/{activity_id}/notes/{note_id}"  # noqa: E501
    latest_report_url = "/answers/applet/{applet_id}/activities/{activity_id}/answers/{respondent_id}/latest_report"  # noqa: E501
    assessment_delete_url = "/answers/applet/{applet_id}/answers/{answer_id}/assessment/{assessment_id}"

    async def test_answer_activity_items_create_for_respondent(self, mock_kiq_report, client, tom, applet: AppletFull):
        client.login(tom)
        create_data = dict(
            submit_id=str(uuid.uuid4()),
            applet_id=str(applet.id),
            activity_id=str(applet.activities[0].id),
            version=applet.version,
            created_at=1690188731636,
            answer=dict(
                user_public_key="user key",
                answer=json.dumps(
                    dict(
                        value=str(uuid.uuid4()),
                        additional_text=None,
                    )
                ),
                events=json.dumps(dict(events=["event1", "event2"])),
                item_ids=[str(applet.activities[0].items[0].id)],
                identifier="encrypted_identifier",
                scheduled_time=1690188679657,
                start_time=1690188679657,
                end_time=1690188731636,
                scheduledEventId="eventId",
                localEndDate="2022-10-01",
                localEndTime="12:35:00",
            ),
            alerts=[
                dict(
                    activity_item_id=str(applet.activities[0].items[0].id),
                    message="hello world",
                )
            ],
            client=dict(
                appId="mindlogger-mobile",
                appVersion="0.21.48",
                width=819,
                height=1080,
            ),
        )

        response = await client.post(self.answer_url, data=create_data)
        assert response.status_code == 201, response.json()

        mock_kiq_report.assert_awaited_once()

        published_values = await RedisCacheTest().get(f"channel_{tom.id}")
        published_values = published_values or []
        assert len(published_values) == 1
        # 2 because alert for lucy and for tom
        assert len(RedisCacheTest()._storage) == 1
        assert len(TestMail.mails) == 1
        assert TestMail.mails[0].subject == "Response alert"
        # TODO: move to the fixtures with yield
        RedisCacheTest._storage = {}

    async def test_get_latest_summary(self, mock_report_server_response, mock_kiq_report, client, tom, applet):
        client.login(tom)

        create_data = dict(
            submit_id=str(uuid.uuid4()),
            applet_id=str(applet.id),
            activity_id=str(applet.activities[0].id),
            version=applet.version,
            created_at=1690188731636,
            answer=dict(
                user_public_key="user key",
                answer=json.dumps(
                    dict(
                        value=str(uuid.uuid4()),
                        additional_text=None,
                    )
                ),
                events=json.dumps(dict(events=["event1", "event2"])),
                item_ids=[str(applet.activities[0].items[0].id)],
                identifier="encrypted_identifier",
                scheduled_time=1690188679657,
                start_time=1690188679657,
                end_time=1690188731636,
            ),
            client=dict(
                appId="mindlogger-mobile",
                appVersion="0.21.48",
                width=819,
                height=1080,
            ),
        )

        response = await client.post(self.answer_url, data=create_data)

        assert response.status_code == 201, response.json()
        response = await client.post(
            self.latest_report_url.format(
                applet_id=str(applet.id),
                activity_id=str(applet.activities[0].id),
                respondent_id=tom.id,
            ),
        )
        assert response.status_code == 200

    async def test_public_answer_activity_items_create_for_respondent(
        self, mock_kiq_report, client, tom, public_applet
    ):
        create_data = dict(
            submit_id=str(uuid.uuid4()),
            applet_id=str(public_applet.id),
            version=public_applet.version,
            activity_id=str(public_applet.activities[0].id),
            created_at=1690188731636,
            answer=dict(
                user_public_key="user key",
                events=json.dumps(dict(events=["event1", "event2"])),
                answer=json.dumps(
                    dict(
                        value=str(uuid.uuid4()),
                        additional_text=None,
                    )
                ),
                item_ids=[str(public_applet.activities[0].items[0].id)],
                scheduled_time=1690188679657,
                start_time=1690188679657,
                end_time=1690188731636,
            ),
            client=dict(
                appId="mindlogger-mobile",
                appVersion="0.21.48",
                width=819,
                height=1080,
            ),
        )

        response = await client.post(self.public_answer_url, data=create_data)

        assert response.status_code == 201, response.json()

    async def test_answer_skippable_activity_items_create_for_respondent(self, mock_kiq_report, client, tom, applet):
        client.login(tom)

        create_data = dict(
            submit_id=str(uuid.uuid4()),
            applet_id=str(applet.id),
            activity_id=str(applet.activities[0].id),
            version=applet.version,
            answer=dict(
                start_time=1690188679657,
                end_time=1690188731636,
                itemIds=[str(applet.activities[0].items[0].id)],
            ),
            client=dict(
                appId="mindlogger-mobile",
                appVersion="0.21.48",
                width=819,
                height=1080,
            ),
        )

        response = await client.post(self.answer_url, data=create_data)

        assert response.status_code == 201, response.json()

        response = await client.get(
            self.applet_submit_dates_url.format(applet_id=str(applet.id)),
            dict(
                respondentId=tom.id,
                fromDate=datetime.date.today() - datetime.timedelta(days=10),
                toDate=datetime.date.today() + datetime.timedelta(days=10),
            ),
        )
        assert response.status_code == 200
        assert len(response.json()["result"]["dates"]) == 1

    async def test_list_submit_dates(self, mock_kiq_report, client, tom, applet):
        client.login(tom)

        create_data = dict(
            submit_id=str(uuid.uuid4()),
            applet_id=str(applet.id),
            activity_id=str(applet.activities[0].id),
            version=applet.version,
            answer=dict(
                user_public_key="user key",
                events=json.dumps(dict(events=["event1", "event2"])),
                answer=json.dumps(
                    dict(
                        value=str(uuid.uuid4()),
                        additional_text=None,
                    )
                ),
                item_ids=[str(applet.activities[0].items[0].id)],
                scheduled_time=1690188679657,
                start_time=1690188679657,
                end_time=1690188731636,
            ),
            client=dict(
                appId="mindlogger-mobile",
                appVersion="0.21.48",
                width=819,
                height=1080,
            ),
        )

        response = await client.post(self.answer_url, data=create_data)
        assert response.status_code == 201, response.json()

        response = await client.get(
            self.applet_submit_dates_url.format(applet_id=str(applet.id)),
            dict(
                respondentId=tom.id,
                fromDate=datetime.date.today() - datetime.timedelta(days=10),
                toDate=datetime.date.today() + datetime.timedelta(days=10),
            ),
        )
        assert response.status_code == 200
        assert len(response.json()["result"]["dates"]) == 1

    async def test_answer_flow_items_create_for_respondent(self, mock_kiq_report, client, tom, applet):
        client.login(tom)

        create_data = dict(
            submit_id=str(uuid.uuid4()),
            applet_id=str(applet.id),
            version=applet.version,
            created_at=1690188731636,
            flow_id="3013dfb1-9202-4577-80f2-ba7450fb5831",
            activity_id=str(applet.activities[0].id),
            answer=dict(
                user_public_key="user key",
                events=json.dumps(dict(events=["event1", "event2"])),
                answer=json.dumps(
                    dict(
                        value=str(uuid.uuid4()),
                        additional_text=None,
                    )
                ),
                item_ids=[str(applet.activities[0].items[0].id)],
                scheduled_time=1690188679657,
                start_time=1690188679657,
                end_time=1690188731636,
            ),
            client=dict(
                appId="mindlogger-mobile",
                appVersion="0.21.48",
                width=819,
                height=1080,
            ),
        )

        response = await client.post(self.answer_url, data=create_data)

        assert response.status_code == 201, response.json()

    async def test_answer_with_skipping_all(self, mock_kiq_report, client, tom, applet):
        client.login(tom)

        create_data = dict(
            submit_id=str(uuid.uuid4()),
            applet_id=str(applet.id),
            activity_id=str(applet.activities[0].id),
            version=applet.version,
            created_at=1690188731636,
            answer=dict(
                start_time=1690188679657,
                end_time=1690188731636,
                itemIds=[str(applet.activities[0].items[0].id)],
            ),
            client=dict(
                appId="mindlogger-mobile",
                appVersion="0.21.48",
                width=819,
                height=1080,
            ),
        )

        response = await client.post(self.answer_url, data=create_data)

        assert response.status_code == 201, response.json()

    async def test_answered_applet_activities(self, mock_kiq_report, client, tom, applet):
        client.login(tom)

        create_data = dict(
            submit_id=str(uuid.uuid4()),
            applet_id=str(applet.id),
            version=applet.version,
            activity_id=str(applet.activities[0].id),
            answer=dict(
                user_public_key="user key",
                events=json.dumps(dict(events=["event1", "event2"])),
                answer=json.dumps(
                    dict(
                        value=str(uuid.uuid4()),
                        additional_text=None,
                    )
                ),
                item_ids=[str(applet.activities[0].items[0].id)],
                scheduled_time=1690188679657,
                start_time=1690188679657,
                end_time=1690188731636,
            ),
            client=dict(
                appId="mindlogger-mobile",
                appVersion="0.21.48",
                width=819,
                height=1080,
            ),
        )

        response = await client.post(self.answer_url, data=create_data)

        assert response.status_code == 201, response.json()

        response = await client.get(
            self.review_activities_url.format(applet_id=str(applet.id)),
            dict(
                respondentId=tom.id,
                createdDate=datetime.datetime.utcnow().date(),
            ),
        )

        assert response.status_code == 200, response.json()
        assert response.json()["count"] == 1
        assert len(response.json()["result"][0]["answerDates"]) == 1

        answer_id = response.json()["result"][0]["answerDates"][0]["answerId"]
        response = await client.get(
            self.activity_answers_url.format(
                applet_id=str(applet.id),
                answer_id=answer_id,
                activity_id=str(applet.activities[0].id),
            )
        )

        assert response.status_code == 200, response.json()

        response = await client.get(
            self.activity_answers_url.format(
                applet_id=str(applet.id),
                answer_id=answer_id,
                activity_id=str(applet.activities[0].id),
            )
        )

        assert response.status_code == 200, response.json()
        assert response.json()["result"]["events"] == '{"events": ["event1", "event2"]}'

    async def test_fail_answered_applet_not_existed_activities(self, mock_kiq_report, client, tom, applet):
        client.login(tom)

        create_data = dict(
            submit_id=str(uuid.uuid4()),
            applet_id=str(applet.id),
            version=applet.version,
            activity_id=str(applet.activities[0].id),
            answer=dict(
                user_public_key="user key",
                events=json.dumps(dict(events=["event1", "event2"])),
                answer=json.dumps(
                    dict(
                        value=str(uuid.uuid4()),
                        additional_text=None,
                    )
                ),
                item_ids=[str(applet.activities[0].items[0].id)],
                scheduled_time=1690188679657,
                start_time=1690188679657,
                end_time=1690188731636,
            ),
            client=dict(
                appId="mindlogger-mobile",
                appVersion="0.21.48",
                width=819,
                height=1080,
            ),
        )

        response = await client.post(self.answer_url, data=create_data)

        assert response.status_code == 201, response.json()

        response = await client.get(
            self.review_activities_url.format(applet_id=str(applet.id)),
            dict(
                respondentId=tom.id,
                createdDate=datetime.datetime.utcnow().date(),
            ),
        )

        assert response.status_code == 200, response.json()
        assert response.json()["count"] == 1
        assert len(response.json()["result"][0]["answerDates"]) == 1

        answer_id = response.json()["result"][0]["answerDates"][0]["answerId"]
        response = await client.get(
            self.activity_answers_url.format(
                applet_id=str(applet.id),
                answer_id=answer_id,
                activity_id="00000000-0000-0000-0000-000000000000",
            )
        )

        assert response.status_code == 404, response.json()

    async def test_applet_activity_answers(self, mock_kiq_report, client, tom, applet):
        client.login(tom)

        create_data = dict(
            submit_id=str(uuid.uuid4()),
            applet_id=str(applet.id),
            version=applet.version,
            activity_id=str(applet.activities[0].id),
            answer=dict(
                user_public_key="user key",
                events=json.dumps(dict(events=["event1", "event2"])),
                answer=json.dumps(
                    dict(
                        value=str(uuid.uuid4()),
                        additional_text=None,
                    )
                ),
                item_ids=[str(applet.activities[0].items[0].id)],
                scheduled_time=1690188679657,
                start_time=1690188679657,
                end_time=1690188731636,
            ),
            client=dict(
                appId="mindlogger-mobile",
                appVersion="0.21.48",
                width=819,
                height=1080,
            ),
        )

        response = await client.post(self.answer_url, data=create_data)

        assert response.status_code == 201, response.json()

        response = await client.get(
            self.answers_for_activity_url.format(
                applet_id=str(applet.id),
                activity_id=str(applet.activities[0].id),
            ),
        )

        assert response.status_code == 200, response.json()
        assert response.json()["count"] == 1

    async def test_applet_assessment_retrieve(self, mock_kiq_report, client, tom, applet):
        client.login(tom)

        create_data = dict(
            submit_id=str(uuid.uuid4()),
            applet_id=str(applet.id),
            version=applet.version,
            activity_id=str(applet.activities[0].id),
            answer=dict(
                user_public_key="user key",
                answer=json.dumps(
                    dict(
                        value=str(uuid.uuid4()),
                        additional_text=None,
                    )
                ),
                item_ids=[str(applet.activities[0].items[0].id)],
                scheduled_time=1690188679657,
                start_time=1690188679657,
                end_time=1690188731636,
            ),
            client=dict(
                appId="mindlogger-mobile",
                appVersion="0.21.48",
                width=819,
                height=1080,
            ),
        )

        response = await client.post(self.answer_url, data=create_data)

        assert response.status_code == 201, response.json()

        response = await client.get(
            self.review_activities_url.format(applet_id=str(applet.id)),
            dict(
                respondentId=tom.id,
                createdDate=datetime.datetime.utcnow().date(),
            ),
        )

        assert response.status_code == 200, response.json()
        assert response.json()["count"] == 1
        assert len(response.json()["result"][0]["answerDates"]) == 1

        answer_id = response.json()["result"][0]["answerDates"][0]["answerId"]
        response = await client.get(
            self.assessment_answers_url.format(
                applet_id=str(applet.id),
                answer_id=answer_id,
            )
        )

        assert response.status_code == 200, response.json()

    async def test_applet_assessment_create(self, mock_kiq_report, client, tom, applet_with_reviewable_activity):
        client.login(tom)

        create_data = dict(
            submit_id=str(uuid.uuid4()),
            applet_id=str(applet_with_reviewable_activity.id),
            version=applet_with_reviewable_activity.version,
            activity_id=str(applet_with_reviewable_activity.activities[0].id),
            answer=dict(
                user_public_key="user key",
                answer=json.dumps(
                    dict(
                        value=str(uuid.uuid4()),
                        additional_text=None,
                    )
                ),
                item_ids=[str(applet_with_reviewable_activity.activities[0].items[0].id)],
                scheduled_time=1690188679657,
                start_time=1690188679657,
                end_time=1690188731636,
            ),
            client=dict(
                appId="mindlogger-mobile",
                appVersion="0.21.48",
                width=819,
                height=1080,
            ),
        )

        response = await client.post(self.answer_url, data=create_data)
        assert response.status_code == 201, response.json()

        response = await client.get(
            self.review_activities_url.format(applet_id=str(applet_with_reviewable_activity.id)),
            dict(
                respondentId=tom.id,
                createdDate=datetime.datetime.utcnow().date(),
            ),
        )

        assert response.status_code == 200, response.json()
        assert response.json()["count"] == 1
        assert len(response.json()["result"][0]["answerDates"]) == 1

        answer_id = response.json()["result"][0]["answerDates"][0]["answerId"]

        # create assessment
        response = await client.post(
            self.assessment_answers_url.format(
                applet_id=str(applet_with_reviewable_activity.id),
                answer_id=answer_id,
            ),
            dict(
                answer="some answer",
                item_ids=[str(applet_with_reviewable_activity.activities[0].items[0].id)],
                reviewer_public_key="some public key",
                assessment_version_id=(
                    f"{applet_with_reviewable_activity.activities[0].id}_{applet_with_reviewable_activity.version}"
                ),
            ),
        )

        assert response.status_code == 201

        response = await client.get(
            self.assessment_answers_url.format(
                applet_id=str(applet_with_reviewable_activity.id),
                answer_id=answer_id,
            )
        )
        assert response.status_code == 200, response.json()
        assert response.json()["result"]["answer"] == "some answer"
        assert response.json()["result"]["reviewerPublicKey"] == "some public key"
        assert response.json()["result"]["itemIds"] == [str(applet_with_reviewable_activity.activities[0].items[0].id)]

        response = await client.post(
            self.assessment_answers_url.format(
                applet_id=str(applet_with_reviewable_activity.id),
                answer_id=answer_id,
            ),
            dict(
                answer="some answer",
                item_ids=[str(applet_with_reviewable_activity.activities[0].items[0].id)],
                reviewer_public_key="some public key",
                assessment_version_id=(
                    f"{applet_with_reviewable_activity.activities[0].id}_{applet_with_reviewable_activity.version}"
                ),
            ),
        )

        assert response.status_code == 201

        response = await client.get(
            self.assessment_answers_url.format(
                applet_id=str(applet_with_reviewable_activity.id),
                answer_id=answer_id,
            )
        )

        assert response.status_code == 200, response.json()
        assert response.json()["result"]["answer"] == "some answer"
        assert response.json()["result"]["reviewerPublicKey"] == "some public key"
        assert response.json()["result"]["itemIds"] == [str(applet_with_reviewable_activity.activities[0].items[0].id)]
        response = await client.get(
            self.answer_reviews_url.format(
                applet_id=str(applet_with_reviewable_activity.id),
                answer_id=answer_id,
            )
        )
        assert response.status_code == 200, response.json()
        assert response.json()["count"] == 1
        assert response.json()["result"][0]["answer"] == "some answer"
        assert response.json()["result"][0]["reviewerPublicKey"] == "some public key"
        assert response.json()["result"][0]["itemIds"] == [
            str(applet_with_reviewable_activity.activities[0].items[0].id)
        ]
        assert response.json()["result"][0]["reviewer"]["firstName"] == "Tom"
        assert response.json()["result"][0]["reviewer"]["lastName"] == "Isaak"

    async def test_applet_activities(self, mock_kiq_report, client, tom, applet):
        client.login(tom)

        response = await client.get(
            self.review_activities_url.format(applet_id=str(applet.id)),
            dict(
                respondentId=tom.id,
                createdDate=datetime.datetime.utcnow().date(),
            ),
        )

        assert response.status_code == 200, response.json()
        assert response.json()["count"] == 1
        assert len(response.json()["result"][0]["answerDates"]) == 0

    async def test_add_note(self, mock_kiq_report, client, tom, applet):
        client.login(tom)

        create_data = dict(
            submit_id=str(uuid.uuid4()),
            applet_id=str(applet.id),
            version=applet.version,
            activity_id=str(applet.activities[0].id),
            answer=dict(
                user_public_key="user key",
                answer=json.dumps(
                    dict(
                        value=str(uuid.uuid4()),
                        additional_text=None,
                    )
                ),
                item_ids=[str(applet.activities[0].items[0].id)],
                scheduled_time=1690188679657,
                start_time=1690188679657,
                end_time=1690188731636,
            ),
            client=dict(
                appId="mindlogger-mobile",
                appVersion="0.21.48",
                width=819,
                height=1080,
            ),
        )

        response = await client.post(self.answer_url, data=create_data)

        assert response.status_code == 201, response.json()

        response = await client.get(
            self.review_activities_url.format(applet_id=str(applet.id)),
            dict(
                respondentId=tom.id,
                createdDate=datetime.datetime.utcnow().date(),
            ),
        )
        answer_id = response.json()["result"][0]["answerDates"][0]["answerId"]

        response = await client.post(
            self.answer_notes_url.format(
                applet_id=str(applet.id),
                answer_id=answer_id,
                activity_id=str(applet.activities[0].id),
            ),
            dict(note="Some note"),
        )

        assert response.status_code == 201, response.json()

        response = await client.get(
            self.answer_notes_url.format(
                applet_id=str(applet.id),
                answer_id=answer_id,
                activity_id=str(applet.activities[0].id),
            ),
        )

        assert response.status_code == 200, response.json()
        assert response.json()["count"] == 1

    async def test_edit_note(self, mock_kiq_report, client, tom, applet):
        client.login(tom)

        create_data = dict(
            submit_id=str(uuid.uuid4()),
            applet_id=str(applet.id),
            version=applet.version,
            activity_id=str(applet.activities[0].id),
            answer=dict(
                user_public_key="user key",
                answer=json.dumps(
                    dict(
                        value=str(uuid.uuid4()),
                        additional_text=None,
                    )
                ),
                item_ids=[str(applet.activities[0].items[0].id)],
                scheduled_time=1690188679657,
                start_time=1690188679657,
                end_time=1690188731636,
            ),
            client=dict(
                appId="mindlogger-mobile",
                appVersion="0.21.48",
                width=819,
                height=1080,
            ),
        )

        response = await client.post(self.answer_url, data=create_data)

        assert response.status_code == 201, response.json()

        response = await client.get(
            self.review_activities_url.format(applet_id=str(applet.id)),
            dict(
                respondentId=tom.id,
                createdDate=datetime.datetime.utcnow().date(),
            ),
        )
        answer_id = response.json()["result"][0]["answerDates"][0]["answerId"]

        response = await client.post(
            self.answer_notes_url.format(
                applet_id=str(applet.id),
                answer_id=answer_id,
                activity_id=str(applet.activities[0].id),
            ),
            dict(note="Some note"),
        )

        assert response.status_code == 201, response.json()

        response = await client.get(
            self.answer_notes_url.format(
                applet_id=str(applet.id),
                answer_id=answer_id,
                activity_id=str(applet.activities[0].id),
            ),
        )

        assert response.status_code == 200, response.json()
        assert response.json()["count"] == 1
        assert response.json()["result"][0]["note"] == "Some note"

        response = await client.put(
            self.answer_note_detail_url.format(
                applet_id=str(applet.id),
                answer_id=answer_id,
                activity_id=str(applet.activities[0].id),
                note_id=response.json()["result"][0]["id"],
            ),
            dict(note="Some note 2"),
        )
        assert response.status_code == 200

        response = await client.get(
            self.answer_notes_url.format(
                applet_id=str(applet.id),
                answer_id=answer_id,
                activity_id=str(applet.activities[0].id),
            ),
        )

        assert response.status_code == 200, response.json()
        assert response.json()["count"] == 1
        assert response.json()["result"][0]["note"] == "Some note 2"

    async def test_delete_note(self, mock_kiq_report, client, tom, applet):
        client.login(tom)

        create_data = dict(
            submit_id=str(uuid.uuid4()),
            applet_id=str(applet.id),
            version=applet.version,
            activity_id=str(applet.activities[0].id),
            answer=dict(
                user_public_key="user key",
                answer=json.dumps(
                    dict(
                        value=str(uuid.uuid4()),
                        additional_text=None,
                    )
                ),
                item_ids=[str(applet.activities[0].items[0].id)],
                scheduled_time=None,
                start_time=1690188679657,
                end_time=1690188731636,
            ),
            client=dict(
                appId="mindlogger-mobile",
                appVersion="0.21.48",
                width=819,
                height=1080,
            ),
        )

        response = await client.post(self.answer_url, data=create_data)

        assert response.status_code == 201, response.json()

        response = await client.get(
            self.review_activities_url.format(applet_id=str(applet.id)),
            dict(
                respondentId=tom.id,
                createdDate=datetime.datetime.utcnow().date(),
            ),
        )
        answer_id = response.json()["result"][0]["answerDates"][0]["answerId"]

        response = await client.post(
            self.answer_notes_url.format(
                applet_id=str(applet.id),
                answer_id=answer_id,
                activity_id=str(applet.activities[0].id),
            ),
            dict(note="Some note"),
        )

        assert response.status_code == 201, response.json()

        response = await client.get(
            self.answer_notes_url.format(
                applet_id=str(applet.id),
                answer_id=answer_id,
                activity_id=str(applet.activities[0].id),
            ),
        )

        assert response.status_code == 200, response.json()
        assert response.json()["count"] == 1
        assert response.json()["result"][0]["note"] == "Some note"

        response = await client.delete(
            self.answer_note_detail_url.format(
                applet_id=str(applet.id),
                answer_id=answer_id,
                activity_id=str(applet.activities[0].id),
                note_id=response.json()["result"][0]["id"],
            )
        )
        assert response.status_code == 204

        response = await client.get(
            self.answer_notes_url.format(
                applet_id=str(applet.id),
                answer_id=answer_id,
                activity_id=str(applet.activities[0].id),
            ),
        )

        assert response.status_code == 200, response.json()
        assert response.json()["count"] == 0

    @pytest.mark.usefixtures("mock_kiq_report", "user")
    async def test_answer_activity_items_create_for_not_respondent(self, client, applet, user):
        client.login(user)

        create_data = dict(
            submit_id=str(uuid.uuid4()),
            applet_id=str(applet.id),
            version=applet.version,
            activity_id=str(applet.activities[0].id),
            answer=dict(
                user_public_key="user key",
                answer=json.dumps(
                    dict(
                        value=str(uuid.uuid4()),
                    )
                ),
                item_ids=[str(applet.activities[0].items[0].id)],
                scheduled_time=1690188679657,
                start_time=1690188679657,
                end_time=1690188731636,
            ),
            client=dict(
                appId="mindlogger-mobile",
                appVersion="0.21.48",
                width=819,
                height=1080,
            ),
        )

        response = await client.post(self.answer_url, data=create_data)

        assert response.status_code == 403, response.json()

    async def test_answers_export(self, mock_kiq_report, client, tom, applet):
        client.login(tom)

        # create answer
        create_data = dict(
            submit_id=str(uuid.uuid4()),
            applet_id=str(applet.id),
            version=applet.version,
            activity_id=str(applet.activities[0].id),
            answer=dict(
                user_public_key="user key",
                answer=json.dumps(
                    dict(
                        value=str(uuid.uuid4()),
                        additional_text=None,
                    )
                ),
                item_ids=[str(applet.activities[0].items[0].id)],
                scheduled_time=1690188679657,
                start_time=1690188679657,
                end_time=1690188731636,
            ),
            client=dict(
                appId="mindlogger-mobile",
                appVersion="0.21.48",
                width=819,
                height=1080,
            ),
        )
        tz_str = "US/Pacific"
        tz_offset = -420

        response = await client.post(
            self.answer_url,
            data=create_data,
            headers={"x-timezone": tz_str},
        )

        assert response.status_code == 201

        # get answer id
        response = await client.get(
            self.review_activities_url.format(applet_id=str(applet.id)),
            dict(
                respondentId=tom.id,
                createdDate=datetime.datetime.utcnow().date(),
            ),
        )

        assert response.status_code == 200, response.json()
        answer_id = response.json()["result"][0]["answerDates"][0]["answerId"]

        # create assessment
        response = await client.post(
            self.assessment_answers_url.format(
                applet_id=str(applet.id),
                answer_id=answer_id,
            ),
            dict(
                answer="some answer",
                item_ids=["a18d3409-2c96-4a5e-a1f3-1c1c14be0021"],
                reviewer_public_key="some public key",
                assessment_version_id=("09e3dbf0-aefb-4d0e-9177-bdb321bf3621_1.0.0"),
            ),
        )

        assert response.status_code == 201

        # test export
        response = await client.get(
            self.applet_answers_export_url.format(
                applet_id=str(applet.id),
            )
        )

        assert response.status_code == 200, response.json()
        resp_data = response.json()
        data = resp_data["result"]
        assert set(data.keys()) == {"answers", "activities"}
        assert len(data["answers"]) == 2
        assert resp_data["count"] == 2

        assessment, answer = data["answers"][0], data["answers"][1]
        # fmt: off
        expected_keys = {
            "activityHistoryId", "activityId", "answer", "appletHistoryId",
            "appletId", "createdAt", "events", "flowHistoryId", "flowId",
            "flowName", "id", "itemIds", "migratedData", "respondentId",
            "respondentSecretId", "reviewedAnswerId", "userPublicKey",
            "version", "submitId", "scheduledDatetime", "startDatetime",
            "endDatetime", "legacyProfileId", "migratedDate", "client",
            "tzOffset", "scheduledEventId",
        }
        assert int(answer["startDatetime"] * 1000) == 1690188679657
        assert answer["tzOffset"] == tz_offset
        assert re.match(
            r"\[admin account\] \([0-9a-f]{8}\-[0-9a-f]{4}\-4[0-9a-f]{3}\-[89ab][0-9a-f]{3}\-[0-9a-f]{12}\)",
            answer["respondentSecretId"]
        )
        # fmt: on

        assert set(assessment.keys()) == expected_keys
        assert assessment["reviewedAnswerId"] == answer["id"]

        # test filters
        response = await client.get(
            self.applet_answers_export_url.format(
                applet_id=str(applet.id),
            ),
            dict(
                respondentIds="7484f34a-3acc-4ee6-8a94-000000000000",
            ),
        )

        assert response.status_code == 200, response.json()
        data = response.json()["result"]
        assert not data["answers"]

    async def test_get_identifiers(self, mock_kiq_report, client, tom, applet):
        client.login(tom)
        identifier_url = self.identifiers_url.format(applet_id=str(applet.id), activity_id=str(applet.activities[0].id))
        identifier_url = f"{identifier_url}?respondentId={tom.id}"
        response = await client.get(identifier_url)

        assert response.status_code == 200
        assert response.json()["count"] == 0

        created_at = datetime.datetime.utcnow()
        create_data = dict(
            submit_id=str(uuid.uuid4()),
            applet_id=str(applet.id),
            version=applet.version,
            activity_id=str(applet.activities[0].id),
            answer=dict(
                user_public_key="user key",
                answer=json.dumps(
                    dict(
                        value=str(uuid.uuid4()),
                        additional_text=None,
                    )
                ),
                item_ids=[str(applet.activities[0].items[0].id)],
                identifier="some identifier",
                scheduled_time=1690188679657,
                start_time=1690188679657,
                end_time=1690188731636,
            ),
            client=dict(
                appId="mindlogger-mobile",
                appVersion="0.21.48",
                width=819,
                height=1080,
            ),
            created_at=created_at,
        )
        response = await client.post(self.answer_url, data=create_data)

        assert response.status_code == 201, response.json()

        response = await client.get(identifier_url)
        assert response.status_code == 200
        assert response.json()["count"] == 1
        assert response.json()["result"][0]["identifier"] == "some identifier"
        assert response.json()["result"][0]["userPublicKey"] == "user key"
        assert datetime.datetime.fromisoformat(response.json()["result"][0]["lastAnswerDate"]) == created_at

    async def test_get_versions(self, mock_kiq_report, client, tom, applet):
        client.login(tom)

        response = await client.get(
            self.versions_url.format(
                applet_id=str(applet.id),
                activity_id=str(applet.activities[0].id),
            )
        )

        assert response.status_code == 200
        assert response.json()["count"] == 1
        assert response.json()["result"][0]["version"] == applet.version
        assert response.json()["result"][0]["createdAt"]

    async def test_get_summary_activities(self, mock_kiq_report, client, tom, applet):
        client.login(tom)

        response = await client.get(
            self.summary_activities_url.format(
                applet_id=str(applet.id),
            )
        )

        assert response.status_code == 200
        assert response.json()["count"] == 1
        assert response.json()["result"][0]["name"] == applet.activities[0].name
        assert not response.json()["result"][0]["isPerformanceTask"]
        assert not response.json()["result"][0]["hasAnswer"]

    async def test_get_summary_activities_after_submitted_answer(self, mock_kiq_report, client, tom, applet):
        client.login(tom)

        create_data = dict(
            submit_id=str(uuid.uuid4()),
            applet_id=str(applet.id),
            version=applet.version,
            activity_id=str(applet.activities[0].id),
            answer=dict(
                user_public_key="user key",
                answer=json.dumps(
                    dict(
                        value=str(uuid.uuid4()),
                        additional_text=None,
                    )
                ),
                item_ids=[str(applet.activities[0].items[0].id)],
                identifier="some identifier",
                scheduled_time=1690188679657,
                start_time=1690188679657,
                end_time=1690188731636,
            ),
            client=dict(
                appId="mindlogger-mobile",
                appVersion="0.21.48",
                width=819,
                height=1080,
            ),
        )

        response = await client.post(self.answer_url, data=create_data)
        assert response.status_code == 201

        response = await client.get(
            self.summary_activities_url.format(
                applet_id=str(applet.id),
            )
        )

        assert response.status_code == 200
        assert response.json()["count"] == 1
        assert response.json()["result"][0]["hasAnswer"]

    async def test_store_client_meta(self, mock_kiq_report, client, session, tom, applet):
        app_id = "mindlogger-mobile"
        app_version = "0.21.48"
        app_width = 819
        app_height = 1080

        client.login(tom)
        create_data = dict(
            submit_id=str(uuid.uuid4()),
            applet_id=str(applet.id),
            version=applet.version,
            activity_id=str(applet.activities[0].id),
            answer=dict(
                user_public_key="user key",
                answer=json.dumps(
                    dict(
                        value=str(uuid.uuid4()),
                        additional_text=None,
                    )
                ),
                item_ids=[str(applet.activities[0].items[0].id)],
                identifier="some identifier",
                scheduled_time=10,
                start_time=10,
                end_time=11,
            ),
            client=dict(
                appId=app_id,
                appVersion=app_version,
                width=app_width,
                height=app_height,
            ),
        )
        response = await client.post(self.answer_url, data=create_data)
        assert response.status_code == 201
        db_result = await session.execute(select(AnswerSchema))
        res: AnswerSchema = db_result.scalars().first()
        assert app_id == res.client["app_id"]
        assert app_version == res.client["app_version"]
        assert app_width == res.client["width"]
        assert app_height == res.client["height"]

    async def test_activity_answers_by_identifier(self, mock_kiq_report, client, tom, applet):
        client.login(tom)

        create_data = dict(
            submit_id=str(uuid.uuid4()),
            applet_id=str(applet.id),
            version=applet.version,
            activity_id=str(applet.activities[0].id),
            answer=dict(
                user_public_key="user key",
                events=json.dumps(dict(events=["event1", "event2"])),
                answer=json.dumps(
                    dict(
                        value=str(uuid.uuid4()),
                        additional_text=None,
                    )
                ),
                item_ids=[str(applet.activities[0].items[0].id)],
                scheduled_time=1690188679657,
                start_time=1690188679657,
                end_time=1690188731636,
                identifier="encrypted",
            ),
            client=dict(
                appId="mindlogger-mobile",
                appVersion="0.21.48",
                width=819,
                height=1080,
            ),
        )

        response = await client.post(self.answer_url, data=create_data)

        assert response.status_code == 201, response.json()

        response = await client.get(
            self.answers_for_activity_url.format(
                applet_id=str(applet.id),
                activity_id=str(applet.activities[0].id),
            ),
            query={"emptyIdentifiers": False, "identifiers": "encrypted"},
        )

        assert response.status_code == 200, response.json()
        result = response.json()
        assert result["count"] == 1

    async def test_applet_completions(self, mock_kiq_report, client, tom, applet):
        client.login(tom)

        # create answer
        create_data = dict(
            submit_id=str(uuid.uuid4()),
            applet_id=str(applet.id),
            version=applet.version,
            activity_id=str(applet.activities[0].id),
            answer=dict(
                user_public_key="user key",
                answer=json.dumps(
                    dict(
                        value=str(uuid.uuid4()),
                        additional_text=None,
                    )
                ),
                item_ids=[str(applet.activities[0].items[0].id)],
                scheduled_time=1690188679657,
                start_time=1690188679657,
                end_time=1690188731636,
                scheduledEventId="eventId",
                localEndDate="2022-10-01",
                localEndTime="12:35:00",
            ),
            client=dict(
                appId="mindlogger-mobile",
                appVersion="0.21.48",
                width=819,
                height=1080,
            ),
        )

        response = await client.post(self.answer_url, data=create_data)

        assert response.status_code == 201

        # get answer id
        response = await client.get(
            self.review_activities_url.format(applet_id=str(applet.id)),
            dict(
                respondentId=tom.id,
                createdDate=datetime.datetime.utcnow().date(),
            ),
        )

        assert response.status_code == 200, response.json()
        answer_id = response.json()["result"][0]["answerDates"][0]["answerId"]

        # test completions
        response = await client.get(
            self.applet_answers_completions_url.format(
                applet_id=str(applet.id),
            ),
            {"fromDate": "2022-10-01", "version": applet.version},
        )

        assert response.status_code == 200, response.json()
        data = response.json()["result"]
        assert set(data.keys()) == {
            "id",
            "version",
            "activities",
            "activityFlows",
        }
        assert len(data["activities"]) == 1
        activity_answer_data = data["activities"][0]
        assert set(activity_answer_data.keys()) == {
            "id",
            "answerId",
            "submitId",
            "scheduledEventId",
            "localEndDate",
            "localEndTime",
        }
        assert activity_answer_data["answerId"] == answer_id
        assert activity_answer_data["localEndTime"] == "12:35:00"

    async def test_applets_completions(self, mock_kiq_report, client, tom, applet):
        client.login(tom)

        # create answer
        create_data = dict(
            submit_id=str(uuid.uuid4()),
            applet_id=str(applet.id),
            version=applet.version,
            activity_id=str(applet.activities[0].id),
            answer=dict(
                user_public_key="user key",
                answer=json.dumps(
                    dict(
                        value=str(uuid.uuid4()),
                        additional_text=None,
                    )
                ),
                item_ids=[str(applet.activities[0].items[0].id)],
                scheduled_time=1690188679657,
                start_time=1690188679657,
                end_time=1690188731636,
                scheduledEventId="eventId",
                localEndDate="2022-10-01",
                localEndTime="12:35:00",
            ),
            client=dict(
                appId="mindlogger-mobile",
                appVersion="0.21.48",
                width=819,
                height=1080,
            ),
        )

        response = await client.post(self.answer_url, data=create_data)

        assert response.status_code == 201

        # get answer id
        response = await client.get(
            self.review_activities_url.format(applet_id=str(applet.id)),
            dict(
                respondentId=tom.id,
                createdDate=datetime.datetime.utcnow().date(),
            ),
        )

        assert response.status_code == 200, response.json()
        answer_id = response.json()["result"][0]["answerDates"][0]["answerId"]

        # test completions
        response = await client.get(
            url=self.applets_answers_completions_url,
            query={"fromDate": "2022-10-01"},
        )

        assert response.status_code == 200
        data = response.json()["result"]
        # 2 session applets and 1 for answers
        assert len(data) == 3
        applet_with_answer = next(i for i in data if i["id"] == str(applet.id))

        assert applet_with_answer["id"] == str(applet.id)
        assert applet_with_answer["version"] == applet.version
        assert len(applet_with_answer["activities"]) == 1
        activity_answer_data = applet_with_answer["activities"][0]
        assert set(activity_answer_data.keys()) == {
            "id",
            "answerId",
            "submitId",
            "scheduledEventId",
            "localEndDate",
            "localEndTime",
        }
        assert activity_answer_data["answerId"] == answer_id
        assert activity_answer_data["scheduledEventId"] == "eventId"
        assert activity_answer_data["localEndDate"] == "2022-10-01"
        assert activity_answer_data["localEndTime"] == "12:35:00"
        for applet_data in data:
            if applet_data["id"] != str(applet.id):
                assert not applet_data["activities"]
                assert not applet_data["activityFlows"]

    @pytest.mark.usefixtures("user_reviewer_applet_one")
    async def test_summary_restricted_for_reviewer_if_external_respondent(
        self, mock_kiq_report, client, tom, applet_one, user
    ):
        client.login(tom)

        create_data = dict(
            submit_id=str(uuid.uuid4()),
            applet_id=str(applet_one.id),
            version=applet_one.version,
            activity_id=str(applet_one.activities[0].id),
            answer=dict(
                user_public_key="user key",
                answer=json.dumps(
                    dict(
                        value=str(uuid.uuid4()),
                        additional_text=None,
                    )
                ),
                item_ids=[str(applet_one.activities[0].items[0].id)],
                identifier="some identifier",
                scheduled_time=1690188679657,
                start_time=1690188679657,
                end_time=1690188731636,
            ),
            client=dict(
                appId="mindlogger-mobile",
                appVersion="0.21.48",
                width=819,
                height=1080,
            ),
        )

        response = await client.post(self.answer_url, data=create_data)
        assert response.status_code == 201

        client.logout()
        client.login(user)

        response = await client.get(
            self.summary_activities_url.format(
                applet_id=str(applet_one.id),
            )
        )

        assert response.status_code == 403

    async def test_public_answer_with_zero_start_time_end_time_timestamps(
        self, mock_kiq_report, client, tom, public_applet
    ):
        create_data = dict(
            submit_id=str(uuid.uuid4()),
            applet_id=str(public_applet.id),
            version=public_applet.version,
            activity_id=str(public_applet.activities[0].id),
            created_at=1690188731636,
            answer=dict(
                user_public_key="user key",
                events=json.dumps(dict(events=["event1", "event2"])),
                answer=json.dumps(
                    dict(
                        value=str(uuid.uuid4()),
                        additional_text=None,
                    )
                ),
                item_ids=[str(public_applet.activities[0].items[0].id)],
                scheduled_time=1690188679657,
                start_time=0,
                end_time=0,
            ),
            client=dict(
                appId="mindlogger-mobile",
                appVersion="0.21.48",
                width=819,
                height=1080,
            ),
        )

        response = await client.post(self.public_answer_url, data=create_data)

        assert response.status_code == 201

    @pytest.mark.parametrize(
        "user_fixture,expected_code",
        (
            ("tom", 204),  # owner
            ("lucy", 403),  # not in applet
            ("bob", 403),  # reviewer
        ),
    )
    @pytest.mark.usefixtures("bob_reviewer_in_applet_with_reviewable_activity")
    async def test_review_delete(
        self,
        mock_kiq_report,
        client,
        tom,
        applet_with_reviewable_activity,
        session,
        user_fixture,
        expected_code,
        request,
        tom_answer,
        tom_review_answer,
    ):
        login_user = request.getfixturevalue(user_fixture)
        client.login(login_user)
        assessment = await AnswerItemsCRUD(session).get_assessment(tom_answer.id, tom.id)
        assert assessment
        response = await client.delete(
            self.assessment_delete_url.format(
                applet_id=str(applet_with_reviewable_activity.id), answer_id=tom_answer.id, assessment_id=assessment.id
            )
        )
        assert response.status_code == expected_code
        assessment = await AnswerItemsCRUD(session).get_assessment(tom_answer.id, tom.id)
        if expected_code == 204:
            assert not assessment
        else:
            assert assessment

    async def test_get_all_types_of_identifiers(
        self, mock_kiq_report, client, tom: User, applet: AppletFull, session, tom_answer_item_for_applet, request
    ):
        client.login(tom)
        identifier_url = self.identifiers_url.format(applet_id=str(applet.id), activity_id=str(applet.activities[0].id))
        identifier_url = f"{identifier_url}?respondentId={tom.id}"

        answer_items = [
            # Migrated not encrypted
            AnswerItemSchema(
                **tom_answer_item_for_applet,
                identifier="unencrypted identifier",
                migrated_data=dict(is_identifier_encrypted=False),
            ),
            # Migrated encrypted
            AnswerItemSchema(
                **tom_answer_item_for_applet,
                identifier="encrypted identifier",
                user_public_key="user_public_key",
                migrated_data=dict(is_identifier_encrypted=True),
            ),
            # Not migrated
            AnswerItemSchema(
                **tom_answer_item_for_applet,
                identifier="identifier",
                user_public_key="user_public_key",
                migrated_data=None,
            ),
        ]
        for answer_item in answer_items:
            await AnswerItemsCRUD(session).create(answer_item)

        res = await client.get(identifier_url)
        assert res.status_code == 200
        payload = res.json()
        assert payload["count"] == len(answer_items)
        for identifier in payload["result"]:
            assert "lastAnswerDate" in identifier
            if identifier["identifier"] in ["encrypted identifier", "identifier"]:
                assert "userPublicKey" in identifier

    async def test_summary_activities_submitted_date_with_answers(
        self,
        mock_kiq_report,
        client,
        tom,
        applet_with_reviewable_activity,
        session,
    ):
        client.login(tom)
        applet_id = applet_with_reviewable_activity.id
        answer_service = AnswerService(session, tom.id)
        submit_dates = []
        for i in range(2):
            answer = await answer_service.create_answer(
                AppletAnswerCreate(
                    applet_id=applet_with_reviewable_activity.id,
                    version=applet_with_reviewable_activity.version,
                    submit_id=uuid.uuid4(),
                    activity_id=applet_with_reviewable_activity.activities[0].id,
                    answer=ItemAnswerCreate(
                        item_ids=[applet_with_reviewable_activity.activities[0].items[0].id],
                        start_time=datetime.datetime.utcnow(),
                        end_time=datetime.datetime.utcnow(),
                        user_public_key=str(tom.id),
                    ),
                    client=ClientMeta(app_id=f"{uuid.uuid4()}", app_version="1.1", width=984, height=623),
                )
            )
            submit_dates.append(answer.created_at)

        response = await client.get(
            self.summary_activities_url.format(
                applet_id=str(applet_id),
            )
        )
        assert response.status_code == 200
        payload = response.json()
        expected_last_date = str(max(submit_dates))
        actual_last_date = payload["result"][0]["lastAnswerDate"].replace("T", " ")
        assert actual_last_date == expected_last_date

    async def test_summary_activities_submitted_without_answers(
        self,
        mock_kiq_report,
        client,
        tom,
        applet_with_reviewable_activity,
        session,
    ):
        client.login(tom)
        applet_id = applet_with_reviewable_activity.id
        response = await client.get(
            self.summary_activities_url.format(
                applet_id=str(applet_id),
            )
        )
        assert response.status_code == 200
        payload = response.json()
        actual_last_date = payload["result"][0]["lastAnswerDate"]
        assert actual_last_date is None

<<<<<<< HEAD
    @pytest.mark.parametrize(
        "user_fixture,role",
        (
            ("tom", Role.OWNER),
            ("lucy", Role.MANAGER),
            ("bob", Role.REVIEWER),
        ),
    )
    async def test_owner_can_view_all_reviews(
        self,
        bob_reviewer_in_applet_with_reviewable_activity,
        lucy_manager_in_applet_with_reviewable_activity,
        tom_answer_create_data,
        tom_answer_assessment_create_data,
        bob_answer_assessment_create_data,
=======
    async def test_answer_reviewer_count_for_multiple_reviews(
        self,
>>>>>>> bf7e26a5
        mock_kiq_report,
        client,
        tom,
        applet_with_reviewable_activity,
<<<<<<< HEAD
        session,
        request,
        user_fixture,
        role,
    ):
        answer_service = AnswerService(session, tom.id)
        answer = await answer_service.create_answer(tom_answer_create_data)
        await AnswerService(session, tom.id).create_assessment_answer(
            applet_with_reviewable_activity.id, answer.id, tom_answer_assessment_create_data
        )
        await AnswerService(session, bob_reviewer_in_applet_with_reviewable_activity.id).create_assessment_answer(
            applet_with_reviewable_activity.id, answer.id, bob_answer_assessment_create_data
        )

        login_user = request.getfixturevalue(user_fixture)
        client.login(login_user)
        result = await client.get(
            self.answer_reviews_url.format(applet_id=applet_with_reviewable_activity.id, answer_id=answer.id)
        )
        assert result.status_code == 200
        payload = result.json()
        assert payload
        assert payload["count"] == 2

        results = payload["result"]
        for review in results:
            reviewer_id = uuid.UUID(review["reviewer"]["id"])
            if role == Role.REVIEWER and login_user.id != reviewer_id:
                assert review["answer"] is None
                assert review["reviewerPublicKey"] is None
            else:
                assert review["answer"] is not None
                assert review["reviewerPublicKey"] is not None
=======
        tom_answer,
        tom_review_answer,
        bob_review_answer,
        lucy_review_answer,
    ):
        client.login(tom)
        applet_id = applet_with_reviewable_activity.id
        activity_id = applet_with_reviewable_activity.activities[0].id
        url = self.answers_for_activity_url.format(applet_id=str(applet_id), activity_id=str(activity_id))
        response = await client.get(url)
        assert response.status_code == 200
        payload = response.json()
        assert payload["result"][0]["reviewCount"]["mine"] == 1
        assert payload["result"][0]["reviewCount"]["other"] == 2

    async def test_answer_reviewer_count_for_one_own_review(
        self, mock_kiq_report, client, tom, applet_with_reviewable_activity: AppletFull, tom_answer, tom_review_answer
    ):
        client.login(tom)
        applet_id = applet_with_reviewable_activity.id
        activity_id = applet_with_reviewable_activity.activities[0].id
        url = self.answers_for_activity_url.format(applet_id=str(applet_id), activity_id=str(activity_id))
        response = await client.get(url)
        assert response.status_code == 200
        payload = response.json()
        assert payload["result"][0]["reviewCount"]["mine"] == 1
        assert payload["result"][0]["reviewCount"]["other"] == 0

    async def test_answer_reviewer_count_for_one_other_review(
        self, mock_kiq_report, client, tom, applet_with_reviewable_activity: AppletFull, tom_answer, bob_review_answer
    ):
        client.login(tom)
        applet_id = applet_with_reviewable_activity.id
        activity_id = applet_with_reviewable_activity.activities[0].id
        url = self.answers_for_activity_url.format(applet_id=str(applet_id), activity_id=str(activity_id))
        response = await client.get(url)
        assert response.status_code == 200
        payload = response.json()
        assert payload["result"][0]["reviewCount"]["mine"] == 0
        assert payload["result"][0]["reviewCount"]["other"] == 1
>>>>>>> bf7e26a5
<|MERGE_RESOLUTION|>--- conflicted
+++ resolved
@@ -34,7 +34,6 @@
             meta=dict(respondents=[str(tom.id)]),
             nickname=str(uuid.uuid4()),
         )
-<<<<<<< HEAD
     )
     return bob
 
@@ -56,58 +55,7 @@
 
 
 @pytest.fixture
-def tom_answer_create_data(tom, applet_with_reviewable_activity):
-    return AppletAnswerCreate(
-        applet_id=applet_with_reviewable_activity.id,
-        version=applet_with_reviewable_activity.version,
-        submit_id=uuid.uuid4(),
-        activity_id=applet_with_reviewable_activity.activities[0].id,
-        answer=ItemAnswerCreate(
-            item_ids=[applet_with_reviewable_activity.activities[0].items[0].id],
-            start_time=datetime.datetime.utcnow(),
-            end_time=datetime.datetime.utcnow(),
-            user_public_key=str(tom.id),
-        ),
-        client=ClientMeta(app_id=f"{uuid.uuid4()}", app_version="1.1", width=984, height=623),
-=======
->>>>>>> bf7e26a5
-    )
-    return bob
-
-
-@pytest.fixture
-async def lucy_manager_in_applet_with_reviewable_activity(session, tom, lucy, applet_with_reviewable_activity) -> User:
-    await UserAppletAccessCRUD(session).save(
-        UserAppletAccessSchema(
-            user_id=lucy.id,
-            applet_id=applet_with_reviewable_activity.id,
-            role=Role.MANAGER,
-            owner_id=tom.id,
-            invitor_id=tom.id,
-            meta=dict(),
-            nickname=str(uuid.uuid4()),
-        )
-    )
-    return lucy
-
-
-@pytest.fixture
-<<<<<<< HEAD
-def bob_answer_assessment_create_data(bob, applet_with_reviewable_activity):
-    activity_assessment_id = applet_with_reviewable_activity.activities[1].id
-    return AssessmentAnswerCreate(
-        answer="0xff",
-        item_ids=[applet_with_reviewable_activity.activities[1].items[0].id],
-        reviewer_public_key=f"{bob.id}",
-        assessment_version_id=f"{activity_assessment_id}_{applet_with_reviewable_activity.version}",
-    )
-
-
-@pytest.fixture
-async def tom_answer_item_for_applet(tom, applet, session):
-=======
 async def tom_answer_item_for_applet(tom: User, applet: AppletFull, session: AsyncSession):
->>>>>>> bf7e26a5
     answer = await AnswersCRUD(session).create(
         AnswerSchema(
             applet_id=applet.id,
@@ -1843,7 +1791,53 @@
         actual_last_date = payload["result"][0]["lastAnswerDate"]
         assert actual_last_date is None
 
-<<<<<<< HEAD
+    async def test_answer_reviewer_count_for_multiple_reviews(
+        self,
+        mock_kiq_report,
+        client,
+        tom,
+        applet_with_reviewable_activity,
+        tom_answer,
+        tom_review_answer,
+        bob_review_answer,
+        lucy_review_answer,
+    ):
+        client.login(tom)
+        applet_id = applet_with_reviewable_activity.id
+        activity_id = applet_with_reviewable_activity.activities[0].id
+        url = self.answers_for_activity_url.format(applet_id=str(applet_id), activity_id=str(activity_id))
+        response = await client.get(url)
+        assert response.status_code == 200
+        payload = response.json()
+        assert payload["result"][0]["reviewCount"]["mine"] == 1
+        assert payload["result"][0]["reviewCount"]["other"] == 2
+
+    async def test_answer_reviewer_count_for_one_own_review(
+        self, mock_kiq_report, client, tom, applet_with_reviewable_activity: AppletFull, tom_answer, tom_review_answer
+    ):
+        client.login(tom)
+        applet_id = applet_with_reviewable_activity.id
+        activity_id = applet_with_reviewable_activity.activities[0].id
+        url = self.answers_for_activity_url.format(applet_id=str(applet_id), activity_id=str(activity_id))
+        response = await client.get(url)
+        assert response.status_code == 200
+        payload = response.json()
+        assert payload["result"][0]["reviewCount"]["mine"] == 1
+        assert payload["result"][0]["reviewCount"]["other"] == 0
+
+    async def test_answer_reviewer_count_for_one_other_review(
+        self, mock_kiq_report, client, tom, applet_with_reviewable_activity: AppletFull, tom_answer, bob_review_answer
+    ):
+        client.login(tom)
+        applet_id = applet_with_reviewable_activity.id
+        activity_id = applet_with_reviewable_activity.activities[0].id
+        url = self.answers_for_activity_url.format(applet_id=str(applet_id), activity_id=str(activity_id))
+        response = await client.get(url)
+        assert response.status_code == 200
+        payload = response.json()
+        assert payload["result"][0]["reviewCount"]["mine"] == 0
+        assert payload["result"][0]["reviewCount"]["other"] == 1
+
     @pytest.mark.parametrize(
         "user_fixture,role",
         (
@@ -1856,36 +1850,22 @@
         self,
         bob_reviewer_in_applet_with_reviewable_activity,
         lucy_manager_in_applet_with_reviewable_activity,
-        tom_answer_create_data,
-        tom_answer_assessment_create_data,
-        bob_answer_assessment_create_data,
-=======
-    async def test_answer_reviewer_count_for_multiple_reviews(
-        self,
->>>>>>> bf7e26a5
+        tom_answer,
+        tom_review_answer,
+        bob_review_answer,
         mock_kiq_report,
         client,
         tom,
         applet_with_reviewable_activity,
-<<<<<<< HEAD
         session,
         request,
         user_fixture,
         role,
     ):
-        answer_service = AnswerService(session, tom.id)
-        answer = await answer_service.create_answer(tom_answer_create_data)
-        await AnswerService(session, tom.id).create_assessment_answer(
-            applet_with_reviewable_activity.id, answer.id, tom_answer_assessment_create_data
-        )
-        await AnswerService(session, bob_reviewer_in_applet_with_reviewable_activity.id).create_assessment_answer(
-            applet_with_reviewable_activity.id, answer.id, bob_answer_assessment_create_data
-        )
-
         login_user = request.getfixturevalue(user_fixture)
         client.login(login_user)
         result = await client.get(
-            self.answer_reviews_url.format(applet_id=applet_with_reviewable_activity.id, answer_id=answer.id)
+            self.answer_reviews_url.format(applet_id=applet_with_reviewable_activity.id, answer_id=tom_answer.id)
         )
         assert result.status_code == 200
         payload = result.json()
@@ -1900,46 +1880,4 @@
                 assert review["reviewerPublicKey"] is None
             else:
                 assert review["answer"] is not None
-                assert review["reviewerPublicKey"] is not None
-=======
-        tom_answer,
-        tom_review_answer,
-        bob_review_answer,
-        lucy_review_answer,
-    ):
-        client.login(tom)
-        applet_id = applet_with_reviewable_activity.id
-        activity_id = applet_with_reviewable_activity.activities[0].id
-        url = self.answers_for_activity_url.format(applet_id=str(applet_id), activity_id=str(activity_id))
-        response = await client.get(url)
-        assert response.status_code == 200
-        payload = response.json()
-        assert payload["result"][0]["reviewCount"]["mine"] == 1
-        assert payload["result"][0]["reviewCount"]["other"] == 2
-
-    async def test_answer_reviewer_count_for_one_own_review(
-        self, mock_kiq_report, client, tom, applet_with_reviewable_activity: AppletFull, tom_answer, tom_review_answer
-    ):
-        client.login(tom)
-        applet_id = applet_with_reviewable_activity.id
-        activity_id = applet_with_reviewable_activity.activities[0].id
-        url = self.answers_for_activity_url.format(applet_id=str(applet_id), activity_id=str(activity_id))
-        response = await client.get(url)
-        assert response.status_code == 200
-        payload = response.json()
-        assert payload["result"][0]["reviewCount"]["mine"] == 1
-        assert payload["result"][0]["reviewCount"]["other"] == 0
-
-    async def test_answer_reviewer_count_for_one_other_review(
-        self, mock_kiq_report, client, tom, applet_with_reviewable_activity: AppletFull, tom_answer, bob_review_answer
-    ):
-        client.login(tom)
-        applet_id = applet_with_reviewable_activity.id
-        activity_id = applet_with_reviewable_activity.activities[0].id
-        url = self.answers_for_activity_url.format(applet_id=str(applet_id), activity_id=str(activity_id))
-        response = await client.get(url)
-        assert response.status_code == 200
-        payload = response.json()
-        assert payload["result"][0]["reviewCount"]["mine"] == 0
-        assert payload["result"][0]["reviewCount"]["other"] == 1
->>>>>>> bf7e26a5
+                assert review["reviewerPublicKey"] is not None