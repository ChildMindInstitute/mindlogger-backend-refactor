import datetime
import http
import json
import uuid

import pytest
from sqlalchemy import select
from sqlalchemy.ext.asyncio import AsyncSession

from apps.answers.db.schemas import AnswerSchema
<<<<<<< HEAD
from apps.applets.domain import Role
=======
from apps.applets.domain.applet_full import AppletFull
>>>>>>> a096cbe1
from apps.mailing.services import TestMail
from apps.shared.test import BaseTest
from apps.subjects.domain import Subject
from apps.subjects.services import SubjectsService
from apps.users import User
from apps.workspaces.service.user_applet_access import UserAppletAccessService
from infrastructure.utility import RedisCacheTest


class TestAnswerActivityItems(BaseTest):
    fixtures = [
<<<<<<< HEAD
        "applets/fixtures/applets.json",
        "applets/fixtures/applet_user_accesses.json",
        "applets/fixtures/applet_histories.json",
        "activities/fixtures/activities.json",
        "activities/fixtures/activity_items.json",
        "activity_flows/fixtures/activity_flows.json",
        "activity_flows/fixtures/activity_flow_items.json",
        "activities/fixtures/activity_histories.json",
        "activities/fixtures/activity_item_histories.json",
        "activity_flows/fixtures/activity_flow_histories.json",
        "activity_flows/fixtures/activity_flow_item_histories.json",
=======
>>>>>>> a096cbe1
        "workspaces/fixtures/workspaces.json",
        "subjects/fixtures/subjects.json",
    ]

    login_url = "/auth/login"
    answer_url = "/answers"
    public_answer_url = "/public/answers"

    review_activities_url = "/answers/applet/{applet_id}/review/activities"

    summary_activities_url = "/answers/applet/{applet_id}/summary/activities"
    identifiers_url = f"{summary_activities_url}/{{activity_id}}/identifiers"
    versions_url = f"{summary_activities_url}/{{activity_id}}/versions"

    answers_for_activity_url = "/answers/applet/{applet_id}/activities/{activity_id}/answers"
    applet_answers_export_url = "/answers/applet/{applet_id}/data"
    applet_answers_completions_url = "/answers/applet/{applet_id}/completions"
    applets_answers_completions_url = "/answers/applet/completions"
    applet_submit_dates_url = "/answers/applet/{applet_id}/dates"

    activity_answers_url = "/answers/applet/{applet_id}/answers/" "{answer_id}/activities/{activity_id}"
    assessment_answers_url = "/answers/applet/{applet_id}/answers/{answer_id}/assessment"

    answer_reviews_url = "/answers/applet/{applet_id}/answers/{answer_id}/reviews"  # noqa: E501
    answer_notes_url = "/answers/applet/{applet_id}/answers/{answer_id}/activities/{activity_id}/notes"  # noqa: E501
    answer_note_detail_url = "/answers/applet/{applet_id}/answers/{answer_id}/activities/{activity_id}/notes/{note_id}"  # noqa: E501
    latest_report_url = "/answers/applet/{applet_id}/activities/{activity_id}/subjects/{subject_id}/latest_report"  # noqa: E501

    async def test_answer_activity_items_create_for_respondent(self, mock_kiq_report, client, tom, applet: AppletFull):
        await client.login(self.login_url, tom.email_encrypted, "Test1234!")
        create_data = dict(
            submit_id=str(uuid.uuid4()),
            applet_id=str(applet.id),
            activity_id=str(applet.activities[0].id),
            version=applet.version,
            created_at=1690188731636,
            answer=dict(
                user_public_key="user key",
                answer=json.dumps(
                    dict(
                        value=str(uuid.uuid4()),
                        additional_text=None,
                    )
                ),
                events=json.dumps(dict(events=["event1", "event2"])),
                item_ids=[str(applet.activities[0].items[0].id)],
                identifier="encrypted_identifier",
                scheduled_time=1690188679657,
                start_time=1690188679657,
                end_time=1690188731636,
                scheduledEventId="eventId",
                localEndDate="2022-10-01",
                localEndTime="12:35:00",
            ),
            alerts=[
                dict(
                    activity_item_id=str(applet.activities[0].items[0].id),
                    message="hello world",
                )
            ],
            client=dict(
                appId="mindlogger-mobile",
                appVersion="0.21.48",
                width=819,
                height=1080,
            ),
        )

        response = await client.post(self.answer_url, data=create_data)
        assert response.status_code == 201, response.json()

        mock_kiq_report.assert_awaited_once()

        published_values = await RedisCacheTest().get(f"channel_{tom.id}")
        published_values = published_values or []
        assert len(published_values) == 1
        # 2 because alert for lucy and for tom
        assert len(RedisCacheTest()._storage) == 1
        assert len(TestMail.mails) == 1
        assert TestMail.mails[0].subject == "Response alert"
        # TODO: move to the fixtures with yield
        RedisCacheTest._storage = {}

    async def test_get_latest_summary(self, mock_report_server_response, mock_kiq_report, client, tom, applet):
        await client.login(self.login_url, tom.email_encrypted, "Test1234!")

        create_data = dict(
            submit_id=str(uuid.uuid4()),
            applet_id=str(applet.id),
            activity_id=str(applet.activities[0].id),
            version=applet.version,
            created_at=1690188731636,
            answer=dict(
                user_public_key="user key",
                answer=json.dumps(
                    dict(
                        value=str(uuid.uuid4()),
                        additional_text=None,
                    )
                ),
                events=json.dumps(dict(events=["event1", "event2"])),
                item_ids=[str(applet.activities[0].items[0].id)],
                identifier="encrypted_identifier",
                scheduled_time=1690188679657,
                start_time=1690188679657,
                end_time=1690188731636,
            ),
            client=dict(
                appId="mindlogger-mobile",
                appVersion="0.21.48",
                width=819,
                height=1080,
            ),
        )

        response = await client.post(self.answer_url, data=create_data)

        assert response.status_code == 201, response.json()
        response = await client.post(
            self.latest_report_url.format(
<<<<<<< HEAD
                applet_id="92917a56-d586-4613-b7aa-991f2c4b15b1",
                activity_id="09e3dbf0-aefb-4d0e-9177-bdb321bf3611",
                subject_id="ee5e2f55-8e32-40af-8ef9-24e332c31d7c",
=======
                applet_id=str(applet.id),
                activity_id=str(applet.activities[0].id),
                respondent_id=tom.id,
>>>>>>> a096cbe1
            ),
        )
        assert response.status_code == 200

<<<<<<< HEAD
    async def test_public_answer_activity_items_create_for_respondent(self, mock_kiq_report, client):
=======
    async def test_public_answer_activity_items_create_for_respondent(
        self, mock_kiq_report, client, tom, public_applet
    ):
>>>>>>> a096cbe1
        create_data = dict(
            submit_id=str(uuid.uuid4()),
            applet_id=str(public_applet.id),
            version=public_applet.version,
            activity_id=str(public_applet.activities[0].id),
            created_at=1690188731636,
            answer=dict(
                user_public_key="user key",
                events=json.dumps(dict(events=["event1", "event2"])),
                answer=json.dumps(
                    dict(
                        value=str(uuid.uuid4()),
                        additional_text=None,
                    )
                ),
                item_ids=[str(public_applet.activities[0].items[0].id)],
                scheduled_time=1690188679657,
                start_time=1690188679657,
                end_time=1690188731636,
            ),
            client=dict(
                appId="mindlogger-mobile",
                appVersion="0.21.48",
                width=819,
                height=1080,
            ),
        )
        response = await client.post(self.public_answer_url, data=create_data)
        assert response.status_code == 201, response.json()

    async def test_answer_skippable_activity_items_create_for_respondent(self, mock_kiq_report, client, tom, applet):
        await client.login(self.login_url, tom.email_encrypted, "Test1234!")

        create_data = dict(
            submit_id=str(uuid.uuid4()),
            applet_id=str(applet.id),
            activity_id=str(applet.activities[0].id),
            version=applet.version,
            answer=dict(
                start_time=1690188679657,
                end_time=1690188731636,
                itemIds=[str(applet.activities[0].items[0].id)],
            ),
            client=dict(
                appId="mindlogger-mobile",
                appVersion="0.21.48",
                width=819,
                height=1080,
            ),
        )

        response = await client.post(self.answer_url, data=create_data)

        assert response.status_code == 201, response.json()

        response = await client.get(
            self.applet_submit_dates_url.format(applet_id=str(applet.id)),
            dict(
                respondentId=tom.id,
                fromDate=datetime.date.today() - datetime.timedelta(days=10),
                toDate=datetime.date.today() + datetime.timedelta(days=10),
            ),
        )
        assert response.status_code == 200
        assert len(response.json()["result"]["dates"]) == 1

    async def test_list_submit_dates(self, mock_kiq_report, client, tom, applet):
        await client.login(self.login_url, tom.email_encrypted, "Test1234!")

        create_data = dict(
            submit_id=str(uuid.uuid4()),
            applet_id=str(applet.id),
            activity_id=str(applet.activities[0].id),
            version=applet.version,
            answer=dict(
                user_public_key="user key",
                events=json.dumps(dict(events=["event1", "event2"])),
                answer=json.dumps(
                    dict(
                        value=str(uuid.uuid4()),
                        additional_text=None,
                    )
                ),
                item_ids=[str(applet.activities[0].items[0].id)],
                scheduled_time=1690188679657,
                start_time=1690188679657,
                end_time=1690188731636,
            ),
            client=dict(
                appId="mindlogger-mobile",
                appVersion="0.21.48",
                width=819,
                height=1080,
            ),
        )

        response = await client.post(self.answer_url, data=create_data)
        assert response.status_code == 201, response.json()

        response = await client.get(
            self.applet_submit_dates_url.format(applet_id=str(applet.id)),
            dict(
                respondentId=tom.id,
                fromDate=datetime.date.today() - datetime.timedelta(days=10),
                toDate=datetime.date.today() + datetime.timedelta(days=10),
            ),
        )
        assert response.status_code == 200
        assert len(response.json()["result"]["dates"]) == 1

    async def test_answer_flow_items_create_for_respondent(self, mock_kiq_report, client, tom, applet):
        await client.login(self.login_url, tom.email_encrypted, "Test1234!")

        create_data = dict(
            submit_id=str(uuid.uuid4()),
            applet_id=str(applet.id),
            version=applet.version,
            created_at=1690188731636,
            flow_id="3013dfb1-9202-4577-80f2-ba7450fb5831",
            activity_id=str(applet.activities[0].id),
            answer=dict(
                user_public_key="user key",
                events=json.dumps(dict(events=["event1", "event2"])),
                answer=json.dumps(
                    dict(
                        value=str(uuid.uuid4()),
                        additional_text=None,
                    )
                ),
                item_ids=[str(applet.activities[0].items[0].id)],
                scheduled_time=1690188679657,
                start_time=1690188679657,
                end_time=1690188731636,
            ),
            client=dict(
                appId="mindlogger-mobile",
                appVersion="0.21.48",
                width=819,
                height=1080,
            ),
        )

        response = await client.post(self.answer_url, data=create_data)

        assert response.status_code == 201, response.json()

    async def test_answer_with_skipping_all(self, mock_kiq_report, client, tom, applet):
        await client.login(self.login_url, tom.email_encrypted, "Test1234!")

        create_data = dict(
            submit_id=str(uuid.uuid4()),
            applet_id=str(applet.id),
            activity_id=str(applet.activities[0].id),
            version=applet.version,
            created_at=1690188731636,
            answer=dict(
                start_time=1690188679657,
                end_time=1690188731636,
                itemIds=[str(applet.activities[0].items[0].id)],
            ),
            client=dict(
                appId="mindlogger-mobile",
                appVersion="0.21.48",
                width=819,
                height=1080,
            ),
        )

        response = await client.post(self.answer_url, data=create_data)

        assert response.status_code == 201, response.json()

    async def test_answered_applet_activities(self, mock_kiq_report, client, tom, applet):
        await client.login(self.login_url, tom.email_encrypted, "Test1234!")

        create_data = dict(
            submit_id=str(uuid.uuid4()),
            applet_id=str(applet.id),
            version=applet.version,
            activity_id=str(applet.activities[0].id),
            answer=dict(
                user_public_key="user key",
                events=json.dumps(dict(events=["event1", "event2"])),
                answer=json.dumps(
                    dict(
                        value=str(uuid.uuid4()),
                        additional_text=None,
                    )
                ),
                item_ids=[str(applet.activities[0].items[0].id)],
                scheduled_time=1690188679657,
                start_time=1690188679657,
                end_time=1690188731636,
            ),
            client=dict(
                appId="mindlogger-mobile",
                appVersion="0.21.48",
                width=819,
                height=1080,
            ),
        )

        response = await client.post(self.answer_url, data=create_data)

        assert response.status_code == 201, response.json()

        response = await client.get(
            self.review_activities_url.format(applet_id=str(applet.id)),
            dict(
                respondentId=tom.id,
                createdDate=datetime.datetime.utcnow().date(),
            ),
        )

        assert response.status_code == 200, response.json()
        assert response.json()["count"] == 1
        assert len(response.json()["result"][0]["answerDates"]) == 1

        answer_id = response.json()["result"][0]["answerDates"][0]["answerId"]
        response = await client.get(
            self.activity_answers_url.format(
                applet_id=str(applet.id),
                answer_id=answer_id,
                activity_id=str(applet.activities[0].id),
            )
        )

        assert response.status_code == 200, response.json()

        response = await client.get(
            self.activity_answers_url.format(
                applet_id=str(applet.id),
                answer_id=answer_id,
                activity_id=str(applet.activities[0].id),
            )
        )

        assert response.status_code == 200, response.json()
        assert response.json()["result"]["events"] == '{"events": ["event1", "event2"]}'

    async def test_fail_answered_applet_not_existed_activities(self, mock_kiq_report, client, tom, applet):
        await client.login(self.login_url, tom.email_encrypted, "Test1234!")

        create_data = dict(
            submit_id=str(uuid.uuid4()),
            applet_id=str(applet.id),
            version=applet.version,
            activity_id=str(applet.activities[0].id),
            answer=dict(
                user_public_key="user key",
                events=json.dumps(dict(events=["event1", "event2"])),
                answer=json.dumps(
                    dict(
                        value=str(uuid.uuid4()),
                        additional_text=None,
                    )
                ),
                item_ids=[str(applet.activities[0].items[0].id)],
                scheduled_time=1690188679657,
                start_time=1690188679657,
                end_time=1690188731636,
            ),
            client=dict(
                appId="mindlogger-mobile",
                appVersion="0.21.48",
                width=819,
                height=1080,
            ),
        )

        response = await client.post(self.answer_url, data=create_data)

        assert response.status_code == 201, response.json()

        response = await client.get(
            self.review_activities_url.format(applet_id=str(applet.id)),
            dict(
                respondentId=tom.id,
                createdDate=datetime.datetime.utcnow().date(),
            ),
        )

        assert response.status_code == 200, response.json()
        assert response.json()["count"] == 1
        assert len(response.json()["result"][0]["answerDates"]) == 1

        answer_id = response.json()["result"][0]["answerDates"][0]["answerId"]
        response = await client.get(
            self.activity_answers_url.format(
                applet_id=str(applet.id),
                answer_id=answer_id,
                activity_id="00000000-0000-0000-0000-000000000000",
            )
        )

        assert response.status_code == 404, response.json()

    async def test_applet_activity_answers(self, mock_kiq_report, client, tom, applet):
        await client.login(self.login_url, tom.email_encrypted, "Test1234!")

        create_data = dict(
            submit_id=str(uuid.uuid4()),
            applet_id=str(applet.id),
            version=applet.version,
            activity_id=str(applet.activities[0].id),
            answer=dict(
                user_public_key="user key",
                events=json.dumps(dict(events=["event1", "event2"])),
                answer=json.dumps(
                    dict(
                        value=str(uuid.uuid4()),
                        additional_text=None,
                    )
                ),
                item_ids=[str(applet.activities[0].items[0].id)],
                scheduled_time=1690188679657,
                start_time=1690188679657,
                end_time=1690188731636,
            ),
            client=dict(
                appId="mindlogger-mobile",
                appVersion="0.21.48",
                width=819,
                height=1080,
            ),
        )

        response = await client.post(self.answer_url, data=create_data)

        assert response.status_code == 201, response.json()

        response = await client.get(
            self.answers_for_activity_url.format(
                applet_id=str(applet.id),
                activity_id=str(applet.activities[0].id),
            ),
        )

        assert response.status_code == 200, response.json()
        assert response.json()["count"] == 1

    async def test_applet_assessment_retrieve(self, mock_kiq_report, client, tom, applet):
        await client.login(self.login_url, tom.email_encrypted, "Test1234!")

        create_data = dict(
            submit_id=str(uuid.uuid4()),
            applet_id=str(applet.id),
            version=applet.version,
            activity_id=str(applet.activities[0].id),
            answer=dict(
                user_public_key="user key",
                answer=json.dumps(
                    dict(
                        value=str(uuid.uuid4()),
                        additional_text=None,
                    )
                ),
                item_ids=[str(applet.activities[0].items[0].id)],
                scheduled_time=1690188679657,
                start_time=1690188679657,
                end_time=1690188731636,
            ),
            client=dict(
                appId="mindlogger-mobile",
                appVersion="0.21.48",
                width=819,
                height=1080,
            ),
        )

        response = await client.post(self.answer_url, data=create_data)

        assert response.status_code == 201, response.json()

        response = await client.get(
            self.review_activities_url.format(applet_id=str(applet.id)),
            dict(
                respondentId=tom.id,
                createdDate=datetime.datetime.utcnow().date(),
            ),
        )

        assert response.status_code == 200, response.json()
        assert response.json()["count"] == 1
        assert len(response.json()["result"][0]["answerDates"]) == 1

        answer_id = response.json()["result"][0]["answerDates"][0]["answerId"]
        response = await client.get(
            self.assessment_answers_url.format(
                applet_id=str(applet.id),
                answer_id=answer_id,
            )
        )

        assert response.status_code == 200, response.json()

    async def test_applet_assessment_create(self, mock_kiq_report, client, tom, applet_with_reviewable_activity):
        await client.login(self.login_url, tom.email_encrypted, "Test1234!")

        create_data = dict(
            submit_id=str(uuid.uuid4()),
            applet_id=str(applet_with_reviewable_activity.id),
            version=applet_with_reviewable_activity.version,
            activity_id=str(applet_with_reviewable_activity.activities[0].id),
            answer=dict(
                user_public_key="user key",
                answer=json.dumps(
                    dict(
                        value=str(uuid.uuid4()),
                        additional_text=None,
                    )
                ),
                item_ids=[str(applet_with_reviewable_activity.activities[0].items[0].id)],
                scheduled_time=1690188679657,
                start_time=1690188679657,
                end_time=1690188731636,
            ),
            client=dict(
                appId="mindlogger-mobile",
                appVersion="0.21.48",
                width=819,
                height=1080,
            ),
        )

        response = await client.post(self.answer_url, data=create_data)

        assert response.status_code == 201, response.json()

        response = await client.get(
            self.review_activities_url.format(applet_id=str(applet_with_reviewable_activity.id)),
            dict(
                respondentId=tom.id,
                createdDate=datetime.datetime.utcnow().date(),
            ),
        )

        assert response.status_code == 200, response.json()
        assert response.json()["count"] == 1
        assert len(response.json()["result"][0]["answerDates"]) == 1

        answer_id = response.json()["result"][0]["answerDates"][0]["answerId"]

        # create assessment
        response = await client.post(
            self.assessment_answers_url.format(
                applet_id=str(applet_with_reviewable_activity.id),
                answer_id=answer_id,
            ),
            dict(
                answer="some answer",
                item_ids=[str(applet_with_reviewable_activity.activities[0].items[0].id)],
                reviewer_public_key="some public key",
                assessment_version_id=(
                    f"{applet_with_reviewable_activity.activities[0].id}_{applet_with_reviewable_activity.version}"
                ),
            ),
        )

        assert response.status_code == 201

        response = await client.get(
            self.assessment_answers_url.format(
                applet_id=str(applet_with_reviewable_activity.id),
                answer_id=answer_id,
            )
        )

        assert response.status_code == 200, response.json()
        assert response.json()["result"]["answer"] == "some answer"
        assert response.json()["result"]["reviewerPublicKey"] == "some public key"
        assert response.json()["result"]["itemIds"] == [str(applet_with_reviewable_activity.activities[0].items[0].id)]

        response = await client.post(
            self.assessment_answers_url.format(
                applet_id=str(applet_with_reviewable_activity.id),
                answer_id=answer_id,
            ),
            dict(
                answer="some answer",
                item_ids=[str(applet_with_reviewable_activity.activities[0].items[0].id)],
                reviewer_public_key="some public key",
                assessment_version_id=(
                    f"{applet_with_reviewable_activity.activities[0].id}_{applet_with_reviewable_activity.version}"
                ),
            ),
        )

        assert response.status_code == 201

        response = await client.get(
            self.assessment_answers_url.format(
                applet_id=str(applet_with_reviewable_activity.id),
                answer_id=answer_id,
            )
        )

        assert response.status_code == 200, response.json()
        assert response.json()["result"]["answer"] == "some answer"
        assert response.json()["result"]["reviewerPublicKey"] == "some public key"
        assert response.json()["result"]["itemIds"] == [str(applet_with_reviewable_activity.activities[0].items[0].id)]
        response = await client.get(
            self.answer_reviews_url.format(
                applet_id=str(applet_with_reviewable_activity.id),
                answer_id=answer_id,
            )
        )

        assert response.status_code == 200, response.json()
        assert response.json()["count"] == 1
        assert response.json()["result"][0]["answer"] == "some answer"
        assert response.json()["result"][0]["reviewerPublicKey"] == "some public key"
        assert response.json()["result"][0]["itemIds"] == [
            str(applet_with_reviewable_activity.activities[0].items[0].id)
        ]
        assert response.json()["result"][0]["reviewer"]["firstName"] == "Tom"
        assert response.json()["result"][0]["reviewer"]["lastName"] == "Isaak"

    async def test_applet_activities(self, mock_kiq_report, client, tom, applet):
        await client.login(self.login_url, tom.email_encrypted, "Test1234!")

        response = await client.get(
            self.review_activities_url.format(applet_id=str(applet.id)),
            dict(
                respondentId=tom.id,
                createdDate=datetime.datetime.utcnow().date(),
            ),
        )

        assert response.status_code == 200, response.json()
        assert response.json()["count"] == 1
        assert len(response.json()["result"][0]["answerDates"]) == 0

    async def test_add_note(self, mock_kiq_report, client, tom, applet):
        await client.login(self.login_url, tom.email_encrypted, "Test1234!")

        create_data = dict(
            submit_id=str(uuid.uuid4()),
            applet_id=str(applet.id),
            version=applet.version,
            activity_id=str(applet.activities[0].id),
            answer=dict(
                user_public_key="user key",
                answer=json.dumps(
                    dict(
                        value=str(uuid.uuid4()),
                        additional_text=None,
                    )
                ),
                item_ids=[str(applet.activities[0].items[0].id)],
                scheduled_time=1690188679657,
                start_time=1690188679657,
                end_time=1690188731636,
            ),
            client=dict(
                appId="mindlogger-mobile",
                appVersion="0.21.48",
                width=819,
                height=1080,
            ),
        )

        response = await client.post(self.answer_url, data=create_data)

        assert response.status_code == 201, response.json()

        response = await client.get(
            self.review_activities_url.format(applet_id=str(applet.id)),
            dict(
                respondentId=tom.id,
                createdDate=datetime.datetime.utcnow().date(),
            ),
        )
        answer_id = response.json()["result"][0]["answerDates"][0]["answerId"]

        response = await client.post(
            self.answer_notes_url.format(
                applet_id=str(applet.id),
                answer_id=answer_id,
                activity_id=str(applet.activities[0].id),
            ),
            dict(note="Some note"),
        )

        assert response.status_code == 201, response.json()

        response = await client.get(
            self.answer_notes_url.format(
                applet_id=str(applet.id),
                answer_id=answer_id,
                activity_id=str(applet.activities[0].id),
            ),
        )

        assert response.status_code == 200, response.json()
        assert response.json()["count"] == 1

    async def test_edit_note(self, mock_kiq_report, client, tom, applet):
        await client.login(self.login_url, tom.email_encrypted, "Test1234!")

        create_data = dict(
            submit_id=str(uuid.uuid4()),
            applet_id=str(applet.id),
            version=applet.version,
            activity_id=str(applet.activities[0].id),
            answer=dict(
                user_public_key="user key",
                answer=json.dumps(
                    dict(
                        value=str(uuid.uuid4()),
                        additional_text=None,
                    )
                ),
                item_ids=[str(applet.activities[0].items[0].id)],
                scheduled_time=1690188679657,
                start_time=1690188679657,
                end_time=1690188731636,
            ),
            client=dict(
                appId="mindlogger-mobile",
                appVersion="0.21.48",
                width=819,
                height=1080,
            ),
        )

        response = await client.post(self.answer_url, data=create_data)

        assert response.status_code == 201, response.json()

        response = await client.get(
            self.review_activities_url.format(applet_id=str(applet.id)),
            dict(
                respondentId=tom.id,
                createdDate=datetime.datetime.utcnow().date(),
            ),
        )
        answer_id = response.json()["result"][0]["answerDates"][0]["answerId"]

        response = await client.post(
            self.answer_notes_url.format(
                applet_id=str(applet.id),
                answer_id=answer_id,
                activity_id=str(applet.activities[0].id),
            ),
            dict(note="Some note"),
        )

        assert response.status_code == 201, response.json()

        response = await client.get(
            self.answer_notes_url.format(
                applet_id=str(applet.id),
                answer_id=answer_id,
                activity_id=str(applet.activities[0].id),
            ),
        )

        assert response.status_code == 200, response.json()
        assert response.json()["count"] == 1
        assert response.json()["result"][0]["note"] == "Some note"

        response = await client.put(
            self.answer_note_detail_url.format(
                applet_id=str(applet.id),
                answer_id=answer_id,
                activity_id=str(applet.activities[0].id),
                note_id=response.json()["result"][0]["id"],
            ),
            dict(note="Some note 2"),
        )
        assert response.status_code == 200

        response = await client.get(
            self.answer_notes_url.format(
                applet_id=str(applet.id),
                answer_id=answer_id,
                activity_id=str(applet.activities[0].id),
            ),
        )

        assert response.status_code == 200, response.json()
        assert response.json()["count"] == 1
        assert response.json()["result"][0]["note"] == "Some note 2"

    async def test_delete_note(self, mock_kiq_report, client, tom, applet):
        await client.login(self.login_url, tom.email_encrypted, "Test1234!")

        create_data = dict(
            submit_id=str(uuid.uuid4()),
            applet_id=str(applet.id),
            version=applet.version,
            activity_id=str(applet.activities[0].id),
            answer=dict(
                user_public_key="user key",
                answer=json.dumps(
                    dict(
                        value=str(uuid.uuid4()),
                        additional_text=None,
                    )
                ),
                item_ids=[str(applet.activities[0].items[0].id)],
                scheduled_time=None,
                start_time=1690188679657,
                end_time=1690188731636,
            ),
            client=dict(
                appId="mindlogger-mobile",
                appVersion="0.21.48",
                width=819,
                height=1080,
            ),
        )

        response = await client.post(self.answer_url, data=create_data)

        assert response.status_code == 201, response.json()

        response = await client.get(
            self.review_activities_url.format(applet_id=str(applet.id)),
            dict(
                respondentId=tom.id,
                createdDate=datetime.datetime.utcnow().date(),
            ),
        )
        answer_id = response.json()["result"][0]["answerDates"][0]["answerId"]

        response = await client.post(
            self.answer_notes_url.format(
                applet_id=str(applet.id),
                answer_id=answer_id,
                activity_id=str(applet.activities[0].id),
            ),
            dict(note="Some note"),
        )

        assert response.status_code == 201, response.json()

        response = await client.get(
            self.answer_notes_url.format(
                applet_id=str(applet.id),
                answer_id=answer_id,
                activity_id=str(applet.activities[0].id),
            ),
        )

        assert response.status_code == 200, response.json()
        assert response.json()["count"] == 1
        assert response.json()["result"][0]["note"] == "Some note"

        response = await client.delete(
            self.answer_note_detail_url.format(
                applet_id=str(applet.id),
                answer_id=answer_id,
                activity_id=str(applet.activities[0].id),
                note_id=response.json()["result"][0]["id"],
            )
        )
        assert response.status_code == 204

        response = await client.get(
            self.answer_notes_url.format(
                applet_id=str(applet.id),
                answer_id=answer_id,
                activity_id=str(applet.activities[0].id),
            ),
        )

        assert response.status_code == 200, response.json()
        assert response.json()["count"] == 0

    @pytest.mark.usefixtures("mock_kiq_report", "user")
    async def test_answer_activity_items_create_for_not_respondent(self, client, applet):
        await client.login(self.login_url, "user@example.com", "Test1234!")

        create_data = dict(
            submit_id=str(uuid.uuid4()),
            applet_id=str(applet.id),
            version=applet.version,
            activity_id=str(applet.activities[0].id),
            answer=dict(
                user_public_key="user key",
                answer=json.dumps(
                    dict(
                        value=str(uuid.uuid4()),
                    )
                ),
                item_ids=[str(applet.activities[0].items[0].id)],
                scheduled_time=1690188679657,
                start_time=1690188679657,
                end_time=1690188731636,
            ),
            client=dict(
                appId="mindlogger-mobile",
                appVersion="0.21.48",
                width=819,
                height=1080,
            ),
        )

        response = await client.post(self.answer_url, data=create_data)

        assert response.status_code == 403, response.json()

    async def test_answers_export(self, mock_kiq_report, client, tom, applet):
        await client.login(self.login_url, tom.email_encrypted, "Test1234!")

        # create answer
        create_data = dict(
            submit_id=str(uuid.uuid4()),
            applet_id=str(applet.id),
            version=applet.version,
            activity_id=str(applet.activities[0].id),
            answer=dict(
                user_public_key="user key",
                answer=json.dumps(
                    dict(
                        value=str(uuid.uuid4()),
                        additional_text=None,
                    )
                ),
                item_ids=[str(applet.activities[0].items[0].id)],
                scheduled_time=1690188679657,
                start_time=1690188679657,
                end_time=1690188731636,
            ),
            client=dict(
                appId="mindlogger-mobile",
                appVersion="0.21.48",
                width=819,
                height=1080,
            ),
        )

        response = await client.post(self.answer_url, data=create_data)

        assert response.status_code == 201

        # get answer id
        response = await client.get(
            self.review_activities_url.format(applet_id=str(applet.id)),
            dict(
                respondentId=tom.id,
                createdDate=datetime.datetime.utcnow().date(),
            ),
        )

        assert response.status_code == 200, response.json()
        answer_id = response.json()["result"][0]["answerDates"][0]["answerId"]

        # create assessment
        response = await client.post(
            self.assessment_answers_url.format(
                applet_id=str(applet.id),
                answer_id=answer_id,
            ),
            dict(
                answer="some answer",
                item_ids=["a18d3409-2c96-4a5e-a1f3-1c1c14be0021"],
                reviewer_public_key="some public key",
                assessment_version_id=("09e3dbf0-aefb-4d0e-9177-bdb321bf3621_1.0.0"),
            ),
        )

        assert response.status_code == 201

        # test export
        response = await client.get(
            self.applet_answers_export_url.format(
                applet_id=str(applet.id),
            )
        )

        assert response.status_code == 200, response.json()
        resp_data = response.json()
        data = resp_data["result"]
        assert set(data.keys()) == {"answers", "activities"}
        assert len(data["answers"]) == 2
        assert resp_data["count"] == 2

        assessment, answer = data["answers"][0], data["answers"][1]
        # fmt: off
        expected_keys = {
            "activityHistoryId", "activityId", "answer", "appletHistoryId",
            "appletId", "createdAt", "events", "flowHistoryId", "flowId",
            "flowName", "id", "itemIds", "migratedData", "respondentId",
            "respondentSecretId", "reviewedAnswerId", "userPublicKey",
            "version", "submitId", "scheduledDatetime", "startDatetime",
            "endDatetime", "legacyProfileId", "migratedDate",
            "relation", "sourceSubjectId", "targetSubjectId", "client"
        }
        assert int(answer['startDatetime'] * 1000) == 1690188679657
        # fmt: on

        assert set(assessment.keys()) == expected_keys
        assert assessment["reviewedAnswerId"] == answer["id"]

        # test filters
        response = await client.get(
            self.applet_answers_export_url.format(
                applet_id=str(applet.id),
            ),
            dict(
                respondentIds="7484f34a-3acc-4ee6-8a94-000000000000",
            ),
        )

        assert response.status_code == 200, response.json()
        data = response.json()["result"]
        assert not data["answers"]

<<<<<<< HEAD
    @pytest.mark.parametrize(
        ("query"),
        (
            {},
            {"respondentId": "7484f34a-3acc-4ee6-8a94-fd7299502fa1"},
            {"targetSubjectId": "ee5e2f55-8e32-40af-8ef9-24e332c31d7c"},
        ),
    )
    async def test_get_identifiers(self, mock_kiq_report, client, tom, query):
=======
    async def test_get_identifiers(self, mock_kiq_report, client, tom, applet):
>>>>>>> a096cbe1
        await client.login(self.login_url, tom.email_encrypted, "Test1234!")

        response = await client.get(
            self.identifiers_url.format(
                applet_id=str(applet.id),
                activity_id=str(applet.activities[0].id),
            )
        )

        assert response.status_code == 200
        assert response.json()["count"] == 0

        create_data = dict(
            submit_id=str(uuid.uuid4()),
            applet_id=str(applet.id),
            version=applet.version,
            activity_id=str(applet.activities[0].id),
            answer=dict(
                user_public_key="user key",
                answer=json.dumps(
                    dict(
                        value=str(uuid.uuid4()),
                        additional_text=None,
                    )
                ),
                item_ids=[str(applet.activities[0].items[0].id)],
                identifier="some identifier",
                scheduled_time=1690188679657,
                start_time=1690188679657,
                end_time=1690188731636,
            ),
            client=dict(
                appId="mindlogger-mobile",
                appVersion="0.21.48",
                width=819,
                height=1080,
            ),
        )

        response = await client.post(self.answer_url, data=create_data)

        assert response.status_code == 201, response.json()

        response = await client.get(
            self.identifiers_url.format(
<<<<<<< HEAD
                applet_id="92917a56-d586-4613-b7aa-991f2c4b15b1",
                activity_id="09e3dbf0-aefb-4d0e-9177-bdb321bf3611",
            ),
            query=query,
=======
                applet_id=str(applet.id),
                activity_id=str(applet.activities[0].id),
            )
>>>>>>> a096cbe1
        )

        assert response.status_code == 200
        assert response.json()["count"] == 1
        assert response.json()["result"][0]["identifier"] == "some identifier"
        assert response.json()["result"][0]["userPublicKey"] == "user key"

    async def test_get_versions(self, mock_kiq_report, client, tom, applet):
        await client.login(self.login_url, tom.email_encrypted, "Test1234!")

        response = await client.get(
            self.versions_url.format(
                applet_id=str(applet.id),
                activity_id=str(applet.activities[0].id),
            )
        )

        assert response.status_code == 200
        assert response.json()["count"] == 1
        assert response.json()["result"][0]["version"] == applet.version
        assert response.json()["result"][0]["createdAt"]

<<<<<<< HEAD
    @pytest.mark.parametrize(
        ("query"),
        (
            {},
            {"respondentId": "7484f34a-3acc-4ee6-8a94-fd7299502fa1"},
            {"targetSubjectId": "ee5e2f55-8e32-40af-8ef9-24e332c31d7c"},
        ),
    )
    async def test_get_summary_activities(self, mock_kiq_report, client, tom, query):
=======
    async def test_get_summary_activities(self, mock_kiq_report, client, tom, applet):
>>>>>>> a096cbe1
        await client.login(self.login_url, tom.email_encrypted, "Test1234!")

        response = await client.get(
            self.summary_activities_url.format(
<<<<<<< HEAD
                applet_id="92917a56-d586-4613-b7aa-991f2c4b15b1",
            ),
            query=query,
=======
                applet_id=str(applet.id),
            )
>>>>>>> a096cbe1
        )

        assert response.status_code == 200
        assert response.json()["count"] == 1
        assert response.json()["result"][0]["name"] == applet.activities[0].name
        assert not response.json()["result"][0]["isPerformanceTask"]
        assert not response.json()["result"][0]["hasAnswer"]

    async def test_get_summary_activities_after_submitted_answer(self, mock_kiq_report, client, tom, applet):
        await client.login(self.login_url, tom.email_encrypted, "Test1234!")

        create_data = dict(
            submit_id=str(uuid.uuid4()),
            applet_id=str(applet.id),
            version=applet.version,
            activity_id=str(applet.activities[0].id),
            answer=dict(
                user_public_key="user key",
                answer=json.dumps(
                    dict(
                        value=str(uuid.uuid4()),
                        additional_text=None,
                    )
                ),
                item_ids=[str(applet.activities[0].items[0].id)],
                identifier="some identifier",
                scheduled_time=1690188679657,
                start_time=1690188679657,
                end_time=1690188731636,
            ),
            client=dict(
                appId="mindlogger-mobile",
                appVersion="0.21.48",
                width=819,
                height=1080,
            ),
        )

        response = await client.post(self.answer_url, data=create_data)
        assert response.status_code == 201

        response = await client.get(
            self.summary_activities_url.format(
                applet_id=str(applet.id),
            )
        )

        assert response.status_code == 200
        assert response.json()["count"] == 1
        assert response.json()["result"][0]["hasAnswer"]

    async def test_store_client_meta(self, mock_kiq_report, client, session, tom, applet):
        app_id = "mindlogger-mobile"
        app_version = "0.21.48"
        app_width = 819
        app_height = 1080

        await client.login(self.login_url, tom.email_encrypted, "Test1234!")
        create_data = dict(
            submit_id=str(uuid.uuid4()),
            applet_id=str(applet.id),
            version=applet.version,
            activity_id=str(applet.activities[0].id),
            answer=dict(
                user_public_key="user key",
                answer=json.dumps(
                    dict(
                        value=str(uuid.uuid4()),
                        additional_text=None,
                    )
                ),
                item_ids=[str(applet.activities[0].items[0].id)],
                identifier="some identifier",
                scheduled_time=10,
                start_time=10,
                end_time=11,
            ),
            client=dict(
                appId=app_id,
                appVersion=app_version,
                width=app_width,
                height=app_height,
            ),
        )
        response = await client.post(self.answer_url, data=create_data)
        assert response.status_code == 201
        db_result = await session.execute(select(AnswerSchema))
        res: AnswerSchema = db_result.scalars().first()
        assert app_id == res.client["app_id"]
        assert app_version == res.client["app_version"]
        assert app_width == res.client["width"]
        assert app_height == res.client["height"]

    async def test_activity_answers_by_identifier(self, mock_kiq_report, client, tom, applet):
        await client.login(self.login_url, tom.email_encrypted, "Test1234!")

        create_data = dict(
            submit_id=str(uuid.uuid4()),
            applet_id=str(applet.id),
            version=applet.version,
            activity_id=str(applet.activities[0].id),
            answer=dict(
                user_public_key="user key",
                events=json.dumps(dict(events=["event1", "event2"])),
                answer=json.dumps(
                    dict(
                        value=str(uuid.uuid4()),
                        additional_text=None,
                    )
                ),
                item_ids=[str(applet.activities[0].items[0].id)],
                scheduled_time=1690188679657,
                start_time=1690188679657,
                end_time=1690188731636,
                identifier="encrypted",
            ),
            client=dict(
                appId="mindlogger-mobile",
                appVersion="0.21.48",
                width=819,
                height=1080,
            ),
        )

        response = await client.post(self.answer_url, data=create_data)

        assert response.status_code == 201, response.json()

        response = await client.get(
            self.answers_for_activity_url.format(
                applet_id=str(applet.id),
                activity_id=str(applet.activities[0].id),
            ),
            query={"emptyIdentifiers": False, "identifiers": "encrypted"},
        )

        assert response.status_code == 200, response.json()
        result = response.json()
        assert result["count"] == 1

    async def test_applet_completions(self, mock_kiq_report, client, tom, applet):
        await client.login(self.login_url, tom.email_encrypted, "Test1234!")

        # create answer
        create_data = dict(
            submit_id=str(uuid.uuid4()),
            applet_id=str(applet.id),
            version=applet.version,
            activity_id=str(applet.activities[0].id),
            answer=dict(
                user_public_key="user key",
                answer=json.dumps(
                    dict(
                        value=str(uuid.uuid4()),
                        additional_text=None,
                    )
                ),
                item_ids=[str(applet.activities[0].items[0].id)],
                scheduled_time=1690188679657,
                start_time=1690188679657,
                end_time=1690188731636,
                scheduledEventId="eventId",
                localEndDate="2022-10-01",
                localEndTime="12:35:00",
            ),
            client=dict(
                appId="mindlogger-mobile",
                appVersion="0.21.48",
                width=819,
                height=1080,
            ),
        )

        response = await client.post(self.answer_url, data=create_data)

        assert response.status_code == 201

        # get answer id
        response = await client.get(
            self.review_activities_url.format(applet_id=str(applet.id)),
            dict(
                respondentId=tom.id,
                createdDate=datetime.datetime.utcnow().date(),
            ),
        )

        assert response.status_code == 200, response.json()
        answer_id = response.json()["result"][0]["answerDates"][0]["answerId"]

        # test completions
        response = await client.get(
            self.applet_answers_completions_url.format(
                applet_id=str(applet.id),
            ),
            {"fromDate": "2022-10-01", "version": applet.version},
        )

        assert response.status_code == 200, response.json()
        data = response.json()["result"]
        assert set(data.keys()) == {
            "id",
            "version",
            "activities",
            "activityFlows",
        }
        assert len(data["activities"]) == 1
        activity_answer_data = data["activities"][0]
        assert set(activity_answer_data.keys()) == {
            "id",
            "answerId",
            "submitId",
            "scheduledEventId",
            "localEndDate",
            "localEndTime",
        }
        assert activity_answer_data["answerId"] == answer_id
        assert activity_answer_data["localEndTime"] == "12:35:00"

    async def test_applets_completions(self, mock_kiq_report, client, tom, applet):
        await client.login(self.login_url, tom.email_encrypted, "Test1234!")

        # create answer
        create_data = dict(
            submit_id=str(uuid.uuid4()),
            applet_id=str(applet.id),
            version=applet.version,
            activity_id=str(applet.activities[0].id),
            answer=dict(
                user_public_key="user key",
                answer=json.dumps(
                    dict(
                        value=str(uuid.uuid4()),
                        additional_text=None,
                    )
                ),
                item_ids=[str(applet.activities[0].items[0].id)],
                scheduled_time=1690188679657,
                start_time=1690188679657,
                end_time=1690188731636,
                scheduledEventId="eventId",
                localEndDate="2022-10-01",
                localEndTime="12:35:00",
            ),
            client=dict(
                appId="mindlogger-mobile",
                appVersion="0.21.48",
                width=819,
                height=1080,
            ),
        )

        response = await client.post(self.answer_url, data=create_data)

        assert response.status_code == 201

        # get answer id
        response = await client.get(
            self.review_activities_url.format(applet_id=str(applet.id)),
            dict(
                respondentId=tom.id,
                createdDate=datetime.datetime.utcnow().date(),
            ),
        )

        assert response.status_code == 200, response.json()
        answer_id = response.json()["result"][0]["answerDates"][0]["answerId"]

        # test completions
        response = await client.get(
            url=self.applets_answers_completions_url,
            query={"fromDate": "2022-10-01"},
        )

        assert response.status_code == 200
        data = response.json()["result"]
        # 2 session applets and 1 for answers
        assert len(data) == 3
        applet_with_answer = next(i for i in data if i["id"] == str(applet.id))

        assert applet_with_answer["id"] == str(applet.id)
        assert applet_with_answer["version"] == applet.version
        assert len(applet_with_answer["activities"]) == 1
        activity_answer_data = applet_with_answer["activities"][0]
        assert set(activity_answer_data.keys()) == {
            "id",
            "answerId",
            "submitId",
            "scheduledEventId",
            "localEndDate",
            "localEndTime",
        }
        assert activity_answer_data["answerId"] == answer_id
        assert activity_answer_data["scheduledEventId"] == "eventId"
        assert activity_answer_data["localEndDate"] == "2022-10-01"
        assert activity_answer_data["localEndTime"] == "12:35:00"
        for applet_data in data:
            if applet_data["id"] != str(applet.id):
                assert not applet_data["activities"]
                assert not applet_data["activityFlows"]

    @pytest.mark.usefixtures("user_reviewer_applet_one")
    async def test_summary_restricted_for_reviewer_if_external_respondent(
        self, mock_kiq_report, client, tom, applet_one
    ):
        await client.login(self.login_url, tom.email_encrypted, "Test1234!")

        create_data = dict(
            submit_id=str(uuid.uuid4()),
            applet_id=str(applet_one.id),
            version=applet_one.version,
            activity_id=str(applet_one.activities[0].id),
            answer=dict(
                user_public_key="user key",
                answer=json.dumps(
                    dict(
                        value=str(uuid.uuid4()),
                        additional_text=None,
                    )
                ),
                item_ids=[str(applet_one.activities[0].items[0].id)],
                identifier="some identifier",
                scheduled_time=1690188679657,
                start_time=1690188679657,
                end_time=1690188731636,
            ),
            client=dict(
                appId="mindlogger-mobile",
                appVersion="0.21.48",
                width=819,
                height=1080,
            ),
        )

        response = await client.post(self.answer_url, data=create_data)
        assert response.status_code == 201

        await client.logout()
        await client.login(self.login_url, "user@example.com", "Test1234!")

        response = await client.get(
            self.summary_activities_url.format(
                applet_id=str(applet_one.id),
            )
        )

        assert response.status_code == 403

    async def test_public_answer_with_zero_start_time_end_time_timestamps(
        self, mock_kiq_report, client, tom, public_applet
    ):
        create_data = dict(
            submit_id=str(uuid.uuid4()),
            applet_id=str(public_applet.id),
            version=public_applet.version,
            activity_id=str(public_applet.activities[0].id),
            created_at=1690188731636,
            answer=dict(
                user_public_key="user key",
                events=json.dumps(dict(events=["event1", "event2"])),
                answer=json.dumps(
                    dict(
                        value=str(uuid.uuid4()),
                        additional_text=None,
                    )
                ),
                item_ids=[str(public_applet.activities[0].items[0].id)],
                scheduled_time=1690188679657,
                start_time=0,
                end_time=0,
            ),
            client=dict(
                appId="mindlogger-mobile",
                appVersion="0.21.48",
                width=819,
                height=1080,
            ),
        )

        response = await client.post(self.public_answer_url, data=create_data)

<<<<<<< HEAD
        assert response.status_code == 201, response.json()

    @pytest.mark.parametrize("role,expected", (
            (Role.OWNER, http.HTTPStatus.OK),
            (Role.MANAGER, http.HTTPStatus.OK),
            (Role.REVIEWER, http.HTTPStatus.OK),
            (Role.EDITOR, http.HTTPStatus.FORBIDDEN),
            (Role.COORDINATOR, http.HTTPStatus.FORBIDDEN),
            (Role.RESPONDENT, http.HTTPStatus.FORBIDDEN)
    ))
    async def test_access_to_activity_list(self, client, tom: User, user: User, session: AsyncSession, role, expected):
        await client.login(self.login_url, tom.email_encrypted, "Test1234!")
        applet_id = uuid.UUID("92917a56-d586-4613-b7aa-991f2c4b15b1")

        access_service = UserAppletAccessService(session, tom.id, applet_id)
        await access_service.add_role(user.id, role)

        url = self.summary_activities_url.format(applet_id=f"{applet_id}")
        if role == Role.REVIEWER:
            subject = await SubjectsService(session, tom.id).create(
                Subject(
                    applet_id=applet_id,
                    creator_id=tom.id,
                    first_name="first_name",
                    last_name="last_name",
                    secret_user_id=f"{uuid.uuid4()}"
                )
            )
            assert subject.id
            await access_service.set_subjects_for_review(user.id, applet_id, [subject.id])
            url = f"{url}?targetSubjectId={subject.id}"
        await client.login(self.login_url, user.email_encrypted, "Test1234!")
        response = await client.get(url)
        assert response.status_code == expected
=======
        assert response.status_code == 201
>>>>>>> a096cbe1
<|MERGE_RESOLUTION|>--- conflicted
+++ resolved
@@ -8,13 +8,11 @@
 from sqlalchemy.ext.asyncio import AsyncSession
 
 from apps.answers.db.schemas import AnswerSchema
-<<<<<<< HEAD
 from apps.applets.domain import Role
-=======
 from apps.applets.domain.applet_full import AppletFull
->>>>>>> a096cbe1
 from apps.mailing.services import TestMail
 from apps.shared.test import BaseTest
+from apps.subjects.db.schemas import SubjectSchema
 from apps.subjects.domain import Subject
 from apps.subjects.services import SubjectsService
 from apps.users import User
@@ -22,24 +20,19 @@
 from infrastructure.utility import RedisCacheTest
 
 
+@pytest.fixture(params=["none", "respondent", "subject"])
+async def identifiers_query(request, tom_applet_subject: SubjectSchema):
+    params_map = {
+        "none": {},
+        "respondent": {"respondentId": str(tom_applet_subject.user_id)},
+        "subject": {"targetSubjectId": str(tom_applet_subject.id)}
+    }
+    return params_map[request.param]
+
+
 class TestAnswerActivityItems(BaseTest):
     fixtures = [
-<<<<<<< HEAD
-        "applets/fixtures/applets.json",
-        "applets/fixtures/applet_user_accesses.json",
-        "applets/fixtures/applet_histories.json",
-        "activities/fixtures/activities.json",
-        "activities/fixtures/activity_items.json",
-        "activity_flows/fixtures/activity_flows.json",
-        "activity_flows/fixtures/activity_flow_items.json",
-        "activities/fixtures/activity_histories.json",
-        "activities/fixtures/activity_item_histories.json",
-        "activity_flows/fixtures/activity_flow_histories.json",
-        "activity_flows/fixtures/activity_flow_item_histories.json",
-=======
->>>>>>> a096cbe1
         "workspaces/fixtures/workspaces.json",
-        "subjects/fixtures/subjects.json",
     ]
 
     login_url = "/auth/login"
@@ -121,7 +114,8 @@
         # TODO: move to the fixtures with yield
         RedisCacheTest._storage = {}
 
-    async def test_get_latest_summary(self, mock_report_server_response, mock_kiq_report, client, tom, applet):
+    async def test_get_latest_summary(self, mock_report_server_response, mock_kiq_report, client, tom, applet, tom_applet_subject: SubjectSchema):
+        subject_id = tom_applet_subject.id
         await client.login(self.login_url, tom.email_encrypted, "Test1234!")
 
         create_data = dict(
@@ -158,26 +152,16 @@
         assert response.status_code == 201, response.json()
         response = await client.post(
             self.latest_report_url.format(
-<<<<<<< HEAD
-                applet_id="92917a56-d586-4613-b7aa-991f2c4b15b1",
-                activity_id="09e3dbf0-aefb-4d0e-9177-bdb321bf3611",
-                subject_id="ee5e2f55-8e32-40af-8ef9-24e332c31d7c",
-=======
-                applet_id=str(applet.id),
-                activity_id=str(applet.activities[0].id),
-                respondent_id=tom.id,
->>>>>>> a096cbe1
+                applet_id=str(applet.id),
+                activity_id=str(applet.activities[0].id),
+                subject_id=str(subject_id),
             ),
         )
         assert response.status_code == 200
 
-<<<<<<< HEAD
-    async def test_public_answer_activity_items_create_for_respondent(self, mock_kiq_report, client):
-=======
     async def test_public_answer_activity_items_create_for_respondent(
         self, mock_kiq_report, client, tom, public_applet
     ):
->>>>>>> a096cbe1
         create_data = dict(
             submit_id=str(uuid.uuid4()),
             applet_id=str(public_applet.id),
@@ -1089,7 +1073,78 @@
         data = response.json()["result"]
         assert not data["answers"]
 
-<<<<<<< HEAD
+    async def test_get_identifiers(self, mock_kiq_report, client, tom, applet, identifiers_query):
+        await client.login(self.login_url, tom.email_encrypted, "Test1234!")
+
+        response = await client.get(
+            self.identifiers_url.format(
+                applet_id=str(applet.id),
+                activity_id=str(applet.activities[0].id),
+            )
+        )
+
+        assert response.status_code == 200
+        assert response.json()["count"] == 0
+
+        create_data = dict(
+            submit_id=str(uuid.uuid4()),
+            applet_id=str(applet.id),
+            version=applet.version,
+            activity_id=str(applet.activities[0].id),
+            answer=dict(
+                user_public_key="user key",
+                answer=json.dumps(
+                    dict(
+                        value=str(uuid.uuid4()),
+                        additional_text=None,
+                    )
+                ),
+                item_ids=[str(applet.activities[0].items[0].id)],
+                identifier="some identifier",
+                scheduled_time=1690188679657,
+                start_time=1690188679657,
+                end_time=1690188731636,
+            ),
+            client=dict(
+                appId="mindlogger-mobile",
+                appVersion="0.21.48",
+                width=819,
+                height=1080,
+            ),
+        )
+
+        response = await client.post(self.answer_url, data=create_data)
+
+        assert response.status_code == 201, response.json()
+
+        response = await client.get(
+            self.identifiers_url.format(
+                applet_id=str(applet.id),
+                activity_id=str(applet.activities[0].id),
+            ),
+            query=identifiers_query,
+        )
+
+        assert response.status_code == 200
+        assert response.json()["count"] == 1
+        assert response.json()["result"][0]["identifier"] == "some identifier"
+        assert response.json()["result"][0]["userPublicKey"] == "user key"
+
+    async def test_get_versions(self, mock_kiq_report, client, tom, applet):
+        await client.login(self.login_url, tom.email_encrypted, "Test1234!")
+
+        response = await client.get(
+            self.versions_url.format(
+                applet_id=str(applet.id),
+                activity_id=str(applet.activities[0].id),
+            )
+        )
+
+        assert response.status_code == 200
+        assert response.json()["count"] == 1
+        assert response.json()["result"][0]["version"] == applet.version
+        assert response.json()["result"][0]["createdAt"]
+
     @pytest.mark.parametrize(
         ("query"),
         (
@@ -1098,112 +1153,14 @@
             {"targetSubjectId": "ee5e2f55-8e32-40af-8ef9-24e332c31d7c"},
         ),
     )
-    async def test_get_identifiers(self, mock_kiq_report, client, tom, query):
-=======
-    async def test_get_identifiers(self, mock_kiq_report, client, tom, applet):
->>>>>>> a096cbe1
-        await client.login(self.login_url, tom.email_encrypted, "Test1234!")
-
-        response = await client.get(
-            self.identifiers_url.format(
-                applet_id=str(applet.id),
-                activity_id=str(applet.activities[0].id),
-            )
-        )
-
-        assert response.status_code == 200
-        assert response.json()["count"] == 0
-
-        create_data = dict(
-            submit_id=str(uuid.uuid4()),
-            applet_id=str(applet.id),
-            version=applet.version,
-            activity_id=str(applet.activities[0].id),
-            answer=dict(
-                user_public_key="user key",
-                answer=json.dumps(
-                    dict(
-                        value=str(uuid.uuid4()),
-                        additional_text=None,
-                    )
-                ),
-                item_ids=[str(applet.activities[0].items[0].id)],
-                identifier="some identifier",
-                scheduled_time=1690188679657,
-                start_time=1690188679657,
-                end_time=1690188731636,
-            ),
-            client=dict(
-                appId="mindlogger-mobile",
-                appVersion="0.21.48",
-                width=819,
-                height=1080,
-            ),
-        )
-
-        response = await client.post(self.answer_url, data=create_data)
-
-        assert response.status_code == 201, response.json()
-
-        response = await client.get(
-            self.identifiers_url.format(
-<<<<<<< HEAD
-                applet_id="92917a56-d586-4613-b7aa-991f2c4b15b1",
-                activity_id="09e3dbf0-aefb-4d0e-9177-bdb321bf3611",
+    async def test_get_summary_activities(self, mock_kiq_report, client, tom, applet, query):
+        await client.login(self.login_url, tom.email_encrypted, "Test1234!")
+
+        response = await client.get(
+            self.summary_activities_url.format(
+                applet_id=str(applet.id),
             ),
             query=query,
-=======
-                applet_id=str(applet.id),
-                activity_id=str(applet.activities[0].id),
-            )
->>>>>>> a096cbe1
-        )
-
-        assert response.status_code == 200
-        assert response.json()["count"] == 1
-        assert response.json()["result"][0]["identifier"] == "some identifier"
-        assert response.json()["result"][0]["userPublicKey"] == "user key"
-
-    async def test_get_versions(self, mock_kiq_report, client, tom, applet):
-        await client.login(self.login_url, tom.email_encrypted, "Test1234!")
-
-        response = await client.get(
-            self.versions_url.format(
-                applet_id=str(applet.id),
-                activity_id=str(applet.activities[0].id),
-            )
-        )
-
-        assert response.status_code == 200
-        assert response.json()["count"] == 1
-        assert response.json()["result"][0]["version"] == applet.version
-        assert response.json()["result"][0]["createdAt"]
-
-<<<<<<< HEAD
-    @pytest.mark.parametrize(
-        ("query"),
-        (
-            {},
-            {"respondentId": "7484f34a-3acc-4ee6-8a94-fd7299502fa1"},
-            {"targetSubjectId": "ee5e2f55-8e32-40af-8ef9-24e332c31d7c"},
-        ),
-    )
-    async def test_get_summary_activities(self, mock_kiq_report, client, tom, query):
-=======
-    async def test_get_summary_activities(self, mock_kiq_report, client, tom, applet):
->>>>>>> a096cbe1
-        await client.login(self.login_url, tom.email_encrypted, "Test1234!")
-
-        response = await client.get(
-            self.summary_activities_url.format(
-<<<<<<< HEAD
-                applet_id="92917a56-d586-4613-b7aa-991f2c4b15b1",
-            ),
-            query=query,
-=======
-                applet_id=str(applet.id),
-            )
->>>>>>> a096cbe1
         )
 
         assert response.status_code == 200
@@ -1584,8 +1541,7 @@
 
         response = await client.post(self.public_answer_url, data=create_data)
 
-<<<<<<< HEAD
-        assert response.status_code == 201, response.json()
+        assert response.status_code == 201
 
     @pytest.mark.parametrize("role,expected", (
             (Role.OWNER, http.HTTPStatus.OK),
@@ -1595,9 +1551,9 @@
             (Role.COORDINATOR, http.HTTPStatus.FORBIDDEN),
             (Role.RESPONDENT, http.HTTPStatus.FORBIDDEN)
     ))
-    async def test_access_to_activity_list(self, client, tom: User, user: User, session: AsyncSession, role, expected):
-        await client.login(self.login_url, tom.email_encrypted, "Test1234!")
-        applet_id = uuid.UUID("92917a56-d586-4613-b7aa-991f2c4b15b1")
+    async def test_access_to_activity_list(self, client, tom: User, user: User, session: AsyncSession, applet, role, expected):
+        await client.login(self.login_url, tom.email_encrypted, "Test1234!")
+        applet_id = applet.id
 
         access_service = UserAppletAccessService(session, tom.id, applet_id)
         await access_service.add_role(user.id, role)
@@ -1618,7 +1574,4 @@
             url = f"{url}?targetSubjectId={subject.id}"
         await client.login(self.login_url, user.email_encrypted, "Test1234!")
         response = await client.get(url)
-        assert response.status_code == expected
-=======
-        assert response.status_code == 201
->>>>>>> a096cbe1
+        assert response.status_code == expected