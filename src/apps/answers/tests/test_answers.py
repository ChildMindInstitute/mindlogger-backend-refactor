import datetime
import http
import json
import re
import uuid

import pytest
from sqlalchemy import select
<<<<<<< HEAD
from sqlalchemy.ext.asyncio import AsyncSession
=======
>>>>>>> d38c5753

from apps.answers.crud import AnswerItemsCRUD
from apps.answers.crud.answers import AnswersCRUD
from apps.answers.db.schemas import AnswerItemSchema, AnswerSchema
from apps.answers.domain import AppletAnswerCreate, AssessmentAnswerCreate, ClientMeta, ItemAnswerCreate
from apps.answers.service import AnswerService
<<<<<<< HEAD
from apps.applets.domain import Role
from apps.applets.domain.applet_full import AppletFull
from apps.mailing.services import TestMail
from apps.shared.test import BaseTest
from apps.subjects.db.schemas import SubjectSchema
from apps.subjects.domain import Subject
from apps.subjects.services import SubjectsService
from apps.users import User
=======
from apps.applets.domain.applet_full import AppletFull
from apps.mailing.services import TestMail
from apps.shared.test import BaseTest
from apps.users import User
from apps.workspaces.domain.constants import Role
>>>>>>> d38c5753
from apps.workspaces.service.user_applet_access import UserAppletAccessService
from infrastructure.utility import RedisCacheTest


<<<<<<< HEAD
@pytest.fixture(params=["none", "respondent", "subject"])
async def identifiers_query(request, tom_applet_subject: SubjectSchema):
    params_map = {
        "none": {},
        "respondent": {"respondentId": str(tom_applet_subject.user_id)},
        "subject": {"targetSubjectId": str(tom_applet_subject.id)},
    }
    return params_map[request.param]


=======
>>>>>>> d38c5753
@pytest.fixture
async def bob_reviewer_in_applet_with_reviewable_activity(session, tom, bob, applet_with_reviewable_activity) -> User:
    applet_id = applet_with_reviewable_activity.id
    await UserAppletAccessService(session, tom.id, applet_id).add_role(bob.id, Role.REVIEWER)
    return bob


@pytest.fixture
def tom_answer_create_data(tom, applet_with_reviewable_activity):
    return AppletAnswerCreate(
        applet_id=applet_with_reviewable_activity.id,
        version=applet_with_reviewable_activity.version,
        submit_id=uuid.uuid4(),
        activity_id=applet_with_reviewable_activity.activities[0].id,
        answer=ItemAnswerCreate(
            item_ids=[applet_with_reviewable_activity.activities[0].items[0].id],
            start_time=datetime.datetime.utcnow(),
            end_time=datetime.datetime.utcnow(),
            user_public_key=str(tom.id),
        ),
        client=ClientMeta(app_id=f"{uuid.uuid4()}", app_version="1.1", width=984, height=623),
    )


@pytest.fixture
def tom_answer_assessment_create_data(tom, applet_with_reviewable_activity):
    activity_assessment_id = applet_with_reviewable_activity.activities[1].id
    return AssessmentAnswerCreate(
        answer="0x00",
        item_ids=[applet_with_reviewable_activity.activities[1].items[0].id],
        reviewer_public_key=f"{tom.id}",
        assessment_version_id=f"{activity_assessment_id}_{applet_with_reviewable_activity.version}",
    )


@pytest.fixture
async def tom_answer_item_for_applet(tom, applet, session):
    answer = await AnswersCRUD(session).create(
        AnswerSchema(
            applet_id=applet.id,
            version=applet.version,
            submit_id=uuid.uuid4(),
            client=dict(
                appId="mindlogger-mobile",
                appVersion="0.21.48",
            ),
            applet_history_id=f"{applet.id}_{applet.version}",
            activity_history_id=f"{applet.activities[0].id}_{applet.version}",
            respondent_id=tom.id,
        )
    )
    return dict(
        answer_id=answer.id,
        respondent_id=tom.id,
        answer="0x00",
        item_ids=[str(item.id) for item in applet.activities[0].items],
        start_datetime=datetime.datetime.utcnow(),
        end_datetime=datetime.datetime.utcnow(),
        is_assessment=False,
    )


class TestAnswerActivityItems(BaseTest):
    fixtures = [
        "workspaces/fixtures/workspaces.json",
    ]

    login_url = "/auth/login"
    answer_url = "/answers"
    public_answer_url = "/public/answers"

    review_activities_url = "/answers/applet/{applet_id}/review/activities"

    summary_activities_url = "/answers/applet/{applet_id}/summary/activities"
    identifiers_url = f"{summary_activities_url}/{{activity_id}}/identifiers"
    versions_url = f"{summary_activities_url}/{{activity_id}}/versions"

    answers_for_activity_url = "/answers/applet/{applet_id}/activities/{activity_id}/answers"
    applet_answers_export_url = "/answers/applet/{applet_id}/data"
    applet_answers_completions_url = "/answers/applet/{applet_id}/completions"
    applets_answers_completions_url = "/answers/applet/completions"
    applet_submit_dates_url = "/answers/applet/{applet_id}/dates"

    activity_answers_url = "/answers/applet/{applet_id}/answers/" "{answer_id}/activities/{activity_id}"
    assessment_answers_url = "/answers/applet/{applet_id}/answers/{answer_id}/assessment"

    answer_reviews_url = "/answers/applet/{applet_id}/answers/{answer_id}/reviews"  # noqa: E501
    answer_notes_url = "/answers/applet/{applet_id}/answers/{answer_id}/activities/{activity_id}/notes"  # noqa: E501
    answer_note_detail_url = "/answers/applet/{applet_id}/answers/{answer_id}/activities/{activity_id}/notes/{note_id}"  # noqa: E501
<<<<<<< HEAD
    latest_report_url = "/answers/applet/{applet_id}/activities/{activity_id}/subjects/{subject_id}/latest_report"  # noqa: E501
=======
    latest_report_url = "/answers/applet/{applet_id}/activities/{activity_id}/answers/{respondent_id}/latest_report"  # noqa: E501
>>>>>>> d38c5753
    assessment_delete_url = "/answers/applet/{applet_id}/answers/{answer_id}/assessment/{assessment_id}"

    async def test_answer_activity_items_create_for_respondent(self, mock_kiq_report, client, tom, applet: AppletFull):
        client.login(tom)
        create_data = dict(
            submit_id=str(uuid.uuid4()),
            applet_id=str(applet.id),
            activity_id=str(applet.activities[0].id),
            version=applet.version,
            created_at=1690188731636,
            answer=dict(
                user_public_key="user key",
                answer=json.dumps(
                    dict(
                        value=str(uuid.uuid4()),
                        additional_text=None,
                    )
                ),
                events=json.dumps(dict(events=["event1", "event2"])),
                item_ids=[str(applet.activities[0].items[0].id)],
                identifier="encrypted_identifier",
                scheduled_time=1690188679657,
                start_time=1690188679657,
                end_time=1690188731636,
                scheduledEventId="eventId",
                localEndDate="2022-10-01",
                localEndTime="12:35:00",
            ),
            alerts=[
                dict(
                    activity_item_id=str(applet.activities[0].items[0].id),
                    message="hello world",
                )
            ],
            client=dict(
                appId="mindlogger-mobile",
                appVersion="0.21.48",
                width=819,
                height=1080,
            ),
        )

        response = await client.post(self.answer_url, data=create_data)
        assert response.status_code == 201, response.json()

        mock_kiq_report.assert_awaited_once()

        published_values = await RedisCacheTest().get(f"channel_{tom.id}")
        published_values = published_values or []
        assert len(published_values) == 1
        # 2 because alert for lucy and for tom
        assert len(RedisCacheTest()._storage) == 1
        assert len(TestMail.mails) == 1
        assert TestMail.mails[0].subject == "Response alert"
        # TODO: move to the fixtures with yield
        RedisCacheTest._storage = {}

<<<<<<< HEAD
    async def test_get_latest_summary(
        self, mock_report_server_response, mock_kiq_report, client, tom, applet, tom_applet_subject: SubjectSchema
    ):
        subject_id = tom_applet_subject.id
=======
    async def test_get_latest_summary(self, mock_report_server_response, mock_kiq_report, client, tom, applet):
>>>>>>> d38c5753
        client.login(tom)

        create_data = dict(
            submit_id=str(uuid.uuid4()),
            applet_id=str(applet.id),
            activity_id=str(applet.activities[0].id),
            version=applet.version,
            created_at=1690188731636,
            answer=dict(
                user_public_key="user key",
                answer=json.dumps(
                    dict(
                        value=str(uuid.uuid4()),
                        additional_text=None,
                    )
                ),
                events=json.dumps(dict(events=["event1", "event2"])),
                item_ids=[str(applet.activities[0].items[0].id)],
                identifier="encrypted_identifier",
                scheduled_time=1690188679657,
                start_time=1690188679657,
                end_time=1690188731636,
            ),
            client=dict(
                appId="mindlogger-mobile",
                appVersion="0.21.48",
                width=819,
                height=1080,
            ),
        )

        response = await client.post(self.answer_url, data=create_data)

        assert response.status_code == 201, response.json()
        response = await client.post(
            self.latest_report_url.format(
                applet_id=str(applet.id),
                activity_id=str(applet.activities[0].id),
                subject_id=str(subject_id),
            ),
        )
        assert response.status_code == 200

    async def test_public_answer_activity_items_create_for_respondent(
        self, mock_kiq_report, client, tom, public_applet
    ):
        create_data = dict(
            submit_id=str(uuid.uuid4()),
            applet_id=str(public_applet.id),
            version=public_applet.version,
            activity_id=str(public_applet.activities[0].id),
            created_at=1690188731636,
            answer=dict(
                user_public_key="user key",
                events=json.dumps(dict(events=["event1", "event2"])),
                answer=json.dumps(
                    dict(
                        value=str(uuid.uuid4()),
                        additional_text=None,
                    )
                ),
                item_ids=[str(public_applet.activities[0].items[0].id)],
                scheduled_time=1690188679657,
                start_time=1690188679657,
                end_time=1690188731636,
            ),
            client=dict(
                appId="mindlogger-mobile",
                appVersion="0.21.48",
                width=819,
                height=1080,
            ),
        )
        response = await client.post(self.public_answer_url, data=create_data)
        assert response.status_code == 201, response.json()

    async def test_answer_skippable_activity_items_create_for_respondent(self, mock_kiq_report, client, tom, applet):
        client.login(tom)

        create_data = dict(
            submit_id=str(uuid.uuid4()),
            applet_id=str(applet.id),
            activity_id=str(applet.activities[0].id),
            version=applet.version,
            answer=dict(
                start_time=1690188679657,
                end_time=1690188731636,
                itemIds=[str(applet.activities[0].items[0].id)],
            ),
            client=dict(
                appId="mindlogger-mobile",
                appVersion="0.21.48",
                width=819,
                height=1080,
            ),
        )

        response = await client.post(self.answer_url, data=create_data)

        assert response.status_code == 201, response.json()

        response = await client.get(
            self.applet_submit_dates_url.format(applet_id=str(applet.id)),
            dict(
                respondentId=tom.id,
                fromDate=datetime.date.today() - datetime.timedelta(days=10),
                toDate=datetime.date.today() + datetime.timedelta(days=10),
            ),
        )
        assert response.status_code == 200
        assert len(response.json()["result"]["dates"]) == 1

    async def test_list_submit_dates(self, mock_kiq_report, client, tom, applet):
        client.login(tom)

        create_data = dict(
            submit_id=str(uuid.uuid4()),
            applet_id=str(applet.id),
            activity_id=str(applet.activities[0].id),
            version=applet.version,
            answer=dict(
                user_public_key="user key",
                events=json.dumps(dict(events=["event1", "event2"])),
                answer=json.dumps(
                    dict(
                        value=str(uuid.uuid4()),
                        additional_text=None,
                    )
                ),
                item_ids=[str(applet.activities[0].items[0].id)],
                scheduled_time=1690188679657,
                start_time=1690188679657,
                end_time=1690188731636,
            ),
            client=dict(
                appId="mindlogger-mobile",
                appVersion="0.21.48",
                width=819,
                height=1080,
            ),
        )

        response = await client.post(self.answer_url, data=create_data)
        assert response.status_code == 201, response.json()

        response = await client.get(
            self.applet_submit_dates_url.format(applet_id=str(applet.id)),
            dict(
                respondentId=tom.id,
                fromDate=datetime.date.today() - datetime.timedelta(days=10),
                toDate=datetime.date.today() + datetime.timedelta(days=10),
            ),
        )
        assert response.status_code == 200
        assert len(response.json()["result"]["dates"]) == 1

    async def test_answer_flow_items_create_for_respondent(self, mock_kiq_report, client, tom, applet):
        client.login(tom)

        create_data = dict(
            submit_id=str(uuid.uuid4()),
            applet_id=str(applet.id),
            version=applet.version,
            created_at=1690188731636,
            flow_id="3013dfb1-9202-4577-80f2-ba7450fb5831",
            activity_id=str(applet.activities[0].id),
            answer=dict(
                user_public_key="user key",
                events=json.dumps(dict(events=["event1", "event2"])),
                answer=json.dumps(
                    dict(
                        value=str(uuid.uuid4()),
                        additional_text=None,
                    )
                ),
                item_ids=[str(applet.activities[0].items[0].id)],
                scheduled_time=1690188679657,
                start_time=1690188679657,
                end_time=1690188731636,
            ),
            client=dict(
                appId="mindlogger-mobile",
                appVersion="0.21.48",
                width=819,
                height=1080,
            ),
        )

        response = await client.post(self.answer_url, data=create_data)

        assert response.status_code == 201, response.json()

    async def test_answer_with_skipping_all(self, mock_kiq_report, client, tom, applet):
        client.login(tom)

        create_data = dict(
            submit_id=str(uuid.uuid4()),
            applet_id=str(applet.id),
            activity_id=str(applet.activities[0].id),
            version=applet.version,
            created_at=1690188731636,
            answer=dict(
                start_time=1690188679657,
                end_time=1690188731636,
                itemIds=[str(applet.activities[0].items[0].id)],
            ),
            client=dict(
                appId="mindlogger-mobile",
                appVersion="0.21.48",
                width=819,
                height=1080,
            ),
        )

        response = await client.post(self.answer_url, data=create_data)

        assert response.status_code == 201, response.json()

    async def test_answered_applet_activities(self, mock_kiq_report, client, tom, applet):
        client.login(tom)

        create_data = dict(
            submit_id=str(uuid.uuid4()),
            applet_id=str(applet.id),
            version=applet.version,
            activity_id=str(applet.activities[0].id),
            answer=dict(
                user_public_key="user key",
                events=json.dumps(dict(events=["event1", "event2"])),
                answer=json.dumps(
                    dict(
                        value=str(uuid.uuid4()),
                        additional_text=None,
                    )
                ),
                item_ids=[str(applet.activities[0].items[0].id)],
                scheduled_time=1690188679657,
                start_time=1690188679657,
                end_time=1690188731636,
            ),
            client=dict(
                appId="mindlogger-mobile",
                appVersion="0.21.48",
                width=819,
                height=1080,
            ),
        )

        response = await client.post(self.answer_url, data=create_data)

        assert response.status_code == 201, response.json()

        response = await client.get(
            self.review_activities_url.format(applet_id=str(applet.id)),
            dict(
                respondentId=tom.id,
                createdDate=datetime.datetime.utcnow().date(),
            ),
        )

        assert response.status_code == 200, response.json()
        assert response.json()["count"] == 1
        assert len(response.json()["result"][0]["answerDates"]) == 1

        answer_id = response.json()["result"][0]["answerDates"][0]["answerId"]
        response = await client.get(
            self.activity_answers_url.format(
                applet_id=str(applet.id),
                answer_id=answer_id,
                activity_id=str(applet.activities[0].id),
            )
        )

        assert response.status_code == 200, response.json()

        response = await client.get(
            self.activity_answers_url.format(
                applet_id=str(applet.id),
                answer_id=answer_id,
                activity_id=str(applet.activities[0].id),
            )
        )

        assert response.status_code == 200, response.json()
        assert response.json()["result"]["events"] == '{"events": ["event1", "event2"]}'

    async def test_fail_answered_applet_not_existed_activities(self, mock_kiq_report, client, tom, applet):
        client.login(tom)

        create_data = dict(
            submit_id=str(uuid.uuid4()),
            applet_id=str(applet.id),
            version=applet.version,
            activity_id=str(applet.activities[0].id),
            answer=dict(
                user_public_key="user key",
                events=json.dumps(dict(events=["event1", "event2"])),
                answer=json.dumps(
                    dict(
                        value=str(uuid.uuid4()),
                        additional_text=None,
                    )
                ),
                item_ids=[str(applet.activities[0].items[0].id)],
                scheduled_time=1690188679657,
                start_time=1690188679657,
                end_time=1690188731636,
            ),
            client=dict(
                appId="mindlogger-mobile",
                appVersion="0.21.48",
                width=819,
                height=1080,
            ),
        )

        response = await client.post(self.answer_url, data=create_data)

        assert response.status_code == 201, response.json()

        response = await client.get(
            self.review_activities_url.format(applet_id=str(applet.id)),
            dict(
                respondentId=tom.id,
                createdDate=datetime.datetime.utcnow().date(),
            ),
        )

        assert response.status_code == 200, response.json()
        assert response.json()["count"] == 1
        assert len(response.json()["result"][0]["answerDates"]) == 1

        answer_id = response.json()["result"][0]["answerDates"][0]["answerId"]
        response = await client.get(
            self.activity_answers_url.format(
                applet_id=str(applet.id),
                answer_id=answer_id,
                activity_id="00000000-0000-0000-0000-000000000000",
            )
        )

        assert response.status_code == 404, response.json()

    async def test_applet_activity_answers(self, mock_kiq_report, client, tom, applet):
        client.login(tom)

        create_data = dict(
            submit_id=str(uuid.uuid4()),
            applet_id=str(applet.id),
            version=applet.version,
            activity_id=str(applet.activities[0].id),
            answer=dict(
                user_public_key="user key",
                events=json.dumps(dict(events=["event1", "event2"])),
                answer=json.dumps(
                    dict(
                        value=str(uuid.uuid4()),
                        additional_text=None,
                    )
                ),
                item_ids=[str(applet.activities[0].items[0].id)],
                scheduled_time=1690188679657,
                start_time=1690188679657,
                end_time=1690188731636,
            ),
            client=dict(
                appId="mindlogger-mobile",
                appVersion="0.21.48",
                width=819,
                height=1080,
            ),
        )

        response = await client.post(self.answer_url, data=create_data)

        assert response.status_code == 201, response.json()

        response = await client.get(
            self.answers_for_activity_url.format(
                applet_id=str(applet.id),
                activity_id=str(applet.activities[0].id),
            ),
        )

        assert response.status_code == 200, response.json()
        assert response.json()["count"] == 1

    async def test_applet_assessment_retrieve(self, mock_kiq_report, client, tom, applet):
        client.login(tom)

        create_data = dict(
            submit_id=str(uuid.uuid4()),
            applet_id=str(applet.id),
            version=applet.version,
            activity_id=str(applet.activities[0].id),
            answer=dict(
                user_public_key="user key",
                answer=json.dumps(
                    dict(
                        value=str(uuid.uuid4()),
                        additional_text=None,
                    )
                ),
                item_ids=[str(applet.activities[0].items[0].id)],
                scheduled_time=1690188679657,
                start_time=1690188679657,
                end_time=1690188731636,
            ),
            client=dict(
                appId="mindlogger-mobile",
                appVersion="0.21.48",
                width=819,
                height=1080,
            ),
        )

        response = await client.post(self.answer_url, data=create_data)

        assert response.status_code == 201, response.json()

        response = await client.get(
            self.review_activities_url.format(applet_id=str(applet.id)),
            dict(
                respondentId=tom.id,
                createdDate=datetime.datetime.utcnow().date(),
            ),
        )

        assert response.status_code == 200, response.json()
        assert response.json()["count"] == 1
        assert len(response.json()["result"][0]["answerDates"]) == 1

        answer_id = response.json()["result"][0]["answerDates"][0]["answerId"]
        response = await client.get(
            self.assessment_answers_url.format(
                applet_id=str(applet.id),
                answer_id=answer_id,
            )
        )

        assert response.status_code == 200, response.json()

    async def test_applet_assessment_create(self, mock_kiq_report, client, tom, applet_with_reviewable_activity):
        client.login(tom)

        create_data = dict(
            submit_id=str(uuid.uuid4()),
            applet_id=str(applet_with_reviewable_activity.id),
            version=applet_with_reviewable_activity.version,
            activity_id=str(applet_with_reviewable_activity.activities[0].id),
            answer=dict(
                user_public_key="user key",
                answer=json.dumps(
                    dict(
                        value=str(uuid.uuid4()),
                        additional_text=None,
                    )
                ),
                item_ids=[str(applet_with_reviewable_activity.activities[0].items[0].id)],
                scheduled_time=1690188679657,
                start_time=1690188679657,
                end_time=1690188731636,
            ),
            client=dict(
                appId="mindlogger-mobile",
                appVersion="0.21.48",
                width=819,
                height=1080,
            ),
        )

        response = await client.post(self.answer_url, data=create_data)
        assert response.status_code == 201, response.json()

        response = await client.get(
            self.review_activities_url.format(applet_id=str(applet_with_reviewable_activity.id)),
            dict(
                respondentId=tom.id,
                createdDate=datetime.datetime.utcnow().date(),
            ),
        )

        assert response.status_code == 200, response.json()
        assert response.json()["count"] == 1
        assert len(response.json()["result"][0]["answerDates"]) == 1

        answer_id = response.json()["result"][0]["answerDates"][0]["answerId"]

        # create assessment
        response = await client.post(
            self.assessment_answers_url.format(
                applet_id=str(applet_with_reviewable_activity.id),
                answer_id=answer_id,
            ),
            dict(
                answer="some answer",
                item_ids=[str(applet_with_reviewable_activity.activities[0].items[0].id)],
                reviewer_public_key="some public key",
                assessment_version_id=(
                    f"{applet_with_reviewable_activity.activities[0].id}_{applet_with_reviewable_activity.version}"
                ),
            ),
        )

        assert response.status_code == 201

        response = await client.get(
            self.assessment_answers_url.format(
                applet_id=str(applet_with_reviewable_activity.id),
                answer_id=answer_id,
            )
        )
        assert response.status_code == 200, response.json()
        assert response.json()["result"]["answer"] == "some answer"
        assert response.json()["result"]["reviewerPublicKey"] == "some public key"
        assert response.json()["result"]["itemIds"] == [str(applet_with_reviewable_activity.activities[0].items[0].id)]

        response = await client.post(
            self.assessment_answers_url.format(
                applet_id=str(applet_with_reviewable_activity.id),
                answer_id=answer_id,
            ),
            dict(
                answer="some answer",
                item_ids=[str(applet_with_reviewable_activity.activities[0].items[0].id)],
                reviewer_public_key="some public key",
                assessment_version_id=(
                    f"{applet_with_reviewable_activity.activities[0].id}_{applet_with_reviewable_activity.version}"
                ),
            ),
        )

        assert response.status_code == 201

        response = await client.get(
            self.assessment_answers_url.format(
                applet_id=str(applet_with_reviewable_activity.id),
                answer_id=answer_id,
            )
        )

        assert response.status_code == 200, response.json()
        assert response.json()["result"]["answer"] == "some answer"
        assert response.json()["result"]["reviewerPublicKey"] == "some public key"
        assert response.json()["result"]["itemIds"] == [str(applet_with_reviewable_activity.activities[0].items[0].id)]
        response = await client.get(
            self.answer_reviews_url.format(
                applet_id=str(applet_with_reviewable_activity.id),
                answer_id=answer_id,
            )
        )
        assert response.status_code == 200, response.json()
        assert response.json()["count"] == 1
        assert response.json()["result"][0]["answer"] == "some answer"
        assert response.json()["result"][0]["reviewerPublicKey"] == "some public key"
        assert response.json()["result"][0]["itemIds"] == [
            str(applet_with_reviewable_activity.activities[0].items[0].id)
        ]
        assert response.json()["result"][0]["reviewer"]["firstName"] == "Tom"
        assert response.json()["result"][0]["reviewer"]["lastName"] == "Isaak"

    async def test_applet_activities(self, mock_kiq_report, client, tom, applet):
        client.login(tom)

        response = await client.get(
            self.review_activities_url.format(applet_id=str(applet.id)),
            dict(
                respondentId=tom.id,
                createdDate=datetime.datetime.utcnow().date(),
            ),
        )

        assert response.status_code == 200, response.json()
        assert response.json()["count"] == 1
        assert len(response.json()["result"][0]["answerDates"]) == 0

    async def test_add_note(self, mock_kiq_report, client, tom, applet):
        client.login(tom)

        create_data = dict(
            submit_id=str(uuid.uuid4()),
            applet_id=str(applet.id),
            version=applet.version,
            activity_id=str(applet.activities[0].id),
            answer=dict(
                user_public_key="user key",
                answer=json.dumps(
                    dict(
                        value=str(uuid.uuid4()),
                        additional_text=None,
                    )
                ),
                item_ids=[str(applet.activities[0].items[0].id)],
                scheduled_time=1690188679657,
                start_time=1690188679657,
                end_time=1690188731636,
            ),
            client=dict(
                appId="mindlogger-mobile",
                appVersion="0.21.48",
                width=819,
                height=1080,
            ),
        )

        response = await client.post(self.answer_url, data=create_data)

        assert response.status_code == 201, response.json()

        response = await client.get(
            self.review_activities_url.format(applet_id=str(applet.id)),
            dict(
                respondentId=tom.id,
                createdDate=datetime.datetime.utcnow().date(),
            ),
        )
        answer_id = response.json()["result"][0]["answerDates"][0]["answerId"]

        response = await client.post(
            self.answer_notes_url.format(
                applet_id=str(applet.id),
                answer_id=answer_id,
                activity_id=str(applet.activities[0].id),
            ),
            dict(note="Some note"),
        )

        assert response.status_code == 201, response.json()

        response = await client.get(
            self.answer_notes_url.format(
                applet_id=str(applet.id),
                answer_id=answer_id,
                activity_id=str(applet.activities[0].id),
            ),
        )

        assert response.status_code == 200, response.json()
        assert response.json()["count"] == 1

    async def test_edit_note(self, mock_kiq_report, client, tom, applet):
        client.login(tom)

        create_data = dict(
            submit_id=str(uuid.uuid4()),
            applet_id=str(applet.id),
            version=applet.version,
            activity_id=str(applet.activities[0].id),
            answer=dict(
                user_public_key="user key",
                answer=json.dumps(
                    dict(
                        value=str(uuid.uuid4()),
                        additional_text=None,
                    )
                ),
                item_ids=[str(applet.activities[0].items[0].id)],
                scheduled_time=1690188679657,
                start_time=1690188679657,
                end_time=1690188731636,
            ),
            client=dict(
                appId="mindlogger-mobile",
                appVersion="0.21.48",
                width=819,
                height=1080,
            ),
        )

        response = await client.post(self.answer_url, data=create_data)

        assert response.status_code == 201, response.json()

        response = await client.get(
            self.review_activities_url.format(applet_id=str(applet.id)),
            dict(
                respondentId=tom.id,
                createdDate=datetime.datetime.utcnow().date(),
            ),
        )
        answer_id = response.json()["result"][0]["answerDates"][0]["answerId"]

        response = await client.post(
            self.answer_notes_url.format(
                applet_id=str(applet.id),
                answer_id=answer_id,
                activity_id=str(applet.activities[0].id),
            ),
            dict(note="Some note"),
        )

        assert response.status_code == 201, response.json()

        response = await client.get(
            self.answer_notes_url.format(
                applet_id=str(applet.id),
                answer_id=answer_id,
                activity_id=str(applet.activities[0].id),
            ),
        )

        assert response.status_code == 200, response.json()
        assert response.json()["count"] == 1
        assert response.json()["result"][0]["note"] == "Some note"

        response = await client.put(
            self.answer_note_detail_url.format(
                applet_id=str(applet.id),
                answer_id=answer_id,
                activity_id=str(applet.activities[0].id),
                note_id=response.json()["result"][0]["id"],
            ),
            dict(note="Some note 2"),
        )
        assert response.status_code == 200

        response = await client.get(
            self.answer_notes_url.format(
                applet_id=str(applet.id),
                answer_id=answer_id,
                activity_id=str(applet.activities[0].id),
            ),
        )

        assert response.status_code == 200, response.json()
        assert response.json()["count"] == 1
        assert response.json()["result"][0]["note"] == "Some note 2"

    async def test_delete_note(self, mock_kiq_report, client, tom, applet):
        client.login(tom)

        create_data = dict(
            submit_id=str(uuid.uuid4()),
            applet_id=str(applet.id),
            version=applet.version,
            activity_id=str(applet.activities[0].id),
            answer=dict(
                user_public_key="user key",
                answer=json.dumps(
                    dict(
                        value=str(uuid.uuid4()),
                        additional_text=None,
                    )
                ),
                item_ids=[str(applet.activities[0].items[0].id)],
                scheduled_time=None,
                start_time=1690188679657,
                end_time=1690188731636,
            ),
            client=dict(
                appId="mindlogger-mobile",
                appVersion="0.21.48",
                width=819,
                height=1080,
            ),
        )

        response = await client.post(self.answer_url, data=create_data)

        assert response.status_code == 201, response.json()

        response = await client.get(
            self.review_activities_url.format(applet_id=str(applet.id)),
            dict(
                respondentId=tom.id,
                createdDate=datetime.datetime.utcnow().date(),
            ),
        )
        answer_id = response.json()["result"][0]["answerDates"][0]["answerId"]

        response = await client.post(
            self.answer_notes_url.format(
                applet_id=str(applet.id),
                answer_id=answer_id,
                activity_id=str(applet.activities[0].id),
            ),
            dict(note="Some note"),
        )

        assert response.status_code == 201, response.json()

        response = await client.get(
            self.answer_notes_url.format(
                applet_id=str(applet.id),
                answer_id=answer_id,
                activity_id=str(applet.activities[0].id),
            ),
        )

        assert response.status_code == 200, response.json()
        assert response.json()["count"] == 1
        assert response.json()["result"][0]["note"] == "Some note"

        response = await client.delete(
            self.answer_note_detail_url.format(
                applet_id=str(applet.id),
                answer_id=answer_id,
                activity_id=str(applet.activities[0].id),
                note_id=response.json()["result"][0]["id"],
            )
        )
        assert response.status_code == 204

        response = await client.get(
            self.answer_notes_url.format(
                applet_id=str(applet.id),
                answer_id=answer_id,
                activity_id=str(applet.activities[0].id),
            ),
        )

        assert response.status_code == 200, response.json()
        assert response.json()["count"] == 0

    @pytest.mark.usefixtures("mock_kiq_report", "user")
    async def test_answer_activity_items_create_for_not_respondent(self, client, applet, user):
        client.login(user)

        create_data = dict(
            submit_id=str(uuid.uuid4()),
            applet_id=str(applet.id),
            version=applet.version,
            activity_id=str(applet.activities[0].id),
            answer=dict(
                user_public_key="user key",
                answer=json.dumps(
                    dict(
                        value=str(uuid.uuid4()),
                    )
                ),
                item_ids=[str(applet.activities[0].items[0].id)],
                scheduled_time=1690188679657,
                start_time=1690188679657,
                end_time=1690188731636,
            ),
            client=dict(
                appId="mindlogger-mobile",
                appVersion="0.21.48",
                width=819,
                height=1080,
            ),
        )

        response = await client.post(self.answer_url, data=create_data)

        assert response.status_code == 403, response.json()

    async def test_answers_export(self, mock_kiq_report, client, tom, applet):
        client.login(tom)

        # create answer
        create_data = dict(
            submit_id=str(uuid.uuid4()),
            applet_id=str(applet.id),
            version=applet.version,
            activity_id=str(applet.activities[0].id),
            answer=dict(
                user_public_key="user key",
                answer=json.dumps(
                    dict(
                        value=str(uuid.uuid4()),
                        additional_text=None,
                    )
                ),
                item_ids=[str(applet.activities[0].items[0].id)],
                scheduled_time=1690188679657,
                start_time=1690188679657,
                end_time=1690188731636,
            ),
            client=dict(
                appId="mindlogger-mobile",
                appVersion="0.21.48",
                width=819,
                height=1080,
            ),
        )
        tz_str = "US/Pacific"
        tz_offset = -420

        response = await client.post(
            self.answer_url,
            data=create_data,
            headers={"x-timezone": tz_str},
        )

        assert response.status_code == 201

        # get answer id
        response = await client.get(
            self.review_activities_url.format(applet_id=str(applet.id)),
            dict(
                respondentId=tom.id,
                createdDate=datetime.datetime.utcnow().date(),
            ),
        )

        assert response.status_code == 200, response.json()
        answer_id = response.json()["result"][0]["answerDates"][0]["answerId"]

        # create assessment
        response = await client.post(
            self.assessment_answers_url.format(
                applet_id=str(applet.id),
                answer_id=answer_id,
            ),
            dict(
                answer="some answer",
                item_ids=["a18d3409-2c96-4a5e-a1f3-1c1c14be0021"],
                reviewer_public_key="some public key",
                assessment_version_id=("09e3dbf0-aefb-4d0e-9177-bdb321bf3621_1.0.0"),
            ),
        )

        assert response.status_code == 201

        # test export
        response = await client.get(
            self.applet_answers_export_url.format(
                applet_id=str(applet.id),
            )
        )

        assert response.status_code == 200, response.json()
        resp_data = response.json()
        data = resp_data["result"]
        assert set(data.keys()) == {"answers", "activities"}
        assert len(data["answers"]) == 2
        assert resp_data["count"] == 2

        assessment, answer = data["answers"][0], data["answers"][1]
        # fmt: off
        expected_keys = {
            "activityHistoryId", "activityId", "answer", "appletHistoryId",
            "appletId", "createdAt", "events", "flowHistoryId", "flowId",
            "flowName", "id", "itemIds", "migratedData", "respondentId",
            "respondentSecretId", "reviewedAnswerId", "userPublicKey",
            "version", "submitId", "scheduledDatetime", "startDatetime",
            "endDatetime", "legacyProfileId", "migratedDate",
            "relation", "sourceSubjectId", "targetSubjectId", "client",
            "tzOffset", "scheduledEventId",
        }
        assert int(answer["startDatetime"] * 1000) == 1690188679657
        assert answer["tzOffset"] == tz_offset
        assert re.match(
            r"\[admin account\] \([0-9a-f]{8}\-[0-9a-f]{4}\-4[0-9a-f]{3}\-[89ab][0-9a-f]{3}\-[0-9a-f]{12}\)",
            answer["respondentSecretId"]
        )
        # fmt: on

        assert set(assessment.keys()) == expected_keys
        assert assessment["reviewedAnswerId"] == answer["id"]

        # test filters
        response = await client.get(
            self.applet_answers_export_url.format(
                applet_id=str(applet.id),
            ),
            dict(
                respondentIds="7484f34a-3acc-4ee6-8a94-000000000000",
            ),
        )

        assert response.status_code == 200, response.json()
        data = response.json()["result"]
        assert not data["answers"]

<<<<<<< HEAD
    async def test_get_identifiers(self, mock_kiq_report, client, tom, applet, identifiers_query):
=======
    async def test_get_identifiers(self, mock_kiq_report, client, tom, applet):
>>>>>>> d38c5753
        client.login(tom)
        identifier_url = self.identifiers_url.format(applet_id=str(applet.id), activity_id=str(applet.activities[0].id))
        identifier_url = f"{identifier_url}?respondentId={tom.id}"
        response = await client.get(identifier_url)
<<<<<<< HEAD

        response = await client.get(
            self.identifiers_url.format(
                applet_id=str(applet.id),
                activity_id=str(applet.activities[0].id),
            )
        )
=======
>>>>>>> d38c5753

        assert response.status_code == 200
        assert response.json()["count"] == 0

        created_at = datetime.datetime.utcnow()
        create_data = dict(
            submit_id=str(uuid.uuid4()),
            applet_id=str(applet.id),
            version=applet.version,
            activity_id=str(applet.activities[0].id),
            answer=dict(
                user_public_key="user key",
                answer=json.dumps(
                    dict(
                        value=str(uuid.uuid4()),
                        additional_text=None,
                    )
                ),
                item_ids=[str(applet.activities[0].items[0].id)],
                identifier="some identifier",
                scheduled_time=1690188679657,
                start_time=1690188679657,
                end_time=1690188731636,
            ),
            client=dict(
                appId="mindlogger-mobile",
                appVersion="0.21.48",
                width=819,
                height=1080,
            ),
            created_at=created_at,
        )
        response = await client.post(self.answer_url, data=create_data)

        assert response.status_code == 201, response.json()

<<<<<<< HEAD
        response = await client.get(
            self.identifiers_url.format(
                applet_id=str(applet.id),
                activity_id=str(applet.activities[0].id),
            ),
            query=identifiers_query,
        )

=======
>>>>>>> d38c5753
        response = await client.get(identifier_url)
        assert response.status_code == 200
        assert response.json()["count"] == 1
        assert response.json()["result"][0]["identifier"] == "some identifier"
        assert response.json()["result"][0]["userPublicKey"] == "user key"
        assert datetime.datetime.fromisoformat(response.json()["result"][0]["lastAnswerDate"]) == created_at

    async def test_get_versions(self, mock_kiq_report, client, tom, applet):
        client.login(tom)

        response = await client.get(
            self.versions_url.format(
                applet_id=str(applet.id),
                activity_id=str(applet.activities[0].id),
            )
        )

        assert response.status_code == 200
        assert response.json()["count"] == 1
        assert response.json()["result"][0]["version"] == applet.version
        assert response.json()["result"][0]["createdAt"]

<<<<<<< HEAD
    @pytest.mark.parametrize(
        ("query"),
        (
            {},
            {"respondentId": "7484f34a-3acc-4ee6-8a94-fd7299502fa1"},
            {"targetSubjectId": "ee5e2f55-8e32-40af-8ef9-24e332c31d7c"},
        ),
    )
    async def test_get_summary_activities(self, mock_kiq_report, client, tom, applet, query):
=======
    async def test_get_summary_activities(self, mock_kiq_report, client, tom, applet):
>>>>>>> d38c5753
        client.login(tom)

        response = await client.get(
            self.summary_activities_url.format(
                applet_id=str(applet.id),
            ),
            query=query,
        )

        assert response.status_code == 200
        assert response.json()["count"] == 1
        assert response.json()["result"][0]["name"] == applet.activities[0].name
        assert not response.json()["result"][0]["isPerformanceTask"]
        assert not response.json()["result"][0]["hasAnswer"]

    async def test_get_summary_activities_after_submitted_answer(self, mock_kiq_report, client, tom, applet):
        client.login(tom)

        create_data = dict(
            submit_id=str(uuid.uuid4()),
            applet_id=str(applet.id),
            version=applet.version,
            activity_id=str(applet.activities[0].id),
            answer=dict(
                user_public_key="user key",
                answer=json.dumps(
                    dict(
                        value=str(uuid.uuid4()),
                        additional_text=None,
                    )
                ),
                item_ids=[str(applet.activities[0].items[0].id)],
                identifier="some identifier",
                scheduled_time=1690188679657,
                start_time=1690188679657,
                end_time=1690188731636,
            ),
            client=dict(
                appId="mindlogger-mobile",
                appVersion="0.21.48",
                width=819,
                height=1080,
            ),
        )

        response = await client.post(self.answer_url, data=create_data)
        assert response.status_code == 201

        response = await client.get(
            self.summary_activities_url.format(
                applet_id=str(applet.id),
            )
        )

        assert response.status_code == 200
        assert response.json()["count"] == 1
        assert response.json()["result"][0]["hasAnswer"]

    async def test_store_client_meta(self, mock_kiq_report, client, session, tom, applet):
        app_id = "mindlogger-mobile"
        app_version = "0.21.48"
        app_width = 819
        app_height = 1080

        client.login(tom)
        create_data = dict(
            submit_id=str(uuid.uuid4()),
            applet_id=str(applet.id),
            version=applet.version,
            activity_id=str(applet.activities[0].id),
            answer=dict(
                user_public_key="user key",
                answer=json.dumps(
                    dict(
                        value=str(uuid.uuid4()),
                        additional_text=None,
                    )
                ),
                item_ids=[str(applet.activities[0].items[0].id)],
                identifier="some identifier",
                scheduled_time=10,
                start_time=10,
                end_time=11,
            ),
            client=dict(
                appId=app_id,
                appVersion=app_version,
                width=app_width,
                height=app_height,
            ),
        )
        response = await client.post(self.answer_url, data=create_data)
        assert response.status_code == 201
        db_result = await session.execute(select(AnswerSchema))
        res: AnswerSchema = db_result.scalars().first()
        assert app_id == res.client["app_id"]
        assert app_version == res.client["app_version"]
        assert app_width == res.client["width"]
        assert app_height == res.client["height"]

    async def test_activity_answers_by_identifier(self, mock_kiq_report, client, tom, applet):
        client.login(tom)

        create_data = dict(
            submit_id=str(uuid.uuid4()),
            applet_id=str(applet.id),
            version=applet.version,
            activity_id=str(applet.activities[0].id),
            answer=dict(
                user_public_key="user key",
                events=json.dumps(dict(events=["event1", "event2"])),
                answer=json.dumps(
                    dict(
                        value=str(uuid.uuid4()),
                        additional_text=None,
                    )
                ),
                item_ids=[str(applet.activities[0].items[0].id)],
                scheduled_time=1690188679657,
                start_time=1690188679657,
                end_time=1690188731636,
                identifier="encrypted",
            ),
            client=dict(
                appId="mindlogger-mobile",
                appVersion="0.21.48",
                width=819,
                height=1080,
            ),
        )

        response = await client.post(self.answer_url, data=create_data)

        assert response.status_code == 201, response.json()

        response = await client.get(
            self.answers_for_activity_url.format(
                applet_id=str(applet.id),
                activity_id=str(applet.activities[0].id),
            ),
            query={"emptyIdentifiers": False, "identifiers": "encrypted"},
        )

        assert response.status_code == 200, response.json()
        result = response.json()
        assert result["count"] == 1

    async def test_applet_completions(self, mock_kiq_report, client, tom, applet):
        client.login(tom)

        # create answer
        create_data = dict(
            submit_id=str(uuid.uuid4()),
            applet_id=str(applet.id),
            version=applet.version,
            activity_id=str(applet.activities[0].id),
            answer=dict(
                user_public_key="user key",
                answer=json.dumps(
                    dict(
                        value=str(uuid.uuid4()),
                        additional_text=None,
                    )
                ),
                item_ids=[str(applet.activities[0].items[0].id)],
                scheduled_time=1690188679657,
                start_time=1690188679657,
                end_time=1690188731636,
                scheduledEventId="eventId",
                localEndDate="2022-10-01",
                localEndTime="12:35:00",
            ),
            client=dict(
                appId="mindlogger-mobile",
                appVersion="0.21.48",
                width=819,
                height=1080,
            ),
        )

        response = await client.post(self.answer_url, data=create_data)

        assert response.status_code == 201

        # get answer id
        response = await client.get(
            self.review_activities_url.format(applet_id=str(applet.id)),
            dict(
                respondentId=tom.id,
                createdDate=datetime.datetime.utcnow().date(),
            ),
        )

        assert response.status_code == 200, response.json()
        answer_id = response.json()["result"][0]["answerDates"][0]["answerId"]

        # test completions
        response = await client.get(
            self.applet_answers_completions_url.format(
                applet_id=str(applet.id),
            ),
            {"fromDate": "2022-10-01", "version": applet.version},
        )

        assert response.status_code == 200, response.json()
        data = response.json()["result"]
        assert set(data.keys()) == {
            "id",
            "version",
            "activities",
            "activityFlows",
        }
        assert len(data["activities"]) == 1
        activity_answer_data = data["activities"][0]
        assert set(activity_answer_data.keys()) == {
            "id",
            "answerId",
            "submitId",
            "scheduledEventId",
            "localEndDate",
            "localEndTime",
        }
        assert activity_answer_data["answerId"] == answer_id
        assert activity_answer_data["localEndTime"] == "12:35:00"

    async def test_applets_completions(self, mock_kiq_report, client, tom, applet):
        client.login(tom)

        # create answer
        create_data = dict(
            submit_id=str(uuid.uuid4()),
            applet_id=str(applet.id),
            version=applet.version,
            activity_id=str(applet.activities[0].id),
            answer=dict(
                user_public_key="user key",
                answer=json.dumps(
                    dict(
                        value=str(uuid.uuid4()),
                        additional_text=None,
                    )
                ),
                item_ids=[str(applet.activities[0].items[0].id)],
                scheduled_time=1690188679657,
                start_time=1690188679657,
                end_time=1690188731636,
                scheduledEventId="eventId",
                localEndDate="2022-10-01",
                localEndTime="12:35:00",
            ),
            client=dict(
                appId="mindlogger-mobile",
                appVersion="0.21.48",
                width=819,
                height=1080,
            ),
        )

        response = await client.post(self.answer_url, data=create_data)

        assert response.status_code == 201

        # get answer id
        response = await client.get(
            self.review_activities_url.format(applet_id=str(applet.id)),
            dict(
                respondentId=tom.id,
                createdDate=datetime.datetime.utcnow().date(),
            ),
        )

        assert response.status_code == 200, response.json()
        answer_id = response.json()["result"][0]["answerDates"][0]["answerId"]

        # test completions
        response = await client.get(
            url=self.applets_answers_completions_url,
            query={"fromDate": "2022-10-01"},
        )

        assert response.status_code == 200
        data = response.json()["result"]
        # 2 session applets and 1 for answers
        assert len(data) == 3
        applet_with_answer = next(i for i in data if i["id"] == str(applet.id))

        assert applet_with_answer["id"] == str(applet.id)
        assert applet_with_answer["version"] == applet.version
        assert len(applet_with_answer["activities"]) == 1
        activity_answer_data = applet_with_answer["activities"][0]
        assert set(activity_answer_data.keys()) == {
            "id",
            "answerId",
            "submitId",
            "scheduledEventId",
            "localEndDate",
            "localEndTime",
        }
        assert activity_answer_data["answerId"] == answer_id
        assert activity_answer_data["scheduledEventId"] == "eventId"
        assert activity_answer_data["localEndDate"] == "2022-10-01"
        assert activity_answer_data["localEndTime"] == "12:35:00"
        for applet_data in data:
            if applet_data["id"] != str(applet.id):
                assert not applet_data["activities"]
                assert not applet_data["activityFlows"]

    @pytest.mark.usefixtures("user_reviewer_applet_one")
    async def test_summary_restricted_for_reviewer_if_external_respondent(
        self, mock_kiq_report, client, tom, applet_one, user
    ):
        client.login(tom)

        create_data = dict(
            submit_id=str(uuid.uuid4()),
            applet_id=str(applet_one.id),
            version=applet_one.version,
            activity_id=str(applet_one.activities[0].id),
            answer=dict(
                user_public_key="user key",
                answer=json.dumps(
                    dict(
                        value=str(uuid.uuid4()),
                        additional_text=None,
                    )
                ),
                item_ids=[str(applet_one.activities[0].items[0].id)],
                identifier="some identifier",
                scheduled_time=1690188679657,
                start_time=1690188679657,
                end_time=1690188731636,
            ),
            client=dict(
                appId="mindlogger-mobile",
                appVersion="0.21.48",
                width=819,
                height=1080,
            ),
        )

        response = await client.post(self.answer_url, data=create_data)
        assert response.status_code == 201

        client.logout()
        client.login(user)

        response = await client.get(
            self.summary_activities_url.format(
                applet_id=str(applet_one.id),
            )
        )

        assert response.status_code == 403

    async def test_public_answer_with_zero_start_time_end_time_timestamps(
        self, mock_kiq_report, client, tom, public_applet
    ):
        create_data = dict(
            submit_id=str(uuid.uuid4()),
            applet_id=str(public_applet.id),
            version=public_applet.version,
            activity_id=str(public_applet.activities[0].id),
            created_at=1690188731636,
            answer=dict(
                user_public_key="user key",
                events=json.dumps(dict(events=["event1", "event2"])),
                answer=json.dumps(
                    dict(
                        value=str(uuid.uuid4()),
                        additional_text=None,
                    )
                ),
                item_ids=[str(public_applet.activities[0].items[0].id)],
                scheduled_time=1690188679657,
                start_time=0,
                end_time=0,
            ),
            client=dict(
                appId="mindlogger-mobile",
                appVersion="0.21.48",
                width=819,
                height=1080,
            ),
        )

        response = await client.post(self.public_answer_url, data=create_data)

        assert response.status_code == 201

    @pytest.mark.parametrize(
        "user_fixture,expected_code",
        (
            ("tom", 204),  # owner
            ("lucy", 403),  # not in applet
            ("bob", 403),  # reviewer
        ),
    )
    @pytest.mark.usefixtures("bob_reviewer_in_applet_with_reviewable_activity")
    async def test_review_delete(
        self,
        tom_answer_create_data,
        tom_answer_assessment_create_data,
        mock_kiq_report,
        client,
        tom,
        applet_with_reviewable_activity,
        session,
        user_fixture,
        expected_code,
        request,
    ):
        login_user = request.getfixturevalue(user_fixture)
        client.login(login_user)
        answer_service = AnswerService(session, tom.id)
        answer = await answer_service.create_answer(tom_answer_create_data)
        await answer_service.create_assessment_answer(
            applet_with_reviewable_activity.id, answer.id, tom_answer_assessment_create_data
        )
        assessment = await AnswerItemsCRUD(session).get_assessment(answer.id, tom.id)
        assert assessment
        response = await client.delete(
            self.assessment_delete_url.format(
                applet_id=str(applet_with_reviewable_activity.id), answer_id=answer.id, assessment_id=assessment.id
            )
        )
        assert response.status_code == expected_code
        assessment = await AnswerItemsCRUD(session).get_assessment(answer.id, tom.id)
        if expected_code == 204:
            assert not assessment
        else:
            assert assessment

    async def test_get_all_types_of_identifiers(
        self, mock_kiq_report, client, tom: User, applet: AppletFull, session, tom_answer_item_for_applet, request
    ):
        client.login(tom)
        identifier_url = self.identifiers_url.format(applet_id=str(applet.id), activity_id=str(applet.activities[0].id))
        identifier_url = f"{identifier_url}?respondentId={tom.id}"

        answer_items = [
            # Migrated not encrypted
            AnswerItemSchema(
                **tom_answer_item_for_applet,
                identifier="unencrypted identifier",
                migrated_data=dict(is_identifier_encrypted=False),
            ),
            # Migrated encrypted
            AnswerItemSchema(
                **tom_answer_item_for_applet,
                identifier="encrypted identifier",
                user_public_key="user_public_key",
                migrated_data=dict(is_identifier_encrypted=True),
            ),
            # Not migrated
            AnswerItemSchema(
                **tom_answer_item_for_applet,
                identifier="identifier",
                user_public_key="user_public_key",
                migrated_data=None,
            ),
        ]
        for answer_item in answer_items:
            await AnswerItemsCRUD(session).create(answer_item)

        res = await client.get(identifier_url)
        assert res.status_code == 200
        payload = res.json()
        assert payload["count"] == len(answer_items)
        for identifier in payload["result"]:
            assert "lastAnswerDate" in identifier
            if identifier["identifier"] in ["encrypted identifier", "identifier"]:
                assert "userPublicKey" in identifier

    async def test_summary_activities_submitted_date_with_answers(
        self,
        tom_answer_create_data,
        tom_answer_assessment_create_data,
        mock_kiq_report,
        client,
        tom,
        applet_with_reviewable_activity,
        session,
    ):
        client.login(tom)
        applet_id = applet_with_reviewable_activity.id
        answer_service = AnswerService(session, tom.id)
        submit_dates = []
        for i in range(2):
            answer = await answer_service.create_answer(tom_answer_create_data)
            submit_dates.append(answer.created_at)

        response = await client.get(
            self.summary_activities_url.format(
                applet_id=str(applet_id),
            )
        )
        assert response.status_code == 200
        payload = response.json()
        expected_last_date = str(max(submit_dates))
        actual_last_date = payload["result"][0]["lastAnswerDate"].replace("T", " ")
        assert actual_last_date == expected_last_date

    async def test_summary_activities_submitted_without_answers(
        self,
        tom_answer_create_data,
        tom_answer_assessment_create_data,
        mock_kiq_report,
        client,
        tom,
        applet_with_reviewable_activity,
        session,
    ):
        client.login(tom)
        applet_id = applet_with_reviewable_activity.id
        response = await client.get(
            self.summary_activities_url.format(
                applet_id=str(applet_id),
            )
        )
        assert response.status_code == 200
        payload = response.json()
        actual_last_date = payload["result"][0]["lastAnswerDate"]
<<<<<<< HEAD
        assert actual_last_date is None

    @pytest.mark.parametrize(
        "role,expected",
        (
            (Role.OWNER, http.HTTPStatus.OK),
            (Role.MANAGER, http.HTTPStatus.OK),
            (Role.REVIEWER, http.HTTPStatus.OK),
            (Role.EDITOR, http.HTTPStatus.FORBIDDEN),
            (Role.COORDINATOR, http.HTTPStatus.FORBIDDEN),
            (Role.RESPONDENT, http.HTTPStatus.FORBIDDEN),
        ),
    )
    async def test_access_to_activity_list(
        self, client, tom: User, user: User, session: AsyncSession, applet, role, expected
    ):
        client.login(tom)
        applet_id = applet.id

        access_service = UserAppletAccessService(session, tom.id, applet_id)
        await access_service.add_role(user.id, role)

        url = self.summary_activities_url.format(applet_id=f"{applet_id}")
        if role == Role.REVIEWER:
            subject = await SubjectsService(session, tom.id).create(
                Subject(
                    applet_id=applet_id,
                    creator_id=tom.id,
                    first_name="first_name",
                    last_name="last_name",
                    secret_user_id=f"{uuid.uuid4()}",
                )
            )
            assert subject.id
            await access_service.set_subjects_for_review(user.id, applet_id, [subject.id])
            url = f"{url}?targetSubjectId={subject.id}"
        client.login(user)
        response = await client.get(url)
        assert response.status_code == expected
=======
        assert actual_last_date is None
>>>>>>> d38c5753
<|MERGE_RESOLUTION|>--- conflicted
+++ resolved
@@ -6,18 +6,13 @@
 
 import pytest
 from sqlalchemy import select
-<<<<<<< HEAD
 from sqlalchemy.ext.asyncio import AsyncSession
-=======
->>>>>>> d38c5753
 
 from apps.answers.crud import AnswerItemsCRUD
 from apps.answers.crud.answers import AnswersCRUD
 from apps.answers.db.schemas import AnswerItemSchema, AnswerSchema
 from apps.answers.domain import AppletAnswerCreate, AssessmentAnswerCreate, ClientMeta, ItemAnswerCreate
 from apps.answers.service import AnswerService
-<<<<<<< HEAD
-from apps.applets.domain import Role
 from apps.applets.domain.applet_full import AppletFull
 from apps.mailing.services import TestMail
 from apps.shared.test import BaseTest
@@ -25,18 +20,11 @@
 from apps.subjects.domain import Subject
 from apps.subjects.services import SubjectsService
 from apps.users import User
-=======
-from apps.applets.domain.applet_full import AppletFull
-from apps.mailing.services import TestMail
-from apps.shared.test import BaseTest
-from apps.users import User
 from apps.workspaces.domain.constants import Role
->>>>>>> d38c5753
 from apps.workspaces.service.user_applet_access import UserAppletAccessService
 from infrastructure.utility import RedisCacheTest
 
 
-<<<<<<< HEAD
 @pytest.fixture(params=["none", "respondent", "subject"])
 async def identifiers_query(request, tom_applet_subject: SubjectSchema):
     params_map = {
@@ -47,8 +35,6 @@
     return params_map[request.param]
 
 
-=======
->>>>>>> d38c5753
 @pytest.fixture
 async def bob_reviewer_in_applet_with_reviewable_activity(session, tom, bob, applet_with_reviewable_activity) -> User:
     applet_id = applet_with_reviewable_activity.id
@@ -138,11 +124,7 @@
     answer_reviews_url = "/answers/applet/{applet_id}/answers/{answer_id}/reviews"  # noqa: E501
     answer_notes_url = "/answers/applet/{applet_id}/answers/{answer_id}/activities/{activity_id}/notes"  # noqa: E501
     answer_note_detail_url = "/answers/applet/{applet_id}/answers/{answer_id}/activities/{activity_id}/notes/{note_id}"  # noqa: E501
-<<<<<<< HEAD
     latest_report_url = "/answers/applet/{applet_id}/activities/{activity_id}/subjects/{subject_id}/latest_report"  # noqa: E501
-=======
-    latest_report_url = "/answers/applet/{applet_id}/activities/{activity_id}/answers/{respondent_id}/latest_report"  # noqa: E501
->>>>>>> d38c5753
     assessment_delete_url = "/answers/applet/{applet_id}/answers/{answer_id}/assessment/{assessment_id}"
 
     async def test_answer_activity_items_create_for_respondent(self, mock_kiq_report, client, tom, applet: AppletFull):
@@ -200,14 +182,10 @@
         # TODO: move to the fixtures with yield
         RedisCacheTest._storage = {}
 
-<<<<<<< HEAD
     async def test_get_latest_summary(
         self, mock_report_server_response, mock_kiq_report, client, tom, applet, tom_applet_subject: SubjectSchema
     ):
         subject_id = tom_applet_subject.id
-=======
-    async def test_get_latest_summary(self, mock_report_server_response, mock_kiq_report, client, tom, applet):
->>>>>>> d38c5753
         client.login(tom)
 
         create_data = dict(
@@ -1174,25 +1152,11 @@
         data = response.json()["result"]
         assert not data["answers"]
 
-<<<<<<< HEAD
     async def test_get_identifiers(self, mock_kiq_report, client, tom, applet, identifiers_query):
-=======
-    async def test_get_identifiers(self, mock_kiq_report, client, tom, applet):
->>>>>>> d38c5753
         client.login(tom)
         identifier_url = self.identifiers_url.format(applet_id=str(applet.id), activity_id=str(applet.activities[0].id))
         identifier_url = f"{identifier_url}?respondentId={tom.id}"
         response = await client.get(identifier_url)
-<<<<<<< HEAD
-
-        response = await client.get(
-            self.identifiers_url.format(
-                applet_id=str(applet.id),
-                activity_id=str(applet.activities[0].id),
-            )
-        )
-=======
->>>>>>> d38c5753
 
         assert response.status_code == 200
         assert response.json()["count"] == 0
@@ -1229,18 +1193,7 @@
 
         assert response.status_code == 201, response.json()
 
-<<<<<<< HEAD
-        response = await client.get(
-            self.identifiers_url.format(
-                applet_id=str(applet.id),
-                activity_id=str(applet.activities[0].id),
-            ),
-            query=identifiers_query,
-        )
-
-=======
->>>>>>> d38c5753
-        response = await client.get(identifier_url)
+        response = await client.get(identifier_url, query=identifiers_query)
         assert response.status_code == 200
         assert response.json()["count"] == 1
         assert response.json()["result"][0]["identifier"] == "some identifier"
@@ -1262,9 +1215,8 @@
         assert response.json()["result"][0]["version"] == applet.version
         assert response.json()["result"][0]["createdAt"]
 
-<<<<<<< HEAD
     @pytest.mark.parametrize(
-        ("query"),
+        "query",
         (
             {},
             {"respondentId": "7484f34a-3acc-4ee6-8a94-fd7299502fa1"},
@@ -1272,9 +1224,6 @@
         ),
     )
     async def test_get_summary_activities(self, mock_kiq_report, client, tom, applet, query):
-=======
-    async def test_get_summary_activities(self, mock_kiq_report, client, tom, applet):
->>>>>>> d38c5753
         client.login(tom)
 
         response = await client.get(
@@ -1797,7 +1746,6 @@
         assert response.status_code == 200
         payload = response.json()
         actual_last_date = payload["result"][0]["lastAnswerDate"]
-<<<<<<< HEAD
         assert actual_last_date is None
 
     @pytest.mark.parametrize(
@@ -1836,7 +1784,4 @@
             url = f"{url}?targetSubjectId={subject.id}"
         client.login(user)
         response = await client.get(url)
-        assert response.status_code == expected
-=======
-        assert actual_last_date is None
->>>>>>> d38c5753
+        assert response.status_code == expected