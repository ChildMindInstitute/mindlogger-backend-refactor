import datetime
import http
import re
import uuid
from collections import defaultdict
from typing import Any, cast
from unittest.mock import AsyncMock

import pytest
from pytest import FixtureRequest
from sqlalchemy import select
from sqlalchemy.ext.asyncio import AsyncSession

from apps.answers.crud import AnswerItemsCRUD
from apps.answers.crud.answers import AnswersCRUD
from apps.answers.db.schemas import AnswerItemSchema, AnswerNoteSchema, AnswerSchema
from apps.answers.domain import AnswerNote, AppletAnswerCreate, AssessmentAnswerCreate, ClientMeta, ItemAnswerCreate
from apps.answers.service import AnswerService
from apps.applets.domain.applet_full import AppletFull
from apps.applets.errors import InvalidVersionError
from apps.mailing.services import TestMail
from apps.shared.test import BaseTest
from apps.shared.test.client import TestClient
from apps.subjects.db.schemas import SubjectSchema
from apps.subjects.domain import Subject, SubjectCreate
from apps.subjects.services import SubjectsService
from apps.users import User
from apps.workspaces.crud.user_applet_access import UserAppletAccessCRUD
from apps.workspaces.db.schemas import UserAppletAccessSchema
from apps.workspaces.domain.constants import Role
from apps.workspaces.service.user_applet_access import UserAppletAccessService
from infrastructure.utility import RedisCacheTest


@pytest.fixture(params=["none", "respondent", "subject"])
async def identifiers_query(request, tom_applet_subject: SubjectSchema):
    params_map = {
        "none": {},
        "respondent": {"respondentId": str(tom_applet_subject.user_id)},
        "subject": {"targetSubjectId": str(tom_applet_subject.id)},
    }
    return params_map[request.param]


def note_url_path_data(answer: AnswerSchema) -> dict[str, Any]:
    return {
        "applet_id": answer.applet_id,
        "answer_id": answer.id,
        "activity_id": answer.activity_history_id.split("_")[0],
    }


@pytest.fixture
async def bob_reviewer_in_applet_with_reviewable_activity(session, tom, bob, applet_with_reviewable_activity) -> User:
    tom_subject = await SubjectsService(session, tom.id).get_by_user_and_applet(
        tom.id, applet_with_reviewable_activity.id
    )
    assert tom_subject, "Must have an subject for submitting answers"
    await UserAppletAccessCRUD(session).save(
        UserAppletAccessSchema(
            user_id=bob.id,
            applet_id=applet_with_reviewable_activity.id,
            role=Role.REVIEWER,
            owner_id=tom.id,
            invitor_id=tom.id,
            meta=dict(subjects=[str(tom_subject.id)]),
            nickname=str(uuid.uuid4()),
        )
    )
    return bob


@pytest.fixture
async def lucy_manager_in_applet_with_reviewable_activity(session, tom, lucy, applet_with_reviewable_activity) -> User:
    await UserAppletAccessCRUD(session).save(
        UserAppletAccessSchema(
            user_id=lucy.id,
            applet_id=applet_with_reviewable_activity.id,
            role=Role.MANAGER,
            owner_id=tom.id,
            invitor_id=tom.id,
            meta=dict(),
            nickname=str(uuid.uuid4()),
        )
    )
    return lucy


@pytest.fixture
async def lucy_manager_in_applet_with_reviewable_flow(session, tom, lucy, applet_with_reviewable_flow) -> User:
    await UserAppletAccessCRUD(session).save(
        UserAppletAccessSchema(
            user_id=lucy.id,
            applet_id=applet_with_reviewable_flow.id,
            role=Role.MANAGER,
            owner_id=tom.id,
            invitor_id=tom.id,
            meta=dict(),
            nickname=str(uuid.uuid4()),
        )
    )
    return lucy


@pytest.fixture
def tom_answer_assessment_create_data(tom, applet_with_reviewable_activity) -> AssessmentAnswerCreate:
    activity_assessment_id = applet_with_reviewable_activity.activities[1].id
    return AssessmentAnswerCreate(
        answer="0x00",
        item_ids=[applet_with_reviewable_activity.activities[1].items[0].id],
        reviewer_public_key=f"{tom.id}",
        assessment_version_id=f"{activity_assessment_id}_{applet_with_reviewable_activity.version}",
    )


@pytest.fixture
async def tom_answer_item_for_applet(tom: User, applet: AppletFull, session: AsyncSession, tom_applet_subject):
    answer = await AnswersCRUD(session).create(
        AnswerSchema(
            applet_id=applet.id,
            version=applet.version,
            submit_id=uuid.uuid4(),
            client=dict(
                appId="mindlogger-mobile",
                appVersion="0.21.48",
            ),
            applet_history_id=f"{applet.id}_{applet.version}",
            activity_history_id=f"{applet.activities[0].id}_{applet.version}",
            respondent_id=tom.id,
            target_subject_id=tom_applet_subject.id,
            source_subject_id=tom_applet_subject.id,
        )
    )
    return dict(
        answer_id=answer.id,
        respondent_id=tom.id,
        answer=uuid.uuid4().hex,
        item_ids=[str(item.id) for item in applet.activities[0].items],
        start_datetime=datetime.datetime.utcnow(),
        end_datetime=datetime.datetime.utcnow(),
        is_assessment=False,
    )


@pytest.fixture
async def tom_answer_on_reviewable_applet(
    session: AsyncSession, tom: User, applet_with_reviewable_activity: AppletFull
) -> AnswerSchema:
    answer_service = AnswerService(session, tom.id)
    return await answer_service.create_answer(
        AppletAnswerCreate(
            applet_id=applet_with_reviewable_activity.id,
            version=applet_with_reviewable_activity.version,
            submit_id=uuid.uuid4(),
            activity_id=applet_with_reviewable_activity.activities[0].id,
            answer=ItemAnswerCreate(
                item_ids=[applet_with_reviewable_activity.activities[0].items[0].id],
                start_time=datetime.datetime.utcnow(),
                end_time=datetime.datetime.utcnow(),
                user_public_key=str(tom.id),
            ),
            client=ClientMeta(app_id=f"{uuid.uuid4()}", app_version="1.1", width=984, height=623),
        )
    )


@pytest.fixture
async def tom_answer_activity_flow(session: AsyncSession, tom: User, applet_with_flow: AppletFull) -> AnswerSchema:
    answer_service = AnswerService(session, tom.id)
    return await answer_service.create_answer(
        AppletAnswerCreate(
            applet_id=applet_with_flow.id,
            version=applet_with_flow.version,
            submit_id=uuid.uuid4(),
            flow_id=applet_with_flow.activity_flows[0].id,
            is_flow_completed=True,
            activity_id=applet_with_flow.activities[0].id,
            answer=ItemAnswerCreate(
                item_ids=[applet_with_flow.activities[0].items[0].id],
                start_time=datetime.datetime.utcnow(),
                end_time=datetime.datetime.utcnow(),
                user_public_key=str(tom.id),
                identifier="encrypted_identifier",
            ),
            client=ClientMeta(app_id=f"{uuid.uuid4()}", app_version="1.1", width=984, height=623),
        )
    )


@pytest.fixture
def applet_with_flow_answer_create(applet_with_flow: AppletFull) -> list[AppletAnswerCreate]:
    submit_id = uuid.uuid4()
    answer_data = dict(
        applet_id=applet_with_flow.id,
        version=applet_with_flow.version,
        client=ClientMeta(app_id=f"{uuid.uuid4()}", app_version="1.1", width=984, height=623),
    )
    answer_item_data = dict(
        start_time=datetime.datetime.utcnow(),
        end_time=datetime.datetime.utcnow(),
        user_public_key=str(uuid.uuid4()),
    )
    answers = [
        # flow#1 submission#1
        AppletAnswerCreate(
            submit_id=uuid.uuid4(),
            flow_id=applet_with_flow.activity_flows[0].id,
            is_flow_completed=True,
            activity_id=applet_with_flow.activities[0].id,
            answer=ItemAnswerCreate(
                item_ids=[applet_with_flow.activities[0].items[0].id],
                identifier="encrypted_identifier",
                **answer_item_data,
            ),
            **answer_data,
        ),
        # flow#2 submission#1
        AppletAnswerCreate(
            submit_id=submit_id,
            flow_id=applet_with_flow.activity_flows[1].id,
            is_flow_completed=False,
            activity_id=applet_with_flow.activities[0].id,
            answer=ItemAnswerCreate(
                item_ids=[applet_with_flow.activities[0].items[0].id],
                identifier="encrypted_identifierf2a1",
                **answer_item_data,
            ),
            **answer_data,
        ),
        AppletAnswerCreate(
            submit_id=submit_id,
            flow_id=applet_with_flow.activity_flows[1].id,
            is_flow_completed=True,
            activity_id=applet_with_flow.activities[1].id,
            answer=ItemAnswerCreate(item_ids=[applet_with_flow.activities[1].items[0].id], **answer_item_data),
            **answer_data,
        ),
        # flow#1 submission#2
        AppletAnswerCreate(
            submit_id=uuid.uuid4(),
            flow_id=applet_with_flow.activity_flows[0].id,
            is_flow_completed=True,
            activity_id=applet_with_flow.activities[0].id,
            answer=ItemAnswerCreate(
                item_ids=[applet_with_flow.activities[0].items[0].id],
                identifier="encrypted_identifierf1a2",
                **answer_item_data,
            ),
            **answer_data,
        ),
    ]
    return answers


@pytest.fixture
async def tom_answer_activity_flow_multiple(
    session: AsyncSession, tom: User, applet_with_flow_answer_create
) -> list[AnswerSchema]:
    answer_service = AnswerService(session, tom.id)
    answers = []
    for _answer in applet_with_flow_answer_create:
        answer = await answer_service.create_answer(_answer)
        answers.append(answer)

    return answers


@pytest.fixture
async def tom_answer_activity_no_flow(session: AsyncSession, tom: User, applet_with_flow: AppletFull) -> AnswerSchema:
    answer_service = AnswerService(session, tom.id)
    return await answer_service.create_answer(
        AppletAnswerCreate(
            applet_id=applet_with_flow.id,
            version=applet_with_flow.version,
            submit_id=uuid.uuid4(),
            is_flow_completed=True,
            activity_id=applet_with_flow.activities[0].id,
            answer=ItemAnswerCreate(
                item_ids=[applet_with_flow.activities[0].items[0].id],
                start_time=datetime.datetime.utcnow(),
                end_time=datetime.datetime.utcnow(),
                user_public_key=str(tom.id),
            ),
            client=ClientMeta(app_id=f"{uuid.uuid4()}", app_version="1.1", width=984, height=623),
        )
    )


@pytest.fixture
async def tom_review_answer(
    session: AsyncSession,
    tom: User,
    applet_with_reviewable_activity: AppletFull,
    tom_answer_on_reviewable_applet: AnswerSchema,
):
    applet_id = applet_with_reviewable_activity.id
    activity_assessment_id = applet_with_reviewable_activity.activities[1].id
    assessment = AssessmentAnswerCreate(
        answer=uuid.uuid4().hex,
        item_ids=[applet_with_reviewable_activity.activities[1].items[0].id],
        reviewer_public_key=f"{tom.id}",
        assessment_version_id=f"{activity_assessment_id}_{applet_with_reviewable_activity.version}",
    )
    await AnswerService(session, tom.id).create_assessment_answer(
        applet_id, tom_answer_on_reviewable_applet.id, assessment
    )


@pytest.fixture
async def bob_review_answer(
    session: AsyncSession,
    bob: User,
    applet_with_reviewable_activity: AppletFull,
    tom_answer_on_reviewable_applet: AnswerSchema,
):
    applet_id = applet_with_reviewable_activity.id
    activity_assessment_id = applet_with_reviewable_activity.activities[1].id
    assessment = AssessmentAnswerCreate(
        answer=uuid.uuid4().hex,
        item_ids=[applet_with_reviewable_activity.activities[1].items[0].id],
        reviewer_public_key=f"{bob.id}",
        assessment_version_id=f"{activity_assessment_id}_{applet_with_reviewable_activity.version}",
    )
    await AnswerService(session, bob.id).create_assessment_answer(
        applet_id, tom_answer_on_reviewable_applet.id, assessment
    )


@pytest.fixture
async def lucy_review_answer(
    session: AsyncSession,
    lucy: User,
    applet_with_reviewable_activity: AppletFull,
    tom_answer_on_reviewable_applet: AnswerSchema,
):
    applet_id = applet_with_reviewable_activity.id
    activity_assessment_id = applet_with_reviewable_activity.activities[1].id
    assessment = AssessmentAnswerCreate(
        answer=uuid.uuid4().hex,
        item_ids=[applet_with_reviewable_activity.activities[1].items[0].id],
        reviewer_public_key=f"{lucy.id}",
        assessment_version_id=f"{activity_assessment_id}_{applet_with_reviewable_activity.version}",
    )
    await AnswerService(session, lucy.id).create_assessment_answer(
        applet_id, tom_answer_on_reviewable_applet.id, assessment
    )


@pytest.fixture
async def tom_answer_on_applet_with_alert(
    mock_kiq_report: AsyncMock,
    tom: User,
    answer_with_alert_create: AppletAnswerCreate,
    tom_applet_subject: Subject,
    redis: RedisCacheTest,
    session: AsyncSession,
) -> AnswerSchema:
    return await AnswerService(session, tom.id).create_answer(answer_with_alert_create)


@pytest.fixture
async def tom_answer(tom: User, session: AsyncSession, answer_create: AppletAnswerCreate) -> AnswerSchema:
    return await AnswerService(session, tom.id).create_answer(answer_create)


@pytest.fixture
async def submission_assessment_answer(
    tom: User,
    session: AsyncSession,
    assessment_submission_create: AssessmentAnswerCreate,
    applet_with_reviewable_flow: AppletFull,
) -> AnswerItemSchema | None:
    service = AnswerService(session, tom.id, session)
    assert assessment_submission_create.reviewed_flow_submit_id
    answer = await service.get_submission_last_answer(assessment_submission_create.reviewed_flow_submit_id)
    assert answer
    submission_id = assessment_submission_create.reviewed_flow_submit_id
    answer_service = AnswerService(session, tom.id)
    await answer_service.create_assessment_answer(
        applet_with_reviewable_flow.id, answer.id, assessment_submission_create, submission_id
    )
    return await AnswerItemsCRUD(session).get_assessment(answer.id, tom.id)


@pytest.fixture
async def submission_answer(
    client: TestClient,
    tom: User,
    answers_reviewable_submission: list[AnswerSchema],
):
    return next(filter(lambda a: a.is_flow_completed, answers_reviewable_submission))


@pytest.mark.usefixtures("mock_kiq_report")
class TestAnswerActivityItems(BaseTest):
    fixtures = [
        "workspaces/fixtures/workspaces.json",
    ]

    login_url = "/auth/login"
    answer_url = "/answers"
    public_answer_url = "/public/answers"

    review_activities_url = "/answers/applet/{applet_id}/review/activities"
    review_flows_url = "/answers/applet/{applet_id}/review/flows"

    summary_activities_url = "/answers/applet/{applet_id}/summary/activities"
    summary_activity_flows_url = "/answers/applet/{applet_id}/summary/flows"
    activity_identifiers_url = f"{summary_activities_url}/{{activity_id}}/identifiers"
    flow_identifiers_url = "/answers/applet/{applet_id}/flows/{flow_id}/identifiers"
    activity_versions_url = f"{summary_activities_url}/{{activity_id}}/versions"
    flow_versions_url = "/answers/applet/{applet_id}/flows/{flow_id}/versions"

    activity_answers_url = "/answers/applet/{applet_id}/activities/{activity_id}/answers"
    flow_submissions_url = "/answers/applet/{applet_id}/flows/{flow_id}/submissions"
    applet_answers_export_url = "/answers/applet/{applet_id}/data"
    applet_answers_completions_url = "/answers/applet/{applet_id}/completions"
    applets_answers_completions_url = "/answers/applet/completions"
    applet_submit_dates_url = "/answers/applet/{applet_id}/dates"

    activity_answer_url = "/answers/applet/{applet_id}/activities/{activity_id}/answers/{answer_id}"
    flow_submission_url = "/answers/applet/{applet_id}/flows/{flow_id}/submissions/{submit_id}"
    assessment_answers_url = "/answers/applet/{applet_id}/answers/{answer_id}/assessment"

    assessment_submissions_url = "/answers/applet/{applet_id}/submissions/{submission_id}/assessments"
    assessment_submissions_retrieve_url = "/answers/applet/{applet_id}/submissions/{submission_id}/assessments"
    assessment_submission_delete_url = (
        "/answers/applet/{applet_id}/submissions/{submission_id}/assessments/{assessment_id}"
    )
    submission_reviews_url = "/answers/applet/{applet_id}/submissions/{submission_id}/reviews"

    answer_reviews_url = "/answers/applet/{applet_id}/answers/{answer_id}/reviews"
    answer_notes_url = "/answers/applet/{applet_id}/answers/{answer_id}/activities/{activity_id}/notes"
    answer_note_detail_url = "/answers/applet/{applet_id}/answers/{answer_id}/activities/{activity_id}/notes/{note_id}"
<<<<<<< HEAD
    submission_notes_url = "/answers/applet/{applet_id}/submissions/{submission_id}/flows/{flow_id}/notes"
    submission_note_detail_url = (
        "/answers/applet/{applet_id}/submissions/{submission_id}/flows/{flow_id}/notes/{note_id}"
    )
    latest_report_url = "/answers/applet/{applet_id}/activities/{activity_id}/answers/{respondent_id}/latest_report"
=======
    latest_report_url = "/answers/applet/{applet_id}/activities/{activity_id}/subjects/{subject_id}/latest_report"
>>>>>>> cb5285b6
    check_existence_url = "/answers/check-existence"
    assessment_delete_url = "/answers/applet/{applet_id}/answers/{answer_id}/assessment/{assessment_id}"

    async def test_answer_activity_items_create_alert_for_respondent(
        self,
        mock_kiq_report: AsyncMock,
        tom: User,
        answer_with_alert_create: AppletAnswerCreate,
        tom_applet_subject: Subject,
        redis: RedisCacheTest,
        mailbox: TestMail,
        client: TestClient,
    ) -> None:
        client.login(tom)
        response = await client.post(self.answer_url, data=answer_with_alert_create)
        assert response.status_code == http.HTTPStatus.CREATED, response.json()

        mock_kiq_report.assert_awaited_once()

        published_values = await redis.get(f"channel_{tom.id}")
        published_values = published_values or []
        assert len(published_values) == 1
        assert len(redis._storage) == 1
        assert len(mailbox.mails) == 1
        assert mailbox.mails[0].subject == "Response alert"

    async def test_answer_activity_answer_dates_for_respondent(
        self,
        client: TestClient,
        tom: User,
        answer_with_alert_create: AppletAnswerCreate,
        tom_answer_on_applet_with_alert: AnswerSchema,
        tom_applet_subject: Subject,
    ):
        client.login(tom)
        response = await client.get(
            self.review_activities_url.format(applet_id=str(answer_with_alert_create.applet_id)),
            dict(
                targetSubjectId=tom_applet_subject.id,
                createdDate=datetime.datetime.utcnow().date(),
            ),
        )
        assert response.status_code == http.HTTPStatus.OK, response.json()
        assert response.json()["count"] == 1
        assert len(response.json()["result"][0]["answerDates"]) == 1

        answer_id = response.json()["result"][0]["answerDates"][0]["answerId"]
        response = await client.get(
            self.assessment_answers_url.format(
                applet_id=str(answer_with_alert_create.applet_id),
                answer_id=answer_id,
            )
        )
        assert response.status_code == http.HTTPStatus.OK, response.json()

    async def test_create_answer__wrong_applet_version(
        self,
        client: TestClient,
        tom: User,
        answer_create: AppletAnswerCreate,
    ):
        client.login(tom)
        data = answer_create.copy(deep=True)
        data.version = "0.0.0"
        response = await client.post(self.answer_url, data=data)
        assert response.status_code == http.HTTPStatus.BAD_REQUEST
        assert response.json()["result"][0]["message"] == InvalidVersionError.message

    @pytest.mark.usefixtures("mock_report_server_response", "answer")
    async def test_get_latest_summary(
        self, client: TestClient, tom: User, applet: AppletFull, tom_applet_subject: Subject
    ):
        client.login(tom)

        response = await client.post(
            self.latest_report_url.format(
                applet_id=str(applet.id),
                activity_id=str(applet.activities[0].id),
                subject_id=str(tom_applet_subject.id),
            ),
        )
        assert response.status_code == http.HTTPStatus.OK
        assert response.content == b"pdf body"

    async def test_public_answer_activity_items_create_for_respondent(
        self, client: TestClient, public_answer_create: AppletAnswerCreate
    ):
        response = await client.post(self.public_answer_url, data=public_answer_create)
        assert response.status_code == http.HTTPStatus.CREATED

    async def test_answer_skippable_activity_items_create_for_respondent(
        self, client: TestClient, tom: User, answer_create: AppletAnswerCreate, applet: AppletFull
    ):
        client.login(tom)

        response = await client.post(self.answer_url, data=answer_create)

        assert response.status_code == http.HTTPStatus.CREATED, response.json()

        response = await client.get(
            self.applet_submit_dates_url.format(applet_id=str(applet.id)),
            dict(
                respondentId=tom.id,
                fromDate=datetime.date.today() - datetime.timedelta(days=10),
                toDate=datetime.date.today() + datetime.timedelta(days=10),
            ),
        )
        assert response.status_code == http.HTTPStatus.OK
        assert len(response.json()["result"]["dates"]) == 1

    async def test_list_submit_dates(
        self, client: TestClient, tom: User, answer_create: AppletAnswerCreate, applet: AppletFull
    ):
        client.login(tom)

        response = await client.post(self.answer_url, data=answer_create)
        assert response.status_code == http.HTTPStatus.CREATED

        response = await client.get(
            self.applet_submit_dates_url.format(applet_id=str(applet.id)),
            dict(
                respondentId=tom.id,
                fromDate=datetime.date.today() - datetime.timedelta(days=10),
                toDate=datetime.date.today() + datetime.timedelta(days=10),
            ),
        )
        assert response.status_code == http.HTTPStatus.OK
        assert len(response.json()["result"]["dates"]) == 1

    async def test_answer_flow_items_create_for_respondent(
        self, client: TestClient, tom: User, answer_create: AppletAnswerCreate
    ):
        client.login(tom)

        response = await client.post(self.answer_url, data=answer_create)

        assert response.status_code == http.HTTPStatus.CREATED

    async def test_answer_get_export_data__answer_from_manager(
        self,
        client: TestClient,
        tom: User,
        lucy: User,
        answer_create: AppletAnswerCreate,
        applet_one_lucy_manager: AppletFull,
        applet_one_lucy_respondent: AppletFull,
    ):
        client.login(lucy)
        data = answer_create.copy(deep=True)
        data.applet_id = applet_one_lucy_manager.id
        data.version = applet_one_lucy_manager.version
        data.activity_id = applet_one_lucy_manager.activities[0].id
        data.flow_id = None
        data.answer.item_ids = [i.id for i in applet_one_lucy_manager.activities[0].items]
        response = await client.post(self.answer_url, data=data)
        assert response.status_code == http.HTTPStatus.CREATED

        client.login(tom)
        response = await client.get(
            self.applet_answers_export_url.format(applet_id=str(applet_one_lucy_manager.id)),
        )
        assert response.status_code == http.HTTPStatus.OK
        assert re.match(
            r"\[admin account\] \([0-9a-f]{8}\-[0-9a-f]{4}\-4[0-9a-f]{3}\-[89ab][0-9a-f]{3}\-[0-9a-f]{12}\)",
            response.json()["result"]["answers"][0]["respondentSecretId"],
        )

    async def test_answer_get_export_data__answer_from_respondent(
        self,
        client: TestClient,
        tom: User,
        lucy: User,
        answer_create: AppletAnswerCreate,
        applet_one_lucy_respondent: AppletFull,
    ):
        client.login(lucy)
        data = answer_create.copy(deep=True)
        data.applet_id = applet_one_lucy_respondent.id
        data.version = applet_one_lucy_respondent.version
        data.activity_id = applet_one_lucy_respondent.activities[0].id
        data.flow_id = None
        data.answer.item_ids = [i.id for i in applet_one_lucy_respondent.activities[0].items]
        response = await client.post(self.answer_url, data=data)
        assert response.status_code == http.HTTPStatus.CREATED

        client.login(tom)
        response = await client.get(
            self.applet_answers_export_url.format(applet_id=str(applet_one_lucy_respondent.id)),
        )
        assert response.status_code == http.HTTPStatus.OK
        secret_user_id = response.json()["result"]["answers"][0]["respondentSecretId"]
        assert secret_user_id != f"[admin account] ({lucy.email_encrypted})"
        assert uuid.UUID(secret_user_id)

    async def test_answer_get_export_data__only_last_activity(
        self,
        client: TestClient,
        tom: User,
        answer_create: AppletAnswerCreate,
        applet: AppletFull,
        applet_with_additional_item: AppletFull,  # next version of applet
    ):
        client.login(tom)
        response = await client.post(self.answer_url, data=answer_create)
        assert response.status_code == http.HTTPStatus.CREATED

        response = await client.get(
            self.applet_answers_export_url.format(applet_id=str(applet.id)), query={"activitiesLastVersion": True}
        )
        assert response.status_code == http.HTTPStatus.OK
        assert response.json()["result"]["activities"][0]["id"] == str(applet_with_additional_item.activities[0].id)
        assert response.json()["result"]["activities"][0]["version"] == applet_with_additional_item.version
        assert (
            response.json()["result"]["activities"][0]["idVersion"]
            == f"{applet_with_additional_item.activities[0].id}_{applet_with_additional_item.version}"
        )

    async def test_answer_with_skipping_all(
        self,
        client: TestClient,
        tom: User,
        answer_create: AppletAnswerCreate,
    ):
        client.login(tom)
        response = await client.post(self.answer_url, data=answer_create)

        assert response.status_code == http.HTTPStatus.CREATED, response.json()

    async def test_answered_applet_activities_1(
        self,
        client: TestClient,
        tom: User,
        tom_answer: AnswerSchema,
        answer_create: AppletAnswerCreate,
        tom_applet_subject: Subject,
        session: AsyncSession,
    ):
        client.login(tom)
        response = await client.get(
            self.review_activities_url.format(applet_id=str(tom_answer.applet_id)),
            dict(
                targetSubjectId=tom_applet_subject.id,
                createdDate=datetime.datetime.utcnow().date(),
            ),
        )

        assert response.status_code == http.HTTPStatus.OK
        assert response.json()["count"] == 1
        assert len(response.json()["result"][0]["answerDates"]) == 1

        activity_id = tom_answer.activity_history_id.split("_")[0]
        answer_id = response.json()["result"][0]["answerDates"][0]["answerId"]
        response = await client.get(
            self.activity_answer_url.format(
                applet_id=str(tom_answer.applet_id),
                answer_id=answer_id,
                activity_id=activity_id,
            )
        )

        assert response.status_code == http.HTTPStatus.OK
        data = response.json()["result"]
        assert data["answer"]["events"] == answer_create.answer.events
        assert set(data["summary"]["identifier"]) == {"lastAnswerDate", "identifier", "userPublicKey"}
        assert data["summary"]["identifier"]["identifier"] == "encrypted_identifier"

    async def test_get_answer_activity(self, client: TestClient, tom: User, applet: AppletFull, answer: AnswerSchema):
        client.login(tom)
        response = await client.get(
            self.activity_answer_url.format(
                applet_id=str(applet.id),
                answer_id=answer.id,
                activity_id=applet.activities[0].id,
            )
        )
        assert response.status_code == http.HTTPStatus.OK  # TODO: Check response

    async def test_fail_answered_applet_not_existed_activities(
        self, client: TestClient, tom: User, applet: AppletFull, uuid_zero: uuid.UUID, answer: AnswerSchema
    ):
        client.login(tom)
        response = await client.get(
            self.activity_answer_url.format(
                applet_id=str(applet.id),
                answer_id=answer.id,
                activity_id=uuid_zero,
            )
        )
        assert response.status_code == http.HTTPStatus.NOT_FOUND

    async def test_applet_activity_answers(
        self, client: TestClient, tom: User, applet: AppletFull, answer: AnswerSchema
    ):
        client.login(tom)
        response = await client.get(
            self.activity_answers_url.format(
                applet_id=str(applet.id),
                activity_id=str(applet.activities[0].id),
            ),
        )

        assert response.status_code == http.HTTPStatus.OK, response.json()
        assert response.json()["count"] == 1

    async def test_applet_assessment_retrieve(
        self, client: TestClient, tom: User, answer_reviewable_activity: AnswerSchema
    ):
        client.login(tom)
        response = await client.get(
            self.assessment_answers_url.format(
                applet_id=str(answer_reviewable_activity.applet_id),
                answer_id=answer_reviewable_activity.id,
            )
        )

        assert response.status_code == http.HTTPStatus.OK
        assert response.json()["result"]

    async def test_applet_assessment_create(
        self,
        client: TestClient,
        tom: User,
        assessment_create: AssessmentAnswerCreate,
        answer_reviewable_activity: AnswerSchema,
        applet_with_reviewable_activity: AppletFull,
    ):
        client.login(tom)

        response = await client.post(
            self.assessment_answers_url.format(
                applet_id=str(answer_reviewable_activity.applet_id),
                answer_id=answer_reviewable_activity.id,
            ),
            data=assessment_create,
        )

        assert response.status_code == http.HTTPStatus.CREATED
        review_activity = next(i for i in applet_with_reviewable_activity.activities if i.is_reviewable)
        general_activity = next(i for i in applet_with_reviewable_activity.activities if not i.is_reviewable)

        response = await client.get(
            self.assessment_answers_url.format(
                applet_id=str(answer_reviewable_activity.applet_id),
                answer_id=answer_reviewable_activity.id,
            )
        )
        assert response.status_code == http.HTTPStatus.OK
        assessment = response.json()["result"]
        assert assessment["answer"] == assessment_create.answer
        assert assessment["reviewerPublicKey"] == assessment_create.reviewer_public_key
        assert assessment["itemIds"] == [str(i) for i in assessment_create.item_ids]
        assert assessment["versions"] == [
            f"{general_activity.id}_{applet_with_reviewable_activity.version}",
            f"{review_activity.id}_{applet_with_reviewable_activity.version}",
        ]
        assert not assessment["itemsLast"] == general_activity.dict()["items"][0]
        assert not assessment["items"]

    @pytest.mark.usefixtures("assessment")
    async def test_get_review_assessment(
        self,
        client: TestClient,
        tom: User,
        answer_reviewable_activity: AnswerSchema,
        assessment_create: AssessmentAnswerCreate,
    ):
        client.login(tom)
        response = await client.get(
            self.answer_reviews_url.format(
                applet_id=str(answer_reviewable_activity.applet_id),
                answer_id=answer_reviewable_activity.id,
            )
        )
        assert response.status_code == http.HTTPStatus.OK
        assert set(response.json()["result"][0].keys()) == {
            "answer",
            "createdAt",
            "updatedAt",
            "id",
            "itemIds",
            "items",
            "reviewer",
            "reviewerPublicKey",
        }
        assert response.json()["count"] == 1
        review = response.json()["result"][0]
        assert review["answer"] == assessment_create.answer
        assert review["reviewerPublicKey"] == assessment_create.reviewer_public_key
        assert review["itemIds"] == [str(i) for i in assessment_create.item_ids]
        assert review["reviewer"]["firstName"] == tom.first_name
        assert review["reviewer"]["lastName"] == tom.last_name

    async def test_applet_activities(self, client: TestClient, tom: User, answer: AnswerSchema, tom_applet_subject):
        client.login(tom)

        response = await client.get(
            self.review_activities_url.format(applet_id=str(answer.applet_id)),
            dict(
                targetSubjectId=tom_applet_subject.id,
                createdDate=datetime.datetime.utcnow().date(),
            ),
        )

        assert response.status_code == http.HTTPStatus.OK, response.json()
        assert response.json()["count"] == 1
        assert len(response.json()["result"][0]["answerDates"]) == 1

    async def test_add_note(self, client: TestClient, tom: User, answer: AnswerSchema, note_create_data: AnswerNote):
        client.login(tom)

        response = await client.post(self.answer_notes_url.format(**note_url_path_data(answer)), data=note_create_data)

        assert response.status_code == http.HTTPStatus.CREATED, response.json()

        response = await client.get(self.answer_notes_url.format(**note_url_path_data(answer)))

        assert response.status_code == http.HTTPStatus.OK, response.json()
        assert response.json()["count"] == 1
        note = response.json()["result"][0]
        assert note["note"] == note_create_data.note
        assert note["user"]["firstName"] == tom.first_name
        assert note["user"]["lastName"] == tom.last_name
        # Just check that other columns in place
        assert note["id"]
        assert note["createdAt"]

    async def test_edit_note(self, client: TestClient, tom: User, answer: AnswerSchema, answer_note: AnswerNoteSchema):
        client.login(tom)

        note_new = answer_note.note + "new"

        response = await client.put(
            self.answer_note_detail_url.format(**note_url_path_data(answer), note_id=answer_note.id),
            dict(note=note_new),
        )
        assert response.status_code == http.HTTPStatus.OK

        response = await client.get(self.answer_notes_url.format(**note_url_path_data(answer)))

        assert response.status_code == http.HTTPStatus.OK, response.json()
        assert response.json()["count"] == 1
        assert response.json()["result"][0]["note"] == note_new

    async def test_delete_note(
        self, client: TestClient, tom: User, answer: AnswerSchema, answer_note: AnswerNoteSchema
    ):
        client.login(tom)
        note_id = answer_note.id

        response = await client.delete(
            self.answer_note_detail_url.format(**note_url_path_data(answer), note_id=note_id)
        )
        assert response.status_code == http.HTTPStatus.NO_CONTENT

        response = await client.get(self.answer_notes_url.format(**note_url_path_data(answer)))
        assert response.status_code == http.HTTPStatus.OK
        assert response.json()["count"] == 0

    async def test_answer_activity_items_create_for_not_respondent(
        self, client: TestClient, user: User, answer_create: AppletAnswerCreate
    ):
        client.login(user)
        response = await client.post(self.answer_url, data=answer_create)
        assert response.status_code == http.HTTPStatus.FORBIDDEN

    @pytest.mark.usefixtures("assessment")
    async def test_answers_export(
        self,
        client: TestClient,
        tom: User,
        answer_reviewable_activity_with_ts_offset: AnswerSchema,
        answer_reviewable_activity_with_tz_offset_create: AppletAnswerCreate,
    ):
        client.login(tom)
        response = await client.get(
            self.applet_answers_export_url.format(
                applet_id=str(answer_reviewable_activity_with_ts_offset.applet_id),
            )
        )

        assert response.status_code == http.HTTPStatus.OK
        resp_data = response.json()
        data = resp_data["result"]
        assert set(data.keys()) == {"answers", "activities"}
        # One answer, one answer with ts offset, one assessment
        assert len(data["answers"]) == 3
        assert resp_data["count"] == 3
        assessment = next(i for i in data["answers"] if i["reviewedAnswerId"] is not None)
        answer_with_tz = next(i for i in data["answers"] if i["tzOffset"] is not None)
        answer_for_review = next(i for i in data["answers"] if i["id"] == assessment["reviewedAnswerId"])
        # fmt: off
        expected_keys = {
            "activityHistoryId", "activityId", "answer", "appletHistoryId",
            "appletId", "createdAt", "events", "flowHistoryId", "flowId",
            "flowName", "id", "itemIds", "migratedData", "respondentId",
            "respondentSecretId", "reviewedAnswerId", "userPublicKey",
            "version", "submitId", "scheduledDatetime", "startDatetime",
<<<<<<< HEAD
            "endDatetime", "legacyProfileId", "migratedDate", "client",
            "tzOffset", "scheduledEventId", "reviewedFlowSubmissionId"
=======
            "endDatetime", "legacyProfileId", "migratedDate",
            "relation", "sourceSubjectId", "targetSubjectId", "client",
            "tzOffset", "scheduledEventId",
>>>>>>> cb5285b6
        }
        # Comment for now, wtf is it
        # assert int(answer['startDatetime'] * 1000) == answer_item_create.start_time
        # fmt: on
        answer_reviewable_activity_with_tz_offset_create.answer.tz_offset = cast(
            int, answer_reviewable_activity_with_tz_offset_create.answer.tz_offset
        )
        assert answer_with_tz["tzOffset"] == answer_reviewable_activity_with_tz_offset_create.answer.tz_offset
        assert set(assessment.keys()) == expected_keys
        assert assessment["reviewedAnswerId"] == answer_for_review["id"]
        assert re.match(
            r"\[admin account\] \([0-9a-f]{8}\-[0-9a-f]{4}\-4[0-9a-f]{3}\-[89ab][0-9a-f]{3}\-[0-9a-f]{12}\)",
            answer_for_review["respondentSecretId"],
        )

    @pytest.mark.parametrize(
        "user_fixture, exp_cnt",
        (
            ("lucy", 0),
            ("tom", 1),  # Tom is respondent for the 'answer' fixture
        ),
    )
    async def test_get_applet_answers_export_filter_by_respondent_id(
        self,
        client: TestClient,
        tom: User,
        answer: AnswerSchema,
        request: FixtureRequest,
        user_fixture: str,
        exp_cnt: int,
    ):
        client.login(tom)
        respondent: User = request.getfixturevalue(user_fixture)
        response = await client.get(
            self.applet_answers_export_url.format(
                applet_id=str(answer.applet_id),
            ),
            dict(respondentIds=str(respondent.id)),
        )

        assert response.status_code == http.HTTPStatus.OK
        assert response.json()["count"] == exp_cnt
        assert len(response.json()["result"]["answers"]) == exp_cnt

    async def test_get_activity_identifiers(
        self, client: TestClient, tom: User, answer_create: AppletAnswerCreate, applet: AppletFull
    ):
        client.login(tom)
        identifier_url = self.activity_identifiers_url.format(
            applet_id=str(applet.id), activity_id=str(applet.activities[0].id)
        )
        identifier_url = f"{identifier_url}?respondentId={tom.id}"
        response = await client.get(identifier_url)
        assert response.status_code == http.HTTPStatus.OK
        assert response.json()["count"] == 0

        created_at = datetime.datetime.utcnow()
        data = answer_create.copy(deep=True)
        data.created_at = created_at

        response = await client.post(self.answer_url, data=data)
        assert response.status_code == http.HTTPStatus.CREATED

        response = await client.get(identifier_url)
        assert response.status_code == http.HTTPStatus.OK
        assert response.json()["count"] == 1
        assert response.json()["result"][0]["identifier"] == answer_create.answer.identifier
        assert response.json()["result"][0]["userPublicKey"] == answer_create.answer.user_public_key
        assert datetime.datetime.fromisoformat(response.json()["result"][0]["lastAnswerDate"]) == created_at

    async def test_get_flow_identifiers(
        self,
        mock_kiq_report,
        client,
        tom: User,
        applet_with_flow: AppletFull,
        applet_with_flow_answer_create: list[AppletAnswerCreate],
        tom_answer_activity_flow_multiple,
        session,
    ):
        applet = applet_with_flow
        answers = applet_with_flow_answer_create
        client.login(tom)

        tom_subject = await SubjectsService(session, tom.id).get_by_user_and_applet(tom.id, applet.id)
        assert tom_subject
        for flow in applet.activity_flows:
            flow_answers = [
                answer for answer in answers if answer.flow_id == flow.id and answer.answer.identifier is not None
            ]

            identifier_url = self.flow_identifiers_url.format(applet_id=applet.id, flow_id=flow.id)
            response = await client.get(identifier_url, dict(targetSubjectId=tom_subject.id))

            assert response.status_code == 200
            data = response.json()
            assert data["count"] == len(flow_answers)
            data = data["result"]
            for i, _answer in enumerate(flow_answers):
                assert set(data[i].keys()) == {"identifier", "userPublicKey", "lastAnswerDate"}
                assert data[i]["identifier"] == _answer.answer.identifier
                assert data[i]["userPublicKey"] == _answer.answer.user_public_key

    # TODO: Move to another place, not needed any answer for test
    async def test_get_all_activity_versions_for_applet(self, client: TestClient, tom: User, applet: AppletFull):
        client.login(tom)

        response = await client.get(
            self.activity_versions_url.format(
                applet_id=str(applet.id),
                activity_id=str(applet.activities[0].id),
            )
        )

        assert response.status_code == http.HTTPStatus.OK
        assert response.json()["count"] == 1
        assert response.json()["result"][0]["version"] == applet.version
        assert response.json()["result"][0]["createdAt"]

    async def test_get_summary_activities_no_answer_no_performance_task(
        self, client: TestClient, tom: User, applet: AppletFull
    ):
        client.login(tom)

        response = await client.get(
            self.summary_activities_url.format(
                applet_id=str(applet.id),
            )
        )

        assert response.status_code == http.HTTPStatus.OK
        assert response.json()["count"] == 1
        assert response.json()["result"][0]["name"] == applet.activities[0].name
        assert response.json()["result"][0]["id"] == str(applet.activities[0].id)
        assert not response.json()["result"][0]["isPerformanceTask"]
        assert not response.json()["result"][0]["hasAnswer"]

    async def test_get_flow_versions(self, client, tom, applet_with_flow: AppletFull):
        client.login(tom)

        response = await client.get(
            self.flow_versions_url.format(
                applet_id=applet_with_flow.id,
                flow_id=applet_with_flow.activity_flows[0].id,
            )
        )

        assert response.status_code == 200
        assert response.json()["count"] == 1
        data = response.json()["result"]
        assert set(data[0].keys()) == {"version", "createdAt"}
        assert response.json()["result"][0]["version"] == applet_with_flow.version

    @pytest.mark.usefixtures("answer")
    async def test_get_summary_activities_has_answer_no_performance_task(
        self, client: TestClient, tom: User, applet: AppletFull, tom_applet_subject
    ):
        client.login(tom)

        response = await client.get(
            self.summary_activities_url.format(
                applet_id=str(applet.id),
            ),
            query={"targetSubjectId": tom_applet_subject.id},
        )

        assert response.status_code == http.HTTPStatus.OK
        assert response.json()["count"] == 1
        activity = response.json()["result"][0]
        assert activity["name"] == applet.activities[0].name
        assert activity["id"] == str(applet.activities[0].id)
        assert not activity["isPerformanceTask"]
        assert activity["hasAnswer"]

    async def test_get_summary_activities_performance_tasks_no_answers(
        self, client: TestClient, tom: User, applet_with_all_performance_tasks: AppletFull
    ):
        client.login(tom)

        response = await client.get(
            self.summary_activities_url.format(
                applet_id=str(applet_with_all_performance_tasks.id),
            )
        )

        assert response.status_code == http.HTTPStatus.OK
        assert response.json()["count"] == len(applet_with_all_performance_tasks.activities)
        applet_with_all_performance_tasks.activities.sort(key=lambda x: x.id)
        sorted_result = sorted(response.json()["result"], key=lambda x: x["id"])
        for exp, act in zip(applet_with_all_performance_tasks.activities, sorted_result):
            assert act["id"] == str(exp.id)
            assert act["name"] == exp.name
            assert act["isPerformanceTask"]
            assert not act["hasAnswer"]

    async def test_store_client_meta(
        self, client: TestClient, session: AsyncSession, tom: User, answer_create: AppletAnswerCreate
    ):
        client.login(tom)
        response = await client.post(self.answer_url, data=answer_create)
        assert response.status_code == http.HTTPStatus.CREATED

        db_result = await session.execute(select(AnswerSchema))
        res: AnswerSchema = db_result.scalars().first()
        assert res.client["app_id"] == answer_create.client.app_id
        assert res.client["app_version"] == answer_create.client.app_version
        assert res.client["width"] == answer_create.client.width
        assert res.client["height"] == answer_create.client.height

    async def test_activity_answers_by_identifier(
        self, client: TestClient, tom: User, answer: AnswerSchema, answer_create: AppletAnswerCreate
    ):
        client.login(tom)

        response = await client.get(
            self.activity_answers_url.format(
                applet_id=str(answer_create.applet_id),
                activity_id=str(answer_create.activity_id),
            ),
            query={"emptyIdentifiers": False, "identifiers": answer_create.answer.identifier},
        )

        assert response.status_code == http.HTTPStatus.OK
        result = response.json()
        assert result["count"] == 1
        assert result["result"][0]["answerId"] == str(answer.id)

    async def test_applet_completions(
        self, client: TestClient, tom: User, answer: AnswerSchema, answer_create: AppletAnswerCreate
    ):
        client.login(tom)
        answer_create.answer.local_end_date = cast(datetime.date, answer_create.answer.local_end_date)
        answer_create.answer.local_end_time = cast(datetime.time, answer_create.answer.local_end_time)
        response = await client.get(
            self.applet_answers_completions_url.format(
                applet_id=str(answer.applet_id),
            ),
            {"fromDate": answer_create.answer.local_end_date.isoformat(), "version": answer.version},
        )

        assert response.status_code == http.HTTPStatus.OK
        data = response.json()["result"]
        assert set(data.keys()) == {
            "id",
            "version",
            "activities",
            "activityFlows",
        }
        assert len(data["activities"]) == 1
        activity_answer_data = data["activities"][0]
        assert set(activity_answer_data.keys()) == {
            "id",
            "answerId",
            "submitId",
            "scheduledEventId",
            "localEndDate",
            "localEndTime",
        }
        assert activity_answer_data["answerId"] == str(answer.id)
        assert activity_answer_data["localEndTime"] == str(answer_create.answer.local_end_time)

    async def test_applets_completions(
        self, client: TestClient, tom: User, answer: AnswerSchema, answer_create: AppletAnswerCreate
    ):
        client.login(tom)
        answer_create.answer.local_end_date = cast(datetime.date, answer_create.answer.local_end_date)
        answer_create.answer.local_end_time = cast(datetime.time, answer_create.answer.local_end_time)
        # test completions
        response = await client.get(
            url=self.applets_answers_completions_url,
            query={"fromDate": answer_create.answer.local_end_date.isoformat()},
        )

        assert response.status_code == http.HTTPStatus.OK
        data = response.json()["result"]
        # 2 session applets and 1 for answers
        assert len(data) == 3
        applet_with_answer = next(i for i in data if i["id"] == str(answer.applet_id))

        assert applet_with_answer["id"] == str(answer.applet_id)
        assert applet_with_answer["version"] == answer.version
        assert len(applet_with_answer["activities"]) == 1
        activity_answer_data = applet_with_answer["activities"][0]
        assert set(activity_answer_data.keys()) == {
            "id",
            "answerId",
            "submitId",
            "scheduledEventId",
            "localEndDate",
            "localEndTime",
        }
        assert activity_answer_data["answerId"] == str(answer.id)
        assert activity_answer_data["scheduledEventId"] == answer_create.answer.scheduled_event_id
        assert activity_answer_data["localEndDate"] == answer_create.answer.local_end_date.isoformat()
        assert activity_answer_data["localEndTime"] == str(answer_create.answer.local_end_time)
        for applet_data in data:
            if applet_data["id"] != str(answer.applet_id):
                assert not applet_data["activities"]
                assert not applet_data["activityFlows"]

    async def test_summary_restricted_for_reviewer_if_external_respondent(
        self, client: TestClient, user: User, user_reviewer_applet_one: AppletFull
    ):
        client.login(user)

        response = await client.get(self.summary_activities_url.format(applet_id=str(user_reviewer_applet_one.id)))

        assert response.status_code == http.HTTPStatus.FORBIDDEN

    async def test_public_answer_with_zero_start_time_end_time_timestamps(
        self, client: TestClient, public_answer_create: AppletAnswerCreate
    ):
        create_data = public_answer_create.dict()
        create_data["answer"]["start_time"] = 0
        create_data["answer"]["end_time"] = 0

        response = await client.post(self.public_answer_url, data=create_data)

        assert response.status_code == http.HTTPStatus.CREATED

    async def test_check_existance_answer_exists(self, client: TestClient, tom: User, answer: AnswerSchema):
        client.login(tom)
        data = {
            "applet_id": str(answer.applet_id),
            "activity_id": answer.activity_history_id.split("_")[0],
            # On backend we devide on 1000
            "created_at": answer.created_at.timestamp() * 1000,
        }
        resp = await client.post(self.check_existence_url, data=data)
        assert resp.status_code == http.HTTPStatus.OK
        assert resp.json()["result"]["exists"]

    @pytest.mark.parametrize(
        "column,value",
        (
            ("activity_id", "00000000-0000-0000-0000-000000000000_99"),
            ("created_at", datetime.datetime.utcnow().timestamp() * 1000),
        ),
    )
    async def test_check_existance_answer_does_not_exist(
        self, client: TestClient, tom: User, answer: AnswerSchema, column: str, value: str
    ):
        client.login(tom)
        data = {
            "applet_id": str(answer.applet_id),
            "activity_id": answer.activity_history_id.split("_")[0],
            "created_at": answer.created_at.timestamp(),
        }
        data[column] = value
        resp = await client.post(self.check_existence_url, data=data)
        assert resp.status_code == http.HTTPStatus.OK
        assert not resp.json()["result"]["exists"]

    async def test_check_existance_answer_does_not_exist__not_answer_applet(
        self, client: TestClient, tom: User, answer: AnswerSchema, applet_one: AppletFull
    ):
        client.login(tom)
        data = {
            "applet_id": str(applet_one.id),
            "activity_id": answer.activity_history_id.split("_")[0],
            "created_at": answer.created_at.timestamp(),
        }
        resp = await client.post(self.check_existence_url, data=data)
        assert resp.status_code == http.HTTPStatus.OK
        assert not resp.json()["result"]["exists"]

    @pytest.mark.parametrize(
        "user_fixture_name,expected_code",
        (
            ("tom", http.HTTPStatus.NO_CONTENT),  # owner
            ("lucy", http.HTTPStatus.FORBIDDEN),  # not in applet
            ("bob", http.HTTPStatus.FORBIDDEN),  # reviewer
        ),
    )
    async def test_review_delete(
        self,
        tom_answer_create_data,
        tom_answer_assessment_create_data,
        client,
        tom,
        applet_with_reviewable_activity,
        session,
        bob_reviewer_in_applet_with_reviewable_activity,
        user_fixture_name,
        expected_code,
        request,
        tom_answer_on_reviewable_applet,
        tom_review_answer,
    ):
        login_user = request.getfixturevalue(user_fixture_name)
        client.login(login_user)
        assessment = await AnswerItemsCRUD(session).get_assessment(tom_answer_on_reviewable_applet.id, tom.id)
        assert assessment
        response = await client.delete(
            self.assessment_delete_url.format(
                applet_id=str(applet_with_reviewable_activity.id),
                answer_id=tom_answer_on_reviewable_applet.id,
                assessment_id=assessment.id,
            )
        )
        assert response.status_code == expected_code
        assessment = await AnswerItemsCRUD(session).get_assessment(tom_answer_on_reviewable_applet.id, tom.id)
        if expected_code == 204:
            assert not assessment
        else:
            assert assessment

    async def test_summary_activities_submitted_without_answers(
        self,
        client,
        tom,
        applet_with_reviewable_activity,
    ):
        client.login(tom)
        applet_id = applet_with_reviewable_activity.id
        response = await client.get(
            self.summary_activities_url.format(
                applet_id=str(applet_id),
            )
        )
        assert response.status_code == http.HTTPStatus.OK
        payload = response.json()
        actual_last_date = payload["result"][0]["lastAnswerDate"]
        assert actual_last_date is None

    async def test_get_all_types_of_activity_identifiers(
        self, client, tom: User, applet: AppletFull, session, tom_answer_item_for_applet, tom_applet_subject
    ):
        client.login(tom)
        identifier_url = self.activity_identifiers_url.format(
            applet_id=str(applet.id), activity_id=str(applet.activities[0].id)
        )
        identifier_url = f"{identifier_url}?targetSubjectId={tom_applet_subject.id}"

        answer_items = [
            # Migrated not encrypted
            AnswerItemSchema(
                **tom_answer_item_for_applet,
                identifier="unencrypted identifier",
                migrated_data=dict(is_identifier_encrypted=False),
            ),
            # Migrated encrypted
            AnswerItemSchema(
                **tom_answer_item_for_applet,
                identifier="encrypted identifier",
                user_public_key="user_public_key",
                migrated_data=dict(is_identifier_encrypted=True),
            ),
            # Not migrated
            AnswerItemSchema(
                **tom_answer_item_for_applet,
                identifier="identifier",
                user_public_key="user_public_key",
                migrated_data=None,
            ),
        ]
        for answer_item in answer_items:
            await AnswerItemsCRUD(session).create(answer_item)

        res = await client.get(identifier_url)
        assert res.status_code == http.HTTPStatus.OK
        payload = res.json()
        assert payload["count"] == len(answer_items)
        for identifier in payload["result"]:
            assert "lastAnswerDate" in identifier
            if identifier["identifier"] in ["encrypted identifier", "identifier"]:
                assert "userPublicKey" in identifier

    async def test_summary_activities_submitted_date_with_answers(
        self,
        client,
        tom,
        applet_with_reviewable_activity,
        session,
    ):
        client.login(tom)
        applet_id = applet_with_reviewable_activity.id
        answer_service = AnswerService(session, tom.id)
        submit_dates = []
        for i in range(2):
            answer = await answer_service.create_answer(
                AppletAnswerCreate(
                    applet_id=applet_with_reviewable_activity.id,
                    version=applet_with_reviewable_activity.version,
                    submit_id=uuid.uuid4(),
                    activity_id=applet_with_reviewable_activity.activities[0].id,
                    answer=ItemAnswerCreate(
                        item_ids=[applet_with_reviewable_activity.activities[0].items[0].id],
                        start_time=datetime.datetime.utcnow(),
                        end_time=datetime.datetime.utcnow(),
                        user_public_key=str(tom.id),
                    ),
                    client=ClientMeta(app_id=f"{uuid.uuid4()}", app_version="1.1", width=984, height=623),
                )
            )
            submit_dates.append(answer.created_at)

        response = await client.get(
            self.summary_activities_url.format(
                applet_id=str(applet_id),
            )
        )
        assert response.status_code == 200
        payload = response.json()
        expected_last_date = str(max(submit_dates))
        actual_last_date = payload["result"][0]["lastAnswerDate"].replace("T", " ")
        assert actual_last_date == expected_last_date

    async def test_answer_reviewer_count_for_multiple_reviews(
        self,
        client,
        tom,
        applet_with_reviewable_activity,
        tom_answer_on_reviewable_applet,
        tom_review_answer,
        bob_review_answer,
        lucy_review_answer,
    ):
        client.login(tom)
        applet_id = applet_with_reviewable_activity.id
        activity_id = applet_with_reviewable_activity.activities[0].id
        url = self.activity_answers_url.format(applet_id=str(applet_id), activity_id=str(activity_id))
        response = await client.get(url)
        assert response.status_code == 200
        payload = response.json()
        assert payload["result"][0]["reviewCount"]["mine"] == 1
        assert payload["result"][0]["reviewCount"]["other"] == 2

    async def test_answer_reviewer_count_for_one_own_review(
        self,
        client,
        tom,
        applet_with_reviewable_activity: AppletFull,
        tom_answer_on_reviewable_applet,
        tom_review_answer,
    ):
        client.login(tom)
        applet_id = applet_with_reviewable_activity.id
        activity_id = applet_with_reviewable_activity.activities[0].id
        url = self.activity_answers_url.format(applet_id=str(applet_id), activity_id=str(activity_id))
        response = await client.get(url)
        assert response.status_code == 200
        payload = response.json()
        assert payload["result"][0]["reviewCount"]["mine"] == 1
        assert payload["result"][0]["reviewCount"]["other"] == 0

    async def test_answer_reviewer_count_for_one_other_review(
        self,
        client,
        tom,
        applet_with_reviewable_activity: AppletFull,
        tom_answer_on_reviewable_applet,
        bob_review_answer,
    ):
        client.login(tom)
        applet_id = applet_with_reviewable_activity.id
        activity_id = applet_with_reviewable_activity.activities[0].id
        url = self.activity_answers_url.format(applet_id=str(applet_id), activity_id=str(activity_id))
        response = await client.get(url)
        assert response.status_code == 200
        payload = response.json()
        assert payload["result"][0]["reviewCount"]["mine"] == 0
        assert payload["result"][0]["reviewCount"]["other"] == 1

    @pytest.mark.parametrize(
        "user_fixture,role",
        (
            ("tom", Role.OWNER),
            ("lucy", Role.MANAGER),
            ("bob", Role.REVIEWER),
        ),
    )
    async def test_owner_can_view_all_reviews_other_can_see_empty_encrypted_data(
        self,
        bob_reviewer_in_applet_with_reviewable_activity,
        lucy_manager_in_applet_with_reviewable_activity,
        tom_answer_on_reviewable_applet,
        tom_review_answer,
        bob_review_answer,
        client,
        tom,
        applet_with_reviewable_activity,
        session,
        request,
        user_fixture,
        role,
    ):
        login_user = request.getfixturevalue(user_fixture)
        client.login(login_user)
        result = await client.get(
            self.answer_reviews_url.format(
                applet_id=applet_with_reviewable_activity.id, answer_id=tom_answer_on_reviewable_applet.id
            )
        )
        assert result.status_code == 200
        payload = result.json()
        assert payload
        assert payload["count"] == 2

        results = payload["result"]
        for review in results:
            reviewer_id = uuid.UUID(review["reviewer"]["id"])
            if role == Role.REVIEWER and login_user.id != reviewer_id:
                assert review["answer"] is None
                assert review["reviewerPublicKey"] is None
            else:
                assert review["answer"] is not None
                assert review["reviewerPublicKey"] is not None

    async def test_get_summary_activities_after_upgrading_version(
        self,
        client,
        tom,
        applet_with_reviewable_activity,
        tom_answer_on_reviewable_applet,
        session,
    ):
        client.login(tom)
        answer_crud = AnswersCRUD(session)
        answer = await answer_crud.get_by_id(tom_answer_on_reviewable_applet.id)

        # Downgrade version on answer
        activity_id = answer.activity_history_id.split("_")[0]
        answer.activity_history_id = f"{activity_id}_1.0.0"
        answer.version = "1.0.0"
        await answer_crud._update_one("id", answer.id, answer)

        response = await client.get(
            self.summary_activities_url.format(
                applet_id=str(applet_with_reviewable_activity.id),
            )
        )
        assert response.status_code == 200
        assert response.json()["count"] == 1
        assert response.json()["result"][0]["hasAnswer"] is True

    async def test_review_flows_one_answer(
        self, mock_kiq_report, client, tom: User, applet_with_flow: AppletFull, tom_answer_activity_flow, session
    ):
        client.login(tom)
        url = self.review_flows_url.format(applet_id=applet_with_flow.id)

        tom_subject = await SubjectsService(session, tom.id).get_by_user_and_applet(tom.id, applet_with_flow.id)
        assert tom_subject

        response = await client.get(
            url,
            dict(
                targetSubjectId=tom_subject.id,
                createdDate=datetime.datetime.utcnow().date(),
            ),
        )
        assert response.status_code == 200
        data = response.json()
        assert "result" in data
        data = data["result"]
        assert len(data) == len(applet_with_flow.activity_flows)
        assert set(data[0].keys()) == {"id", "name", "answerDates", "lastAnswerDate"}
        for i, row in enumerate(data):
            assert row["id"] == str(applet_with_flow.activity_flows[i].id)
            assert row["name"] == applet_with_flow.activity_flows[i].name
        assert len(data[0]["answerDates"]) == 1
        assert set(data[0]["answerDates"][0].keys()) == {"submitId", "createdAt", "endDatetime"}
        assert len(data[1]["answerDates"]) == 0

    async def test_review_flows_multiple_answers(
        self,
        mock_kiq_report,
        client,
        tom: User,
        applet_with_flow: AppletFull,
        tom_answer_activity_flow_multiple,
        session,
    ):
        client.login(tom)
        url = self.review_flows_url.format(applet_id=applet_with_flow.id)
        tom_subject = await SubjectsService(session, tom.id).get_by_user_and_applet(tom.id, applet_with_flow.id)
        assert tom_subject
        response = await client.get(
            url,
            dict(
                targetSubjectId=tom_subject.id,
                createdDate=datetime.datetime.utcnow().date(),
            ),
        )
        assert response.status_code == 200
        data = response.json()
        assert "result" in data
        data = data["result"]
        assert len(data) == len(applet_with_flow.activity_flows)
        assert len(data[0]["answerDates"]) == 2
        assert len(data[1]["answerDates"]) == 1

    async def test_flow_submission(self, client, tom: User, applet_with_flow: AppletFull, tom_answer_activity_flow):
        client.login(tom)
        url = self.flow_submission_url.format(
            applet_id=applet_with_flow.id,
            flow_id=applet_with_flow.activity_flows[0].id,
            submit_id=tom_answer_activity_flow.submit_id,
        )
        response = await client.get(url)
        assert response.status_code == 200
        data = response.json()
        assert "result" in data
        data = data["result"]
        assert set(data.keys()) == {"flow", "submission", "summary"}

        assert len(data["submission"]["answers"]) == len(applet_with_flow.activity_flows[0].items)
        answer_data = data["submission"]["answers"][0]
        # fmt: off
        assert set(answer_data.keys()) == {
            "activityHistoryId", "activityId", "answer", "createdAt", "endDatetime", "events", "flowHistoryId", "id",
            "identifier", "itemIds", "migratedData", "submitId", "userPublicKey", "version"
        }
        assert answer_data["submitId"] == str(tom_answer_activity_flow.submit_id)
        assert answer_data["flowHistoryId"] == str(tom_answer_activity_flow.flow_history_id)

        assert set(data["flow"].keys()) == {
            "id", "activities", "createdAt", "description", "hideBadge", "idVersion", "isHidden", "isSingleReport",
            "name", "order", "reportIncludedActivityName","reportIncludedItemName"
        }
        assert len(data["flow"]["activities"]) == len(applet_with_flow.activity_flows[0].items)
        assert set(data["flow"]["activities"][0].keys()) == {
            "createdAt", "isSkippable", "showAllAtOnce", "subscaleSetting", "order", "name", "isHidden",
            "scoresAndReports", "isReviewable", "idVersion", "items", "performanceTaskType", "responseIsEditable",
            "appletId", "reportIncludedItemName", "description", "id", "splashScreen", "image"
        }
        assert len(data["flow"]["activities"][0]["items"]) == len(applet_with_flow.activities[0].items)
        assert set(data["flow"]["activities"][0]["items"][0].keys()) == {
            "activityId", "allowEdit", "conditionalLogic", "config", "id", "idVersion", "isHidden", "name", "order",
            "question", "responseType", "responseValues"
        }
        assert data["flow"]["idVersion"] == tom_answer_activity_flow.flow_history_id

        assert set(data["summary"].keys()) == {"identifier", "endDatetime", "version", "createdAt"}
        assert data["summary"]["createdAt"] == tom_answer_activity_flow.created_at.strftime("%Y-%m-%dT%H:%M:%S.%f")
        assert data["summary"]["version"] == tom_answer_activity_flow.version

        assert set(data["summary"]["identifier"]) == {"lastAnswerDate", "identifier", "userPublicKey"}
        assert data["summary"]["identifier"]["identifier"] == "encrypted_identifier"
        # fmt: on

    async def test_flow_submission_no_flow(
        self, client, tom: User, applet_with_flow: AppletFull, tom_answer_activity_no_flow
    ):
        client.login(tom)
        url = self.flow_submission_url.format(
            applet_id=applet_with_flow.id,
            flow_id=applet_with_flow.activity_flows[0].id,
            submit_id=tom_answer_activity_no_flow.submit_id,
        )
        response = await client.get(url)
        assert response.status_code == 404

    async def test_summary_for_activity_flow_with_answer(
        self, client, tom: User, applet_with_flow: AppletFull, tom_answer_on_reviewable_applet, tom_answer_activity_flow
    ):
        client.login(tom)
        url = self.summary_activity_flows_url.format(applet_id=applet_with_flow.id)
        response = await client.get(url)
        assert response.status_code == 200
        payload = response.json()
        assert payload

        # TODO need proper ordering
        flow_id = str(applet_with_flow.activity_flows[0].id)
        flow_data = None
        for row in payload["result"]:
            if row["id"] == flow_id:
                flow_data = row
                break
        assert flow_data
        assert flow_data["name"] == applet_with_flow.activity_flows[0].name
        assert flow_data["hasAnswer"] is True

    async def test_summary_for_activity_flow_without_answer(
        self, client, tom: User, applet_with_flow: AppletFull, tom_answer_on_reviewable_applet
    ):
        client.login(tom)
        url = self.summary_activity_flows_url.format(applet_id=applet_with_flow.id)
        response = await client.get(url)
        assert response.status_code == 200
        payload = response.json()
        assert payload
        assert payload["count"] == len(applet_with_flow.activity_flows)

        # TODO need proper ordering
        flow_id = str(applet_with_flow.activity_flows[0].id)
        flow_data = None
        for row in payload["result"]:
            if row["id"] == flow_id:
                flow_data = row
                break
        assert flow_data
        assert flow_data["name"] == applet_with_flow.activity_flows[0].name
        assert flow_data["hasAnswer"] is False

    async def test_get_flow_submissions(
        self, mock_kiq_report, client, tom: User, applet_with_flow: AppletFull, tom_answer_activity_flow, session
    ):
        client.login(tom)
        url = self.flow_submissions_url.format(
            applet_id=applet_with_flow.id,
            flow_id=applet_with_flow.activity_flows[0].id,
        )

        tom_subject = await SubjectsService(session, tom.id).get_by_user_and_applet(tom.id, applet_with_flow.id)
        assert tom_subject
        response = await client.get(url, dict(targetSubjectId=tom_subject.id))
        assert response.status_code == 200
        data = response.json()
        assert set(data.keys()) == {"result", "count"}
        assert data["count"] == 1
        data = data["result"]
        assert set(data.keys()) == {"flows", "submissions"}

        assert len(data["submissions"]) == 1
        submission_data = data["submissions"][0]
        assert set(submission_data.keys()) == {
            "answers",
            "appletId",
            "createdAt",
            "endDatetime",
            "flowHistoryId",
            "isCompleted",
            "reviewCount",
            "submitId",
            "version",
        }
        assert submission_data["submitId"] == str(tom_answer_activity_flow.submit_id)
        answer_data = submission_data["answers"][0]
        assert answer_data["flowHistoryId"] == str(tom_answer_activity_flow.flow_history_id)

        assert len(data["flows"]) == 1
        flow_data = data["flows"][0]
        # fmt: off
        assert set(flow_data.keys()) == {
            "id", "activities", "createdAt", "description", "hideBadge", "idVersion", "isHidden", "isSingleReport",
            "name", "order", "reportIncludedActivityName", "reportIncludedItemName"
        }
        assert len(flow_data["activities"]) == len(applet_with_flow.activity_flows[0].items)
        assert set(flow_data["activities"][0].keys()) == {
            "createdAt", "isSkippable", "showAllAtOnce", "subscaleSetting", "order", "name", "isHidden",
            "scoresAndReports", "isReviewable", "idVersion", "items", "performanceTaskType", "responseIsEditable",
            "appletId", "reportIncludedItemName", "description", "id", "splashScreen", "image"
        }
        assert len(flow_data["activities"][0]["items"]) == len(applet_with_flow.activities[0].items)
        assert set(flow_data["activities"][0]["items"][0].keys()) == {
            "activityId", "allowEdit", "conditionalLogic", "config", "id", "idVersion", "isHidden", "name", "order",
            "question", "responseType", "responseValues"
        }
        # fmt: on
        assert flow_data["idVersion"] == tom_answer_activity_flow.flow_history_id

    @pytest.mark.parametrize(
        "query_params",
        (
            dict(identifiers="nothing"),
            dict(versions="0.0.0"),
            dict(targetSubjectId=str(uuid.uuid4())),
        ),
    )
    async def test_get_flow_submissions_filters_no_data(
        self,
        mock_kiq_report,
        client,
        tom: User,
        applet_with_flow: AppletFull,
        tom_answer_activity_flow,
        session,
        query_params,
    ):
        client.login(tom)
        url = self.flow_submissions_url.format(
            applet_id=applet_with_flow.id,
            flow_id=applet_with_flow.activity_flows[0].id,
        )
        tom_subject = await SubjectsService(session, tom.id).get_by_user_and_applet(tom.id, applet_with_flow.id)
        assert tom_subject
        query_params.setdefault("targetSubjectId", tom_subject.id)
        response = await client.get(url, query_params)
        assert response.status_code == 200
        data = response.json()
        assert data["count"] == 0
        assert not data["result"]["submissions"]
        assert not data["result"]["flows"]

    @pytest.mark.parametrize(
        "flow_index,query_params,total",
        (
            (0, dict(identifiers="encrypted_identifier"), 1),
            (0, dict(identifiers="encrypted_identifierf1a2"), 1),
            (0, dict(identifiers="encrypted_identifier,encrypted_identifierf1a2"), 2),
            (0, dict(versions="1.1.0"), 2),
            (1, dict(versions="1.1.0"), 1),
            (1, dict(identifiers="encrypted_identifierf2a1"), 1),
        ),
    )
    async def test_get_flow_submissions_filters(
        self,
        mock_kiq_report,
        client,
        tom: User,
        applet_with_flow: AppletFull,
        applet_with_flow_answer_create: list[AppletAnswerCreate],
        tom_answer_activity_flow_multiple,
        session,
        flow_index,
        query_params,
        total,
    ):
        client.login(tom)
        flow_id = applet_with_flow.activity_flows[flow_index].id
        url = self.flow_submissions_url.format(
            applet_id=applet_with_flow.id,
            flow_id=flow_id,
        )
        submissions = defaultdict(list)
        for answer in applet_with_flow_answer_create:
            if answer.flow_id != flow_id:
                continue
            if versions := query_params.get("versions"):
                if answer.version not in versions.split(","):
                    continue
            submissions[answer.submit_id].append(answer)
        # apply filters
        filtered_submissions = {}
        for submit_id, _answers in submissions.items():
            if identifiers := query_params.get("identifiers"):
                if not any(a.answer.identifier in identifiers.split(",") for a in _answers):
                    continue
            filtered_submissions[submit_id] = _answers

        tom_subject = await SubjectsService(session, tom.id).get_by_user_and_applet(tom.id, applet_with_flow.id)
        assert tom_subject
        query_params.setdefault("targetSubjectId", tom_subject.id)
        response = await client.get(url, query_params)
        assert response.status_code == 200
        data = response.json()
        assert data["count"] == total
        assert data["count"] == len(filtered_submissions)
        assert len(data["result"]["submissions"]) == data["count"]
        for s in data["result"]["submissions"]:
            submit_id = uuid.UUID(s["submitId"])
            assert submit_id in filtered_submissions
            assert len(filtered_submissions[submit_id]) == len(s["answers"])

    @pytest.mark.usefixtures("applet_one_lucy_reviewer")
    async def test_get_summary_activity_list_admin_with_role_reviewer_and_any_other_manager_role_can_view_summary(
        self, client: TestClient, applet_one: AppletFull, lucy: User, tom: User, tom_applet_subject: Subject
    ):
        client.login(lucy)
        resp = await client.get(
            self.summary_activities_url.format(applet_id=applet_one.id),
            query={"targetSubjectId": tom_applet_subject.id},
        )
        assert resp.status_code == http.HTTPStatus.OK

    @pytest.mark.usefixtures("applet_one_lucy_reviewer")
    @pytest.mark.usefixtures("applet_one_lucy_coordinator")
    async def test_get_summary_activity_list_role_reviewer_and_coordinator(
        self, client: TestClient, applet_one: AppletFull, lucy: User, tom: User, tom_applet_subject: Subject
    ):
        client.login(lucy)
        resp = await client.get(
            self.summary_activities_url.format(applet_id=applet_one.id),
            query={"targetSubjectId": tom_applet_subject.id},
        )
        assert resp.status_code == http.HTTPStatus.OK

<<<<<<< HEAD
    async def test_applet_assessment_create_for_submission(
        self,
        client: TestClient,
        tom: User,
        session: AsyncSession,
        assessment_for_submission: AssessmentAnswerCreate,
        applet_with_reviewable_flow: AppletFull,
        assessment_submission_create: AssessmentAnswerCreate,
    ):
        assert assessment_submission_create.reviewed_flow_submit_id
        client.login(tom)
        applet_id = str(applet_with_reviewable_flow.id)
        flow_id = str(applet_with_reviewable_flow.activity_flows[0].id)
        submission_id = str(assessment_submission_create.reviewed_flow_submit_id)
        response = await client.post(
            self.assessment_submissions_url.format(applet_id=applet_id, flow_id=flow_id, submission_id=submission_id),
            data=assessment_submission_create,
        )
        assert response.status_code == http.HTTPStatus.CREATED
        answer = await AnswersCRUD(session).get_last_answer_in_flow(
            assessment_submission_create.reviewed_flow_submit_id
        )
        assert answer
        assessment_for_flow = await AnswerItemsCRUD(session).get_assessment(
            answer.id, tom.id, assessment_submission_create.reviewed_flow_submit_id
        )
        assert assessment_for_flow
        assert assessment_for_flow.reviewed_flow_submit_id == assessment_submission_create.reviewed_flow_submit_id

        assessment_for_act = await AnswerItemsCRUD(session).get_assessment(answer.id, tom.id)
        assert assessment_for_act
        assert assessment_for_act.reviewed_flow_submit_id is None

    async def test_applet_assessment_retrive_for_submission(
        self,
        client: TestClient,
        tom: User,
        session: AsyncSession,
        assessment_for_submission: AssessmentAnswerCreate,
        applet_with_reviewable_flow: AppletFull,
        assessment_submission_create: AssessmentAnswerCreate,
        submission_assessment_answer: AnswerItemSchema,
    ):
        assert assessment_submission_create.reviewed_flow_submit_id
        client.login(tom)
        applet_id = str(applet_with_reviewable_flow.id)
        submission_id = str(assessment_submission_create.reviewed_flow_submit_id)
        response = await client.get(
            self.assessment_submissions_retrieve_url.format(
                applet_id=applet_id,
                submission_id=submission_id,
            )
        )
        assert response.status_code == http.HTTPStatus.OK

    async def test_applet_assessment_retrive_for_submission_if_no_assessment_answer(
        self,
        client: TestClient,
        tom: User,
        session: AsyncSession,
        applet_with_reviewable_flow: AppletFull,
        assessment_submission_create: AssessmentAnswerCreate,
    ):
        assert assessment_submission_create.reviewed_flow_submit_id
        client.login(tom)
        applet_id = str(applet_with_reviewable_flow.id)
        submission_id = str(assessment_submission_create.reviewed_flow_submit_id)
        response = await client.get(
            self.assessment_submissions_retrieve_url.format(
                applet_id=applet_id,
                submission_id=submission_id,
            )
        )
        assert response.status_code == http.HTTPStatus.OK
        payload = response.json()
        assert payload["result"]["answer"] is None
        assert payload["result"]["items"] is not None

    async def test_applet_assessment_delete_for_submission(
        self,
        client: TestClient,
        tom: User,
        session: AsyncSession,
        assessment_for_submission: AssessmentAnswerCreate,
        applet_with_reviewable_flow: AppletFull,
        assessment_submission_create: AssessmentAnswerCreate,
        submission_assessment_answer: AnswerItemSchema,
    ):
        assert assessment_submission_create.reviewed_flow_submit_id
        client.login(tom)
        applet_id = str(applet_with_reviewable_flow.id)
        submission_id = str(assessment_submission_create.reviewed_flow_submit_id)
        response = await client.delete(
            self.assessment_submission_delete_url.format(
                applet_id=applet_id, submission_id=submission_id, assessment_id=submission_assessment_answer.id
            )
        )
        assert response.status_code == http.HTTPStatus.NO_CONTENT

    @pytest.mark.parametrize("user_fixture,exp_mine,exp_other", (("tom", 1, 0), ("lucy", 0, 1)))
    async def test_get_flow_submissions_review_count(
        self,
        client: TestClient,
        tom: User,
        session: AsyncSession,
        assessment_for_submission: AssessmentAnswerCreate,
        applet_with_reviewable_flow: AppletFull,
        assessment_submission_create: AssessmentAnswerCreate,
        submission_assessment_answer: AnswerItemSchema,
        lucy_manager_in_applet_with_reviewable_flow,
        request: FixtureRequest,
        user_fixture,
        exp_mine,
        exp_other,
    ):
        user: User = request.getfixturevalue(user_fixture)
        client.login(user)
        url = self.flow_submissions_url.format(
            applet_id=applet_with_reviewable_flow.id,
            flow_id=applet_with_reviewable_flow.activity_flows[0].id,
        )
        response = await client.get(url, dict(respondentId=str(tom.id)))
        assert response.status_code == 200
        data = response.json()
        assert data["result"]["submissions"][0]["reviewCount"]["mine"] == exp_mine
        assert data["result"]["submissions"][0]["reviewCount"]["other"] == exp_other

    async def test_add_submission_note(
        self,
        client: TestClient,
        tom: User,
        note_create_data: AnswerNote,
        applet_with_reviewable_flow: AppletFull,
        answers_reviewable_submission: list[AnswerSchema],
    ):
        client.login(tom)
        last_flow_answer: AnswerSchema = next(filter(lambda a: a.is_flow_completed, answers_reviewable_submission))

        response = await client.post(
            self.submission_notes_url.format(
                applet_id=applet_with_reviewable_flow.id,
                submission_id=last_flow_answer.submit_id,
                flow_id=applet_with_reviewable_flow.activity_flows[0].id,
            ),
            data=note_create_data,
        )

        assert response.status_code == http.HTTPStatus.CREATED, response.json()

        response = await client.get(
            self.submission_notes_url.format(
                applet_id=applet_with_reviewable_flow.id,
                submission_id=last_flow_answer.submit_id,
                flow_id=applet_with_reviewable_flow.activity_flows[0].id,
            )
        )

        assert response.status_code == http.HTTPStatus.OK, response.json()
        assert response.json()["count"] == 1
        note = response.json()["result"][0]
        assert note["note"] == note_create_data.note
        assert note["user"]["firstName"] == tom.first_name
        assert note["user"]["lastName"] == tom.last_name
        assert note["id"]
        assert note["createdAt"]

    async def test_edit_submission_note(
        self,
        client: TestClient,
        tom: User,
        submission_note: AnswerNoteSchema,
        applet_with_reviewable_flow: AppletFull,
        answers_reviewable_submission: list[AnswerSchema],
    ):
        client.login(tom)
        last_flow_answer: AnswerSchema = next(filter(lambda a: a.is_flow_completed, answers_reviewable_submission))
        note_new = submission_note.note + "new"
        response = await client.put(
            self.submission_note_detail_url.format(
                applet_id=applet_with_reviewable_flow.id,
                submission_id=last_flow_answer.submit_id,
                flow_id=applet_with_reviewable_flow.activity_flows[0].id,
                note_id=submission_note.id,
            ),
            dict(note=note_new),
        )
        assert response.status_code == http.HTTPStatus.OK

        response = await client.get(
            self.submission_notes_url.format(
                applet_id=applet_with_reviewable_flow.id,
                submission_id=last_flow_answer.submit_id,
                flow_id=applet_with_reviewable_flow.activity_flows[0].id,
            )
        )
        assert response.status_code == http.HTTPStatus.OK, response.json()
        assert response.json()["count"] == 1
        assert response.json()["result"][0]["note"] == note_new

    async def test_delete_submission_note(
        self,
        client: TestClient,
        tom: User,
        submission_note: AnswerNoteSchema,
        applet_with_reviewable_flow: AppletFull,
        submission_answer: AnswerSchema,
    ):
        client.login(tom)

        response = await client.delete(
            self.submission_note_detail_url.format(
                applet_id=applet_with_reviewable_flow.id,
                submission_id=submission_answer.submit_id,
                flow_id=applet_with_reviewable_flow.activity_flows[0].id,
                note_id=submission_note.id,
            )
        )

        assert response.status_code == http.HTTPStatus.NO_CONTENT

        response = await client.get(
            self.submission_notes_url.format(
                applet_id=applet_with_reviewable_flow.id,
                submission_id=submission_answer.submit_id,
                flow_id=applet_with_reviewable_flow.activity_flows[0].id,
            )
        )
        assert response.status_code == http.HTTPStatus.OK
        assert response.json()["count"] == 0

    async def test_submission_get_export_data(
        self,
        client: TestClient,
        tom: User,
        session: AsyncSession,
        assessment_for_submission: AssessmentAnswerCreate,
        applet_with_reviewable_flow: AppletFull,
        assessment_submission_create: AssessmentAnswerCreate,
        submission_assessment_answer: AnswerItemSchema,
    ):
        client.login(tom)
        response = await client.get(
            self.applet_answers_export_url.format(applet_id=str(applet_with_reviewable_flow.id)),
        )
        assert response.status_code == http.HTTPStatus.OK
        data = response.json()
        assert data["result"]["answers"]
        assert next(filter(lambda answer: answer["reviewedFlowSubmissionId"], data["result"]["answers"]))

    async def test_submission_get_reviews(
        self,
        client: TestClient,
        tom: User,
        session: AsyncSession,
        assessment_for_submission: AssessmentAnswerCreate,
        applet_with_reviewable_flow: AppletFull,
        assessment_submission_create: AssessmentAnswerCreate,
        submission_assessment_answer: AnswerItemSchema,
    ):
        client.login(tom)
        result = await client.get(
            self.submission_reviews_url.format(
                applet_id=applet_with_reviewable_flow.id,
                submission_id=assessment_submission_create.reviewed_flow_submit_id,
            )
        )
        assert result.status_code == 200
        payload = result.json()
        assert payload
        assert payload["count"] == 1
=======
    @pytest.mark.parametrize(
        "role,expected",
        (
            (Role.OWNER, http.HTTPStatus.OK),
            (Role.MANAGER, http.HTTPStatus.OK),
            (Role.REVIEWER, http.HTTPStatus.OK),
            (Role.EDITOR, http.HTTPStatus.FORBIDDEN),
            (Role.COORDINATOR, http.HTTPStatus.FORBIDDEN),
            (Role.RESPONDENT, http.HTTPStatus.FORBIDDEN),
        ),
    )
    async def test_access_to_activity_list(
        self, client, tom: User, user: User, session: AsyncSession, applet, role, expected
    ):
        client.login(tom)
        applet_id = applet.id

        access_service = UserAppletAccessService(session, tom.id, applet_id)
        await access_service.add_role(user.id, role)

        url = self.summary_activities_url.format(applet_id=f"{applet_id}")
        if role == Role.REVIEWER:
            subject = await SubjectsService(session, tom.id).create(
                SubjectCreate(
                    applet_id=applet_id,
                    creator_id=tom.id,
                    first_name="first_name",
                    last_name="last_name",
                    secret_user_id=f"{uuid.uuid4()}",
                )
            )
            assert subject.id
            await access_service.set_subjects_for_review(user.id, applet_id, [subject.id])
            url = f"{url}?targetSubjectId={subject.id}"
        client.login(user)
        response = await client.get(url)
        assert response.status_code == expected
>>>>>>> cb5285b6
<|MERGE_RESOLUTION|>--- conflicted
+++ resolved
@@ -432,15 +432,11 @@
     answer_reviews_url = "/answers/applet/{applet_id}/answers/{answer_id}/reviews"
     answer_notes_url = "/answers/applet/{applet_id}/answers/{answer_id}/activities/{activity_id}/notes"
     answer_note_detail_url = "/answers/applet/{applet_id}/answers/{answer_id}/activities/{activity_id}/notes/{note_id}"
-<<<<<<< HEAD
     submission_notes_url = "/answers/applet/{applet_id}/submissions/{submission_id}/flows/{flow_id}/notes"
     submission_note_detail_url = (
         "/answers/applet/{applet_id}/submissions/{submission_id}/flows/{flow_id}/notes/{note_id}"
     )
-    latest_report_url = "/answers/applet/{applet_id}/activities/{activity_id}/answers/{respondent_id}/latest_report"
-=======
     latest_report_url = "/answers/applet/{applet_id}/activities/{activity_id}/subjects/{subject_id}/latest_report"
->>>>>>> cb5285b6
     check_existence_url = "/answers/check-existence"
     assessment_delete_url = "/answers/applet/{applet_id}/answers/{answer_id}/assessment/{assessment_id}"
 
@@ -938,14 +934,9 @@
             "flowName", "id", "itemIds", "migratedData", "respondentId",
             "respondentSecretId", "reviewedAnswerId", "userPublicKey",
             "version", "submitId", "scheduledDatetime", "startDatetime",
-<<<<<<< HEAD
-            "endDatetime", "legacyProfileId", "migratedDate", "client",
-            "tzOffset", "scheduledEventId", "reviewedFlowSubmissionId"
-=======
             "endDatetime", "legacyProfileId", "migratedDate",
             "relation", "sourceSubjectId", "targetSubjectId", "client",
-            "tzOffset", "scheduledEventId",
->>>>>>> cb5285b6
+            "tzOffset", "scheduledEventId", "reviewedFlowSubmissionId"
         }
         # Comment for now, wtf is it
         # assert int(answer['startDatetime'] * 1000) == answer_item_create.start_time
@@ -1916,7 +1907,44 @@
         )
         assert resp.status_code == http.HTTPStatus.OK
 
-<<<<<<< HEAD
+    @pytest.mark.parametrize(
+        "role,expected",
+        (
+            (Role.OWNER, http.HTTPStatus.OK),
+            (Role.MANAGER, http.HTTPStatus.OK),
+            (Role.REVIEWER, http.HTTPStatus.OK),
+            (Role.EDITOR, http.HTTPStatus.FORBIDDEN),
+            (Role.COORDINATOR, http.HTTPStatus.FORBIDDEN),
+            (Role.RESPONDENT, http.HTTPStatus.FORBIDDEN),
+        ),
+    )
+    async def test_access_to_activity_list(
+        self, client, tom: User, user: User, session: AsyncSession, applet, role, expected
+    ):
+        client.login(tom)
+        applet_id = applet.id
+
+        access_service = UserAppletAccessService(session, tom.id, applet_id)
+        await access_service.add_role(user.id, role)
+
+        url = self.summary_activities_url.format(applet_id=f"{applet_id}")
+        if role == Role.REVIEWER:
+            subject = await SubjectsService(session, tom.id).create(
+                SubjectCreate(
+                    applet_id=applet_id,
+                    creator_id=tom.id,
+                    first_name="first_name",
+                    last_name="last_name",
+                    secret_user_id=f"{uuid.uuid4()}",
+                )
+            )
+            assert subject.id
+            await access_service.set_subjects_for_review(user.id, applet_id, [subject.id])
+            url = f"{url}?targetSubjectId={subject.id}"
+        client.login(user)
+        response = await client.get(url)
+        assert response.status_code == expected
+
     async def test_applet_assessment_create_for_submission(
         self,
         client: TestClient,
@@ -2186,43 +2214,4 @@
         assert result.status_code == 200
         payload = result.json()
         assert payload
-        assert payload["count"] == 1
-=======
-    @pytest.mark.parametrize(
-        "role,expected",
-        (
-            (Role.OWNER, http.HTTPStatus.OK),
-            (Role.MANAGER, http.HTTPStatus.OK),
-            (Role.REVIEWER, http.HTTPStatus.OK),
-            (Role.EDITOR, http.HTTPStatus.FORBIDDEN),
-            (Role.COORDINATOR, http.HTTPStatus.FORBIDDEN),
-            (Role.RESPONDENT, http.HTTPStatus.FORBIDDEN),
-        ),
-    )
-    async def test_access_to_activity_list(
-        self, client, tom: User, user: User, session: AsyncSession, applet, role, expected
-    ):
-        client.login(tom)
-        applet_id = applet.id
-
-        access_service = UserAppletAccessService(session, tom.id, applet_id)
-        await access_service.add_role(user.id, role)
-
-        url = self.summary_activities_url.format(applet_id=f"{applet_id}")
-        if role == Role.REVIEWER:
-            subject = await SubjectsService(session, tom.id).create(
-                SubjectCreate(
-                    applet_id=applet_id,
-                    creator_id=tom.id,
-                    first_name="first_name",
-                    last_name="last_name",
-                    secret_user_id=f"{uuid.uuid4()}",
-                )
-            )
-            assert subject.id
-            await access_service.set_subjects_for_review(user.id, applet_id, [subject.id])
-            url = f"{url}?targetSubjectId={subject.id}"
-        client.login(user)
-        response = await client.get(url)
-        assert response.status_code == expected
->>>>>>> cb5285b6
+        assert payload["count"] == 1