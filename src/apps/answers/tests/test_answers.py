import datetime
import http
import re
import uuid
from collections import defaultdict
from typing import Any, cast
from unittest.mock import AsyncMock

import pytest
from pytest import FixtureRequest
from sqlalchemy import select
from sqlalchemy.ext.asyncio import AsyncSession

from apps.answers.crud import AnswerItemsCRUD
from apps.answers.crud.answers import AnswersCRUD
from apps.answers.db.schemas import AnswerItemSchema, AnswerNoteSchema, AnswerSchema
from apps.answers.domain import AnswerNote, AppletAnswerCreate, AssessmentAnswerCreate, ClientMeta, ItemAnswerCreate
from apps.answers.service import AnswerService
from apps.applets.domain.applet_full import AppletFull
from apps.applets.errors import InvalidVersionError
from apps.mailing.services import TestMail
from apps.shared.test import BaseTest
from apps.shared.test.client import TestClient
from apps.subjects.db.schemas import SubjectSchema
from apps.subjects.domain import Subject, SubjectCreate
from apps.subjects.services import SubjectsService
from apps.users import User
from apps.workspaces.crud.user_applet_access import UserAppletAccessCRUD
from apps.workspaces.db.schemas import UserAppletAccessSchema
from apps.workspaces.domain.constants import Role
from apps.workspaces.service.user_applet_access import UserAppletAccessService
from infrastructure.utility import RedisCacheTest


@pytest.fixture(params=["none", "respondent", "subject"])
async def identifiers_query(request, tom_applet_subject: SubjectSchema):
    params_map = {
        "none": {},
        "respondent": {"respondentId": str(tom_applet_subject.user_id)},
        "subject": {"targetSubjectId": str(tom_applet_subject.id)},
    }
    return params_map[request.param]


def note_url_path_data(answer: AnswerSchema) -> dict[str, Any]:
    return {
        "applet_id": answer.applet_id,
        "answer_id": answer.id,
        "activity_id": answer.activity_history_id.split("_")[0],
    }


@pytest.fixture
async def bob_reviewer_in_applet_with_reviewable_activity(session, tom, bob, applet_with_reviewable_activity) -> User:
    tom_subject = await SubjectsService(session, tom.id).get_by_user_and_applet(
        tom.id, applet_with_reviewable_activity.id
    )
    assert tom_subject, "Must have an subject for submitting answers"
    await UserAppletAccessCRUD(session).save(
        UserAppletAccessSchema(
            user_id=bob.id,
            applet_id=applet_with_reviewable_activity.id,
            role=Role.REVIEWER,
            owner_id=tom.id,
            invitor_id=tom.id,
            meta=dict(subjects=[str(tom_subject.id)]),
            nickname=str(uuid.uuid4()),
        )
    )
    return bob


@pytest.fixture
async def lucy_manager_in_applet_with_reviewable_activity(session, tom, lucy, applet_with_reviewable_activity) -> User:
    await UserAppletAccessCRUD(session).save(
        UserAppletAccessSchema(
            user_id=lucy.id,
            applet_id=applet_with_reviewable_activity.id,
            role=Role.MANAGER,
            owner_id=tom.id,
            invitor_id=tom.id,
            meta=dict(),
            nickname=str(uuid.uuid4()),
        )
    )
    return lucy


@pytest.fixture
def tom_answer_assessment_create_data(tom, applet_with_reviewable_activity) -> AssessmentAnswerCreate:
    activity_assessment_id = applet_with_reviewable_activity.activities[1].id
    return AssessmentAnswerCreate(
        answer="0x00",
        item_ids=[applet_with_reviewable_activity.activities[1].items[0].id],
        reviewer_public_key=f"{tom.id}",
        assessment_version_id=f"{activity_assessment_id}_{applet_with_reviewable_activity.version}",
    )


@pytest.fixture
async def tom_answer_item_for_applet(tom: User, applet: AppletFull, session: AsyncSession, tom_applet_subject):
    answer = await AnswersCRUD(session).create(
        AnswerSchema(
            applet_id=applet.id,
            version=applet.version,
            submit_id=uuid.uuid4(),
            client=dict(
                appId="mindlogger-mobile",
                appVersion="0.21.48",
            ),
            applet_history_id=f"{applet.id}_{applet.version}",
            activity_history_id=f"{applet.activities[0].id}_{applet.version}",
            respondent_id=tom.id,
            target_subject_id=tom_applet_subject.id,
            source_subject_id=tom_applet_subject.id,
        )
    )
    return dict(
        answer_id=answer.id,
        respondent_id=tom.id,
        answer=uuid.uuid4().hex,
        item_ids=[str(item.id) for item in applet.activities[0].items],
        start_datetime=datetime.datetime.utcnow(),
        end_datetime=datetime.datetime.utcnow(),
        is_assessment=False,
    )


@pytest.fixture
async def tom_answer_on_reviewable_applet(
    session: AsyncSession, tom: User, applet_with_reviewable_activity: AppletFull
) -> AnswerSchema:
    answer_service = AnswerService(session, tom.id)
    return await answer_service.create_answer(
        AppletAnswerCreate(
            applet_id=applet_with_reviewable_activity.id,
            version=applet_with_reviewable_activity.version,
            submit_id=uuid.uuid4(),
            activity_id=applet_with_reviewable_activity.activities[0].id,
            answer=ItemAnswerCreate(
                item_ids=[applet_with_reviewable_activity.activities[0].items[0].id],
                start_time=datetime.datetime.utcnow(),
                end_time=datetime.datetime.utcnow(),
                user_public_key=str(tom.id),
            ),
            client=ClientMeta(app_id=f"{uuid.uuid4()}", app_version="1.1", width=984, height=623),
        )
    )


@pytest.fixture
async def tom_answer_activity_flow(session: AsyncSession, tom: User, applet_with_flow: AppletFull) -> AnswerSchema:
    answer_service = AnswerService(session, tom.id)
    return await answer_service.create_answer(
        AppletAnswerCreate(
            applet_id=applet_with_flow.id,
            version=applet_with_flow.version,
            submit_id=uuid.uuid4(),
            flow_id=applet_with_flow.activity_flows[0].id,
            is_flow_completed=True,
            activity_id=applet_with_flow.activities[0].id,
            answer=ItemAnswerCreate(
                item_ids=[applet_with_flow.activities[0].items[0].id],
                start_time=datetime.datetime.utcnow(),
                end_time=datetime.datetime.utcnow(),
                user_public_key=str(tom.id),
                identifier="encrypted_identifier",
            ),
            client=ClientMeta(app_id=f"{uuid.uuid4()}", app_version="1.1", width=984, height=623),
        )
    )


@pytest.fixture
def applet_with_flow_answer_create(applet_with_flow: AppletFull) -> list[AppletAnswerCreate]:
    submit_id = uuid.uuid4()
    answer_data = dict(
        applet_id=applet_with_flow.id,
        version=applet_with_flow.version,
        client=ClientMeta(app_id=f"{uuid.uuid4()}", app_version="1.1", width=984, height=623),
    )
    answer_item_data = dict(
        start_time=datetime.datetime.utcnow(),
        end_time=datetime.datetime.utcnow(),
        user_public_key=str(uuid.uuid4()),
    )
    answers = [
        # flow#1 submission#1
        AppletAnswerCreate(
            submit_id=uuid.uuid4(),
            flow_id=applet_with_flow.activity_flows[0].id,
            is_flow_completed=True,
            activity_id=applet_with_flow.activities[0].id,
            answer=ItemAnswerCreate(
                item_ids=[applet_with_flow.activities[0].items[0].id],
                identifier="encrypted_identifier",
                **answer_item_data,
            ),
            **answer_data,
        ),
        # flow#2 submission#1
        AppletAnswerCreate(
            submit_id=submit_id,
            flow_id=applet_with_flow.activity_flows[1].id,
            is_flow_completed=False,
            activity_id=applet_with_flow.activities[0].id,
            answer=ItemAnswerCreate(
                item_ids=[applet_with_flow.activities[0].items[0].id],
                identifier="encrypted_identifierf2a1",
                **answer_item_data,
            ),
            **answer_data,
        ),
        AppletAnswerCreate(
            submit_id=submit_id,
            flow_id=applet_with_flow.activity_flows[1].id,
            is_flow_completed=True,
            activity_id=applet_with_flow.activities[1].id,
            answer=ItemAnswerCreate(item_ids=[applet_with_flow.activities[1].items[0].id], **answer_item_data),
            **answer_data,
        ),
        # flow#1 submission#2
        AppletAnswerCreate(
            submit_id=uuid.uuid4(),
            flow_id=applet_with_flow.activity_flows[0].id,
            is_flow_completed=True,
            activity_id=applet_with_flow.activities[0].id,
            answer=ItemAnswerCreate(
                item_ids=[applet_with_flow.activities[0].items[0].id],
                identifier="encrypted_identifierf1a2",
                **answer_item_data,
            ),
            **answer_data,
        ),
    ]
    return answers


@pytest.fixture
async def tom_answer_activity_flow_multiple(
    session: AsyncSession, tom: User, applet_with_flow_answer_create
) -> list[AnswerSchema]:
    answer_service = AnswerService(session, tom.id)
    answers = []
    for _answer in applet_with_flow_answer_create:
        answer = await answer_service.create_answer(_answer)
        answers.append(answer)

    return answers


@pytest.fixture
async def tom_answer_activity_no_flow(session: AsyncSession, tom: User, applet_with_flow: AppletFull) -> AnswerSchema:
    answer_service = AnswerService(session, tom.id)
    return await answer_service.create_answer(
        AppletAnswerCreate(
            applet_id=applet_with_flow.id,
            version=applet_with_flow.version,
            submit_id=uuid.uuid4(),
            is_flow_completed=True,
            activity_id=applet_with_flow.activities[0].id,
            answer=ItemAnswerCreate(
                item_ids=[applet_with_flow.activities[0].items[0].id],
                start_time=datetime.datetime.utcnow(),
                end_time=datetime.datetime.utcnow(),
                user_public_key=str(tom.id),
            ),
            client=ClientMeta(app_id=f"{uuid.uuid4()}", app_version="1.1", width=984, height=623),
        )
    )


@pytest.fixture
async def tom_review_answer(
    session: AsyncSession,
    tom: User,
    applet_with_reviewable_activity: AppletFull,
    tom_answer_on_reviewable_applet: AnswerSchema,
):
    applet_id = applet_with_reviewable_activity.id
    activity_assessment_id = applet_with_reviewable_activity.activities[1].id
    assessment = AssessmentAnswerCreate(
        answer=uuid.uuid4().hex,
        item_ids=[applet_with_reviewable_activity.activities[1].items[0].id],
        reviewer_public_key=f"{tom.id}",
        assessment_version_id=f"{activity_assessment_id}_{applet_with_reviewable_activity.version}",
    )
    await AnswerService(session, tom.id).create_assessment_answer(
        applet_id, tom_answer_on_reviewable_applet.id, assessment
    )


@pytest.fixture
async def bob_review_answer(
    session: AsyncSession,
    bob: User,
    applet_with_reviewable_activity: AppletFull,
    tom_answer_on_reviewable_applet: AnswerSchema,
):
    applet_id = applet_with_reviewable_activity.id
    activity_assessment_id = applet_with_reviewable_activity.activities[1].id
    assessment = AssessmentAnswerCreate(
        answer=uuid.uuid4().hex,
        item_ids=[applet_with_reviewable_activity.activities[1].items[0].id],
        reviewer_public_key=f"{bob.id}",
        assessment_version_id=f"{activity_assessment_id}_{applet_with_reviewable_activity.version}",
    )
    await AnswerService(session, bob.id).create_assessment_answer(
        applet_id, tom_answer_on_reviewable_applet.id, assessment
    )


@pytest.fixture
async def lucy_review_answer(
    session: AsyncSession,
    lucy: User,
    applet_with_reviewable_activity: AppletFull,
    tom_answer_on_reviewable_applet: AnswerSchema,
):
    applet_id = applet_with_reviewable_activity.id
    activity_assessment_id = applet_with_reviewable_activity.activities[1].id
    assessment = AssessmentAnswerCreate(
        answer=uuid.uuid4().hex,
        item_ids=[applet_with_reviewable_activity.activities[1].items[0].id],
        reviewer_public_key=f"{lucy.id}",
        assessment_version_id=f"{activity_assessment_id}_{applet_with_reviewable_activity.version}",
    )
    await AnswerService(session, lucy.id).create_assessment_answer(
        applet_id, tom_answer_on_reviewable_applet.id, assessment
    )


@pytest.fixture
async def tom_answer_on_applet_with_alert(
    mock_kiq_report: AsyncMock,
    tom: User,
    answer_with_alert_create: AppletAnswerCreate,
    tom_applet_subject: Subject,
    redis: RedisCacheTest,
    session: AsyncSession,
) -> AnswerSchema:
    return await AnswerService(session, tom.id).create_answer(answer_with_alert_create)


@pytest.fixture
async def tom_answer(tom: User, session: AsyncSession, answer_create: AppletAnswerCreate) -> AnswerSchema:
    return await AnswerService(session, tom.id).create_answer(answer_create)


@pytest.fixture
async def tom_answer_activity_flow_not_completed(
    session: AsyncSession, tom: User, applet_with_flow: AppletFull
) -> AnswerSchema:
    answer_service = AnswerService(session, tom.id)
    return await answer_service.create_answer(
        AppletAnswerCreate(
            applet_id=applet_with_flow.id,
            version=applet_with_flow.version,
            submit_id=uuid.uuid4(),
            flow_id=applet_with_flow.activity_flows[1].id,
            is_flow_completed=False,
            activity_id=applet_with_flow.activities[0].id,
            answer=ItemAnswerCreate(
                item_ids=[applet_with_flow.activities[0].items[0].id],
                start_time=datetime.datetime.utcnow(),
                end_time=datetime.datetime.utcnow(),
                user_public_key=str(tom.id),
                identifier="encrypted_identifier",
            ),
            client=ClientMeta(app_id=f"{uuid.uuid4()}", app_version="1.1", width=984, height=623),
        )
    )


@pytest.mark.usefixtures("mock_kiq_report")
class TestAnswerActivityItems(BaseTest):
    fixtures = [
        "workspaces/fixtures/workspaces.json",
    ]

    login_url = "/auth/login"
    answer_url = "/answers"
    public_answer_url = "/public/answers"

    review_activities_url = "/answers/applet/{applet_id}/review/activities"
    review_flows_url = "/answers/applet/{applet_id}/review/flows"

    summary_activities_url = "/answers/applet/{applet_id}/summary/activities"
    summary_activity_flows_url = "/answers/applet/{applet_id}/summary/flows"
    activity_identifiers_url = f"{summary_activities_url}/{{activity_id}}/identifiers"
    flow_identifiers_url = "/answers/applet/{applet_id}/flows/{flow_id}/identifiers"
    activity_versions_url = f"{summary_activities_url}/{{activity_id}}/versions"
    flow_versions_url = "/answers/applet/{applet_id}/flows/{flow_id}/versions"

    activity_answers_url = "/answers/applet/{applet_id}/activities/{activity_id}/answers"
    flow_submissions_url = "/answers/applet/{applet_id}/flows/{flow_id}/submissions"
    applet_answers_export_url = "/answers/applet/{applet_id}/data"
    applet_answers_completions_url = "/answers/applet/{applet_id}/completions"
    applets_answers_completions_url = "/answers/applet/completions"
    applet_submit_dates_url = "/answers/applet/{applet_id}/dates"

    activity_answer_url = "/answers/applet/{applet_id}/activities/{activity_id}/answers/{answer_id}"
    flow_submission_url = "/answers/applet/{applet_id}/flows/{flow_id}/submissions/{submit_id}"
    assessment_answers_url = "/answers/applet/{applet_id}/answers/{answer_id}/assessment"

    answer_reviews_url = "/answers/applet/{applet_id}/answers/{answer_id}/reviews"
    answer_notes_url = "/answers/applet/{applet_id}/answers/{answer_id}/activities/{activity_id}/notes"
    answer_note_detail_url = "/answers/applet/{applet_id}/answers/{answer_id}/activities/{activity_id}/notes/{note_id}"
    latest_report_url = "/answers/applet/{applet_id}/activities/{activity_id}/subjects/{subject_id}/latest_report"
    check_existence_url = "/answers/check-existence"
    assessment_delete_url = "/answers/applet/{applet_id}/answers/{answer_id}/assessment/{assessment_id}"

    async def test_answer_activity_items_create_alert_for_respondent(
        self,
        mock_kiq_report: AsyncMock,
        tom: User,
        answer_with_alert_create: AppletAnswerCreate,
        tom_applet_subject: Subject,
        redis: RedisCacheTest,
        mailbox: TestMail,
        client: TestClient,
    ) -> None:
        client.login(tom)
        response = await client.post(self.answer_url, data=answer_with_alert_create)
        assert response.status_code == http.HTTPStatus.CREATED, response.json()

        mock_kiq_report.assert_awaited_once()

        published_values = await redis.get(f"channel_{tom.id}")
        published_values = published_values or []
        assert len(published_values) == 1
        assert len(redis._storage) == 1
        assert len(mailbox.mails) == 1
        assert mailbox.mails[0].subject == "Response alert"

    async def test_answer_activity_answer_dates_for_respondent(
        self,
        client: TestClient,
        tom: User,
        answer_with_alert_create: AppletAnswerCreate,
        tom_answer_on_applet_with_alert: AnswerSchema,
        tom_applet_subject: Subject,
    ):
        client.login(tom)
        response = await client.get(
            self.review_activities_url.format(applet_id=str(answer_with_alert_create.applet_id)),
            dict(
                targetSubjectId=tom_applet_subject.id,
                createdDate=datetime.datetime.utcnow().date(),
            ),
        )
        assert response.status_code == http.HTTPStatus.OK, response.json()
        assert response.json()["count"] == 1
        assert len(response.json()["result"][0]["answerDates"]) == 1

        answer_id = response.json()["result"][0]["answerDates"][0]["answerId"]
        response = await client.get(
            self.assessment_answers_url.format(
                applet_id=str(answer_with_alert_create.applet_id),
                answer_id=answer_id,
            )
        )
        assert response.status_code == http.HTTPStatus.OK, response.json()

    async def test_create_answer__wrong_applet_version(
        self,
        client: TestClient,
        tom: User,
        answer_create: AppletAnswerCreate,
    ):
        client.login(tom)
        data = answer_create.copy(deep=True)
        data.version = "0.0.0"
        response = await client.post(self.answer_url, data=data)
        assert response.status_code == http.HTTPStatus.BAD_REQUEST
        assert response.json()["result"][0]["message"] == InvalidVersionError.message

    @pytest.mark.usefixtures("mock_report_server_response", "answer")
    async def test_get_latest_summary(
        self, client: TestClient, tom: User, applet: AppletFull, tom_applet_subject: Subject
    ):
        client.login(tom)

        response = await client.post(
            self.latest_report_url.format(
                applet_id=str(applet.id),
                activity_id=str(applet.activities[0].id),
                subject_id=str(tom_applet_subject.id),
            ),
        )
        assert response.status_code == http.HTTPStatus.OK
        assert response.content == b"pdf body"

    async def test_public_answer_activity_items_create_for_respondent(
        self, client: TestClient, public_answer_create: AppletAnswerCreate
    ):
        response = await client.post(self.public_answer_url, data=public_answer_create)
        assert response.status_code == http.HTTPStatus.CREATED

    async def test_answer_skippable_activity_items_create_for_respondent(
        self, client: TestClient, tom: User, answer_create: AppletAnswerCreate, applet: AppletFull
    ):
        client.login(tom)

        response = await client.post(self.answer_url, data=answer_create)

        assert response.status_code == http.HTTPStatus.CREATED, response.json()

        response = await client.get(
            self.applet_submit_dates_url.format(applet_id=str(applet.id)),
            dict(
                respondentId=tom.id,
                fromDate=datetime.date.today() - datetime.timedelta(days=10),
                toDate=datetime.date.today() + datetime.timedelta(days=10),
            ),
        )
        assert response.status_code == http.HTTPStatus.OK
        assert len(response.json()["result"]["dates"]) == 1

    async def test_list_submit_dates(
        self, client: TestClient, tom: User, answer_create: AppletAnswerCreate, applet: AppletFull
    ):
        client.login(tom)

        response = await client.post(self.answer_url, data=answer_create)
        assert response.status_code == http.HTTPStatus.CREATED

        response = await client.get(
            self.applet_submit_dates_url.format(applet_id=str(applet.id)),
            dict(
                respondentId=tom.id,
                fromDate=datetime.date.today() - datetime.timedelta(days=10),
                toDate=datetime.date.today() + datetime.timedelta(days=10),
            ),
        )
        assert response.status_code == http.HTTPStatus.OK
        assert len(response.json()["result"]["dates"]) == 1

    async def test_answer_flow_items_create_for_respondent(
        self, client: TestClient, tom: User, answer_create: AppletAnswerCreate
    ):
        client.login(tom)

        response = await client.post(self.answer_url, data=answer_create)

        assert response.status_code == http.HTTPStatus.CREATED

    async def test_answer_get_export_data__answer_from_manager(
        self,
        client: TestClient,
        tom: User,
        lucy: User,
        answer_create: AppletAnswerCreate,
        applet_one_lucy_manager: AppletFull,
        applet_one_lucy_respondent: AppletFull,
    ):
        client.login(lucy)
        data = answer_create.copy(deep=True)
        data.applet_id = applet_one_lucy_manager.id
        data.version = applet_one_lucy_manager.version
        data.activity_id = applet_one_lucy_manager.activities[0].id
        data.flow_id = None
        data.answer.item_ids = [i.id for i in applet_one_lucy_manager.activities[0].items]
        response = await client.post(self.answer_url, data=data)
        assert response.status_code == http.HTTPStatus.CREATED

        client.login(tom)
        response = await client.get(
            self.applet_answers_export_url.format(applet_id=str(applet_one_lucy_manager.id)),
        )
        assert response.status_code == http.HTTPStatus.OK
        assert re.match(
            r"\[admin account\] \([0-9a-f]{8}\-[0-9a-f]{4}\-4[0-9a-f]{3}\-[89ab][0-9a-f]{3}\-[0-9a-f]{12}\)",
            response.json()["result"]["answers"][0]["respondentSecretId"],
        )

    async def test_answer_get_export_data__answer_from_respondent(
        self,
        client: TestClient,
        tom: User,
        lucy: User,
        answer_create: AppletAnswerCreate,
        applet_one_lucy_respondent: AppletFull,
    ):
        client.login(lucy)
        data = answer_create.copy(deep=True)
        data.applet_id = applet_one_lucy_respondent.id
        data.version = applet_one_lucy_respondent.version
        data.activity_id = applet_one_lucy_respondent.activities[0].id
        data.flow_id = None
        data.answer.item_ids = [i.id for i in applet_one_lucy_respondent.activities[0].items]
        response = await client.post(self.answer_url, data=data)
        assert response.status_code == http.HTTPStatus.CREATED

        client.login(tom)
        response = await client.get(
            self.applet_answers_export_url.format(applet_id=str(applet_one_lucy_respondent.id)),
        )
        assert response.status_code == http.HTTPStatus.OK
        secret_user_id = response.json()["result"]["answers"][0]["respondentSecretId"]
        assert secret_user_id != f"[admin account] ({lucy.email_encrypted})"
        assert uuid.UUID(secret_user_id)

    async def test_answer_get_export_data__only_last_activity(
        self,
        client: TestClient,
        tom: User,
        answer_create: AppletAnswerCreate,
        applet: AppletFull,
        applet_with_additional_item: AppletFull,  # next version of applet
    ):
        client.login(tom)
        response = await client.post(self.answer_url, data=answer_create)
        assert response.status_code == http.HTTPStatus.CREATED

        response = await client.get(
            self.applet_answers_export_url.format(applet_id=str(applet.id)), query={"activitiesLastVersion": True}
        )
        assert response.status_code == http.HTTPStatus.OK
        assert response.json()["result"]["activities"][0]["id"] == str(applet_with_additional_item.activities[0].id)
        assert response.json()["result"]["activities"][0]["version"] == applet_with_additional_item.version
        assert (
            response.json()["result"]["activities"][0]["idVersion"]
            == f"{applet_with_additional_item.activities[0].id}_{applet_with_additional_item.version}"
        )

    async def test_answer_with_skipping_all(
        self,
        client: TestClient,
        tom: User,
        answer_create: AppletAnswerCreate,
    ):
        client.login(tom)
        response = await client.post(self.answer_url, data=answer_create)

        assert response.status_code == http.HTTPStatus.CREATED, response.json()

    async def test_answered_applet_activities_1(
        self,
        client: TestClient,
        tom: User,
        tom_answer: AnswerSchema,
        answer_create: AppletAnswerCreate,
        tom_applet_subject: Subject,
        session: AsyncSession,
    ):
        client.login(tom)
        response = await client.get(
            self.review_activities_url.format(applet_id=str(tom_answer.applet_id)),
            dict(
                targetSubjectId=tom_applet_subject.id,
                createdDate=datetime.datetime.utcnow().date(),
            ),
        )

        assert response.status_code == http.HTTPStatus.OK
        assert response.json()["count"] == 1
        assert len(response.json()["result"][0]["answerDates"]) == 1

        activity_id = tom_answer.activity_history_id.split("_")[0]
        answer_id = response.json()["result"][0]["answerDates"][0]["answerId"]
        response = await client.get(
            self.activity_answer_url.format(
                applet_id=str(tom_answer.applet_id),
                answer_id=answer_id,
                activity_id=activity_id,
            )
        )

        assert response.status_code == http.HTTPStatus.OK
        data = response.json()["result"]
        assert data["answer"]["events"] == answer_create.answer.events
        assert set(data["summary"]["identifier"]) == {"lastAnswerDate", "identifier", "userPublicKey"}
        assert data["summary"]["identifier"]["identifier"] == "encrypted_identifier"

    async def test_get_answer_activity(self, client: TestClient, tom: User, applet: AppletFull, answer: AnswerSchema):
        client.login(tom)
        response = await client.get(
            self.activity_answer_url.format(
                applet_id=str(applet.id),
                answer_id=answer.id,
                activity_id=applet.activities[0].id,
            )
        )
        assert response.status_code == http.HTTPStatus.OK  # TODO: Check response

    async def test_fail_answered_applet_not_existed_activities(
        self, client: TestClient, tom: User, applet: AppletFull, uuid_zero: uuid.UUID, answer: AnswerSchema
    ):
        client.login(tom)
        response = await client.get(
            self.activity_answer_url.format(
                applet_id=str(applet.id),
                answer_id=answer.id,
                activity_id=uuid_zero,
            )
        )
        assert response.status_code == http.HTTPStatus.NOT_FOUND

    async def test_applet_activity_answers(
        self, client: TestClient, tom: User, applet: AppletFull, answer: AnswerSchema
    ):
        client.login(tom)
        response = await client.get(
            self.activity_answers_url.format(
                applet_id=str(applet.id),
                activity_id=str(applet.activities[0].id),
            ),
        )

        assert response.status_code == http.HTTPStatus.OK, response.json()
        assert response.json()["count"] == 1

    async def test_applet_assessment_retrieve(
        self, client: TestClient, tom: User, answer_reviewable_activity: AnswerSchema
    ):
        client.login(tom)
        response = await client.get(
            self.assessment_answers_url.format(
                applet_id=str(answer_reviewable_activity.applet_id),
                answer_id=answer_reviewable_activity.id,
            )
        )

        assert response.status_code == http.HTTPStatus.OK
        assert response.json()["result"]

    async def test_applet_assessment_create(
        self,
        client: TestClient,
        tom: User,
        assessment_create: AssessmentAnswerCreate,
        answer_reviewable_activity: AnswerSchema,
        applet_with_reviewable_activity: AppletFull,
    ):
        client.login(tom)

        response = await client.post(
            self.assessment_answers_url.format(
                applet_id=str(answer_reviewable_activity.applet_id),
                answer_id=answer_reviewable_activity.id,
            ),
            data=assessment_create,
        )

        assert response.status_code == http.HTTPStatus.CREATED
        review_activity = next(i for i in applet_with_reviewable_activity.activities if i.is_reviewable)
        general_activity = next(i for i in applet_with_reviewable_activity.activities if not i.is_reviewable)

        response = await client.get(
            self.assessment_answers_url.format(
                applet_id=str(answer_reviewable_activity.applet_id),
                answer_id=answer_reviewable_activity.id,
            )
        )
        assert response.status_code == http.HTTPStatus.OK
        assessment = response.json()["result"]
        assert assessment["answer"] == assessment_create.answer
        assert assessment["reviewerPublicKey"] == assessment_create.reviewer_public_key
        assert assessment["itemIds"] == [str(i) for i in assessment_create.item_ids]
        assert assessment["versions"] == [
            f"{general_activity.id}_{applet_with_reviewable_activity.version}",
            f"{review_activity.id}_{applet_with_reviewable_activity.version}",
        ]
        assert not assessment["itemsLast"] == general_activity.dict()["items"][0]
        assert not assessment["items"]

    @pytest.mark.usefixtures("assessment")
    async def test_get_review_assessment(
        self,
        client: TestClient,
        tom: User,
        answer_reviewable_activity: AnswerSchema,
        assessment_create: AssessmentAnswerCreate,
    ):
        client.login(tom)
        response = await client.get(
            self.answer_reviews_url.format(
                applet_id=str(answer_reviewable_activity.applet_id),
                answer_id=answer_reviewable_activity.id,
            )
        )
        assert response.status_code == http.HTTPStatus.OK
        assert set(response.json()["result"][0].keys()) == {
            "answer",
            "createdAt",
            "updatedAt",
            "id",
            "itemIds",
            "items",
            "reviewer",
            "reviewerPublicKey",
        }
        assert response.json()["count"] == 1
        review = response.json()["result"][0]
        assert review["answer"] == assessment_create.answer
        assert review["reviewerPublicKey"] == assessment_create.reviewer_public_key
        assert review["itemIds"] == [str(i) for i in assessment_create.item_ids]
        assert review["reviewer"]["firstName"] == tom.first_name
        assert review["reviewer"]["lastName"] == tom.last_name

    async def test_applet_activities(self, client: TestClient, tom: User, answer: AnswerSchema, tom_applet_subject):
        client.login(tom)

        response = await client.get(
            self.review_activities_url.format(applet_id=str(answer.applet_id)),
            dict(
                targetSubjectId=tom_applet_subject.id,
                createdDate=datetime.datetime.utcnow().date(),
            ),
        )

        assert response.status_code == http.HTTPStatus.OK, response.json()
        assert response.json()["count"] == 1
        assert len(response.json()["result"][0]["answerDates"]) == 1

    async def test_add_note(self, client: TestClient, tom: User, answer: AnswerSchema, note_create_data: AnswerNote):
        client.login(tom)

        response = await client.post(self.answer_notes_url.format(**note_url_path_data(answer)), data=note_create_data)

        assert response.status_code == http.HTTPStatus.CREATED, response.json()

        response = await client.get(self.answer_notes_url.format(**note_url_path_data(answer)))

        assert response.status_code == http.HTTPStatus.OK, response.json()
        assert response.json()["count"] == 1
        note = response.json()["result"][0]
        assert note["note"] == note_create_data.note
        assert note["user"]["firstName"] == tom.first_name
        assert note["user"]["lastName"] == tom.last_name
        # Just check that other columns in place
        assert note["id"]
        assert note["createdAt"]

    async def test_edit_note(self, client: TestClient, tom: User, answer: AnswerSchema, answer_note: AnswerNoteSchema):
        client.login(tom)

        note_new = answer_note.note + "new"

        response = await client.put(
            self.answer_note_detail_url.format(**note_url_path_data(answer), note_id=answer_note.id),
            dict(note=note_new),
        )
        assert response.status_code == http.HTTPStatus.OK

        response = await client.get(self.answer_notes_url.format(**note_url_path_data(answer)))

        assert response.status_code == http.HTTPStatus.OK, response.json()
        assert response.json()["count"] == 1
        assert response.json()["result"][0]["note"] == note_new

    async def test_delete_note(
        self, client: TestClient, tom: User, answer: AnswerSchema, answer_note: AnswerNoteSchema
    ):
        client.login(tom)
        note_id = answer_note.id

        response = await client.delete(
            self.answer_note_detail_url.format(**note_url_path_data(answer), note_id=note_id)
        )
        assert response.status_code == http.HTTPStatus.NO_CONTENT

        response = await client.get(self.answer_notes_url.format(**note_url_path_data(answer)))
        assert response.status_code == http.HTTPStatus.OK
        assert response.json()["count"] == 0

    async def test_answer_activity_items_create_for_not_respondent(
        self, client: TestClient, user: User, answer_create: AppletAnswerCreate
    ):
        client.login(user)
        response = await client.post(self.answer_url, data=answer_create)
        assert response.status_code == http.HTTPStatus.FORBIDDEN

    @pytest.mark.usefixtures("assessment")
    async def test_answers_export(
        self,
        client: TestClient,
        tom: User,
        answer_reviewable_activity_with_ts_offset: AnswerSchema,
        answer_reviewable_activity_with_tz_offset_create: AppletAnswerCreate,
    ):
        client.login(tom)
        response = await client.get(
            self.applet_answers_export_url.format(
                applet_id=str(answer_reviewable_activity_with_ts_offset.applet_id),
            )
        )

        assert response.status_code == http.HTTPStatus.OK
        resp_data = response.json()
        data = resp_data["result"]
        assert set(data.keys()) == {"answers", "activities"}
        # One answer, one answer with ts offset, one assessment
        assert len(data["answers"]) == 3
        assert resp_data["count"] == 3
        assessment = next(i for i in data["answers"] if i["reviewedAnswerId"] is not None)
        answer_with_tz = next(i for i in data["answers"] if i["tzOffset"] is not None)
        answer_for_review = next(i for i in data["answers"] if i["id"] == assessment["reviewedAnswerId"])
        # fmt: off
        expected_keys = {
            "activityHistoryId", "activityId", "answer", "appletHistoryId",
            "appletId", "createdAt", "events", "flowHistoryId", "flowId",
            "flowName", "id", "itemIds", "migratedData", "respondentId",
            "respondentSecretId", "reviewedAnswerId", "userPublicKey",
            "version", "submitId", "scheduledDatetime", "startDatetime",
            "endDatetime", "legacyProfileId", "migratedDate",
            "relation", "sourceSubjectId", "targetSubjectId", "client",
            "tzOffset", "scheduledEventId",
        }
        # Comment for now, wtf is it
        # assert int(answer['startDatetime'] * 1000) == answer_item_create.start_time
        # fmt: on
        answer_reviewable_activity_with_tz_offset_create.answer.tz_offset = cast(
            int, answer_reviewable_activity_with_tz_offset_create.answer.tz_offset
        )
        assert answer_with_tz["tzOffset"] == answer_reviewable_activity_with_tz_offset_create.answer.tz_offset
        assert set(assessment.keys()) == expected_keys
        assert assessment["reviewedAnswerId"] == answer_for_review["id"]
        assert re.match(
            r"\[admin account\] \([0-9a-f]{8}\-[0-9a-f]{4}\-4[0-9a-f]{3}\-[89ab][0-9a-f]{3}\-[0-9a-f]{12}\)",
            answer_for_review["respondentSecretId"],
        )

    @pytest.mark.parametrize(
        "user_fixture, exp_cnt",
        (
            ("lucy", 0),
            ("tom", 1),  # Tom is respondent for the 'answer' fixture
        ),
    )
    async def test_get_applet_answers_export_filter_by_respondent_id(
        self,
        client: TestClient,
        tom: User,
        answer: AnswerSchema,
        request: FixtureRequest,
        user_fixture: str,
        exp_cnt: int,
    ):
        client.login(tom)
        respondent: User = request.getfixturevalue(user_fixture)
        response = await client.get(
            self.applet_answers_export_url.format(
                applet_id=str(answer.applet_id),
            ),
            dict(respondentIds=str(respondent.id)),
        )

        assert response.status_code == http.HTTPStatus.OK
        assert response.json()["count"] == exp_cnt
        assert len(response.json()["result"]["answers"]) == exp_cnt

    async def test_get_activity_identifiers(
        self, client: TestClient, tom: User, answer_create: AppletAnswerCreate, applet: AppletFull
    ):
        client.login(tom)
        identifier_url = self.activity_identifiers_url.format(
            applet_id=str(applet.id), activity_id=str(applet.activities[0].id)
        )
        identifier_url = f"{identifier_url}?respondentId={tom.id}"
        response = await client.get(identifier_url)
        assert response.status_code == http.HTTPStatus.OK
        assert response.json()["count"] == 0

        created_at = datetime.datetime.utcnow()
        data = answer_create.copy(deep=True)
        data.created_at = created_at

        response = await client.post(self.answer_url, data=data)
        assert response.status_code == http.HTTPStatus.CREATED

        response = await client.get(identifier_url)
        assert response.status_code == http.HTTPStatus.OK
        assert response.json()["count"] == 1
        assert response.json()["result"][0]["identifier"] == answer_create.answer.identifier
        assert response.json()["result"][0]["userPublicKey"] == answer_create.answer.user_public_key
        assert datetime.datetime.fromisoformat(response.json()["result"][0]["lastAnswerDate"]) == created_at

    async def test_get_flow_identifiers(
        self,
        mock_kiq_report,
        client,
        tom: User,
        applet_with_flow: AppletFull,
        applet_with_flow_answer_create: list[AppletAnswerCreate],
        tom_answer_activity_flow_multiple,
        session,
    ):
        applet = applet_with_flow
        answers = applet_with_flow_answer_create
        client.login(tom)

        tom_subject = await SubjectsService(session, tom.id).get_by_user_and_applet(tom.id, applet.id)
        assert tom_subject
        for flow in applet.activity_flows:
            flow_answers = [
                answer for answer in answers if answer.flow_id == flow.id and answer.answer.identifier is not None
            ]

            identifier_url = self.flow_identifiers_url.format(applet_id=applet.id, flow_id=flow.id)
            response = await client.get(identifier_url, dict(targetSubjectId=tom_subject.id))

            assert response.status_code == 200
            data = response.json()
            assert data["count"] == len(flow_answers)
            data = data["result"]
            for i, _answer in enumerate(flow_answers):
                assert set(data[i].keys()) == {"identifier", "userPublicKey", "lastAnswerDate"}
                assert data[i]["identifier"] == _answer.answer.identifier
                assert data[i]["userPublicKey"] == _answer.answer.user_public_key

    # TODO: Move to another place, not needed any answer for test
    async def test_get_all_activity_versions_for_applet(self, client: TestClient, tom: User, applet: AppletFull):
        client.login(tom)

        response = await client.get(
            self.activity_versions_url.format(
                applet_id=str(applet.id),
                activity_id=str(applet.activities[0].id),
            )
        )

        assert response.status_code == http.HTTPStatus.OK
        assert response.json()["count"] == 1
        assert response.json()["result"][0]["version"] == applet.version
        assert response.json()["result"][0]["createdAt"]

    async def test_get_summary_activities_no_answer_no_performance_task(
        self, client: TestClient, tom: User, applet: AppletFull
    ):
        client.login(tom)

        response = await client.get(
            self.summary_activities_url.format(
                applet_id=str(applet.id),
            )
        )

        assert response.status_code == http.HTTPStatus.OK
        assert response.json()["count"] == 1
        assert response.json()["result"][0]["name"] == applet.activities[0].name
        assert response.json()["result"][0]["id"] == str(applet.activities[0].id)
        assert not response.json()["result"][0]["isPerformanceTask"]
        assert not response.json()["result"][0]["hasAnswer"]

    async def test_get_flow_versions(self, client, tom, applet_with_flow: AppletFull):
        client.login(tom)

        response = await client.get(
            self.flow_versions_url.format(
                applet_id=applet_with_flow.id,
                flow_id=applet_with_flow.activity_flows[0].id,
            )
        )

        assert response.status_code == 200
        assert response.json()["count"] == 1
        data = response.json()["result"]
        assert set(data[0].keys()) == {"version", "createdAt"}
        assert response.json()["result"][0]["version"] == applet_with_flow.version

    @pytest.mark.usefixtures("answer")
    async def test_get_summary_activities_has_answer_no_performance_task(
        self, client: TestClient, tom: User, applet: AppletFull, tom_applet_subject
    ):
        client.login(tom)

        response = await client.get(
            self.summary_activities_url.format(
                applet_id=str(applet.id),
            ),
            query={"targetSubjectId": tom_applet_subject.id},
        )

        assert response.status_code == http.HTTPStatus.OK
        assert response.json()["count"] == 1
        activity = response.json()["result"][0]
        assert activity["name"] == applet.activities[0].name
        assert activity["id"] == str(applet.activities[0].id)
        assert not activity["isPerformanceTask"]
        assert activity["hasAnswer"]

    async def test_get_summary_activities_performance_tasks_no_answers(
        self, client: TestClient, tom: User, applet_with_all_performance_tasks: AppletFull
    ):
        client.login(tom)

        response = await client.get(
            self.summary_activities_url.format(
                applet_id=str(applet_with_all_performance_tasks.id),
            )
        )

        assert response.status_code == http.HTTPStatus.OK
        assert response.json()["count"] == len(applet_with_all_performance_tasks.activities)
        applet_with_all_performance_tasks.activities.sort(key=lambda x: x.id)
        sorted_result = sorted(response.json()["result"], key=lambda x: x["id"])
        for exp, act in zip(applet_with_all_performance_tasks.activities, sorted_result):
            assert act["id"] == str(exp.id)
            assert act["name"] == exp.name
            assert act["isPerformanceTask"]
            assert not act["hasAnswer"]

    async def test_store_client_meta(
        self, client: TestClient, session: AsyncSession, tom: User, answer_create: AppletAnswerCreate
    ):
        client.login(tom)
        response = await client.post(self.answer_url, data=answer_create)
        assert response.status_code == http.HTTPStatus.CREATED

        db_result = await session.execute(select(AnswerSchema))
        res: AnswerSchema = db_result.scalars().first()
        assert res.client["app_id"] == answer_create.client.app_id
        assert res.client["app_version"] == answer_create.client.app_version
        assert res.client["width"] == answer_create.client.width
        assert res.client["height"] == answer_create.client.height

    async def test_activity_answers_by_identifier(
        self, client: TestClient, tom: User, answer: AnswerSchema, answer_create: AppletAnswerCreate
    ):
        client.login(tom)

        response = await client.get(
            self.activity_answers_url.format(
                applet_id=str(answer_create.applet_id),
                activity_id=str(answer_create.activity_id),
            ),
            query={"emptyIdentifiers": False, "identifiers": answer_create.answer.identifier},
        )

        assert response.status_code == http.HTTPStatus.OK
        result = response.json()
        assert result["count"] == 1
        assert result["result"][0]["answerId"] == str(answer.id)

    async def test_applet_completions(
        self, client: TestClient, tom: User, answer: AnswerSchema, answer_create: AppletAnswerCreate
    ):
        client.login(tom)
        answer_create.answer.local_end_date = cast(datetime.date, answer_create.answer.local_end_date)
        answer_create.answer.local_end_time = cast(datetime.time, answer_create.answer.local_end_time)
        response = await client.get(
            self.applet_answers_completions_url.format(
                applet_id=str(answer.applet_id),
            ),
            {"fromDate": answer_create.answer.local_end_date.isoformat(), "version": answer.version},
        )

        assert response.status_code == http.HTTPStatus.OK
        data = response.json()["result"]
        assert set(data.keys()) == {
            "id",
            "version",
            "activities",
            "activityFlows",
        }
        assert len(data["activities"]) == 1
        activity_answer_data = data["activities"][0]
        assert set(activity_answer_data.keys()) == {
            "id",
            "answerId",
            "submitId",
            "scheduledEventId",
            "localEndDate",
            "localEndTime",
        }
        assert activity_answer_data["answerId"] == str(answer.id)
        assert activity_answer_data["localEndTime"] == str(answer_create.answer.local_end_time)

    async def test_applets_completions(
        self, client: TestClient, tom: User, answer: AnswerSchema, answer_create: AppletAnswerCreate
    ):
        client.login(tom)
        answer_create.answer.local_end_date = cast(datetime.date, answer_create.answer.local_end_date)
        answer_create.answer.local_end_time = cast(datetime.time, answer_create.answer.local_end_time)
        # test completions
        response = await client.get(
            url=self.applets_answers_completions_url,
            query={"fromDate": answer_create.answer.local_end_date.isoformat()},
        )

        assert response.status_code == http.HTTPStatus.OK
        data = response.json()["result"]
        # 2 session applets and 1 for answers
        assert len(data) == 3
        applet_with_answer = next(i for i in data if i["id"] == str(answer.applet_id))

        assert applet_with_answer["id"] == str(answer.applet_id)
        assert applet_with_answer["version"] == answer.version
        assert len(applet_with_answer["activities"]) == 1
        activity_answer_data = applet_with_answer["activities"][0]
        assert set(activity_answer_data.keys()) == {
            "id",
            "answerId",
            "submitId",
            "scheduledEventId",
            "localEndDate",
            "localEndTime",
        }
        assert activity_answer_data["answerId"] == str(answer.id)
        assert activity_answer_data["scheduledEventId"] == answer_create.answer.scheduled_event_id
        assert activity_answer_data["localEndDate"] == answer_create.answer.local_end_date.isoformat()
        assert activity_answer_data["localEndTime"] == str(answer_create.answer.local_end_time)
        for applet_data in data:
            if applet_data["id"] != str(answer.applet_id):
                assert not applet_data["activities"]
                assert not applet_data["activityFlows"]

    async def test_summary_restricted_for_reviewer_if_external_respondent(
        self, client: TestClient, user: User, user_reviewer_applet_one: AppletFull
    ):
        client.login(user)

        response = await client.get(self.summary_activities_url.format(applet_id=str(user_reviewer_applet_one.id)))

        assert response.status_code == http.HTTPStatus.FORBIDDEN

    async def test_public_answer_with_zero_start_time_end_time_timestamps(
        self, client: TestClient, public_answer_create: AppletAnswerCreate
    ):
        create_data = public_answer_create.dict()
        create_data["answer"]["start_time"] = 0
        create_data["answer"]["end_time"] = 0

        response = await client.post(self.public_answer_url, data=create_data)

        assert response.status_code == http.HTTPStatus.CREATED

    async def test_check_existance_answer_exists(self, client: TestClient, tom: User, answer: AnswerSchema):
        client.login(tom)
        data = {
            "applet_id": str(answer.applet_id),
            "activity_id": answer.activity_history_id.split("_")[0],
            # On backend we devide on 1000
            "created_at": answer.created_at.timestamp() * 1000,
        }
        resp = await client.post(self.check_existence_url, data=data)
        assert resp.status_code == http.HTTPStatus.OK
        assert resp.json()["result"]["exists"]

    @pytest.mark.parametrize(
        "column,value",
        (
            ("activity_id", "00000000-0000-0000-0000-000000000000_99"),
            ("created_at", datetime.datetime.utcnow().timestamp() * 1000),
        ),
    )
    async def test_check_existance_answer_does_not_exist(
        self, client: TestClient, tom: User, answer: AnswerSchema, column: str, value: str
    ):
        client.login(tom)
        data = {
            "applet_id": str(answer.applet_id),
            "activity_id": answer.activity_history_id.split("_")[0],
            "created_at": answer.created_at.timestamp(),
        }
        data[column] = value
        resp = await client.post(self.check_existence_url, data=data)
        assert resp.status_code == http.HTTPStatus.OK
        assert not resp.json()["result"]["exists"]

    async def test_check_existance_answer_does_not_exist__not_answer_applet(
        self, client: TestClient, tom: User, answer: AnswerSchema, applet_one: AppletFull
    ):
        client.login(tom)
        data = {
            "applet_id": str(applet_one.id),
            "activity_id": answer.activity_history_id.split("_")[0],
            "created_at": answer.created_at.timestamp(),
        }
        resp = await client.post(self.check_existence_url, data=data)
        assert resp.status_code == http.HTTPStatus.OK
        assert not resp.json()["result"]["exists"]

    @pytest.mark.parametrize(
        "user_fixture_name,expected_code",
        (
            ("tom", http.HTTPStatus.NO_CONTENT),  # owner
            ("lucy", http.HTTPStatus.FORBIDDEN),  # not in applet
            ("bob", http.HTTPStatus.FORBIDDEN),  # reviewer
        ),
    )
    async def test_review_delete(
        self,
        tom_answer_create_data,
        tom_answer_assessment_create_data,
        client,
        tom,
        applet_with_reviewable_activity,
        session,
        bob_reviewer_in_applet_with_reviewable_activity,
        user_fixture_name,
        expected_code,
        request,
        tom_answer_on_reviewable_applet,
        tom_review_answer,
    ):
        login_user = request.getfixturevalue(user_fixture_name)
        client.login(login_user)
        assessment = await AnswerItemsCRUD(session).get_assessment(tom_answer_on_reviewable_applet.id, tom.id)
        assert assessment
        response = await client.delete(
            self.assessment_delete_url.format(
                applet_id=str(applet_with_reviewable_activity.id),
                answer_id=tom_answer_on_reviewable_applet.id,
                assessment_id=assessment.id,
            )
        )
        assert response.status_code == expected_code
        assessment = await AnswerItemsCRUD(session).get_assessment(tom_answer_on_reviewable_applet.id, tom.id)
        if expected_code == 204:
            assert not assessment
        else:
            assert assessment

    async def test_summary_activities_submitted_without_answers(
        self,
        client,
        tom,
        applet_with_reviewable_activity,
    ):
        client.login(tom)
        applet_id = applet_with_reviewable_activity.id
        response = await client.get(
            self.summary_activities_url.format(
                applet_id=str(applet_id),
            )
        )
        assert response.status_code == http.HTTPStatus.OK
        payload = response.json()
        actual_last_date = payload["result"][0]["lastAnswerDate"]
        assert actual_last_date is None

    async def test_get_all_types_of_activity_identifiers(
        self, client, tom: User, applet: AppletFull, session, tom_answer_item_for_applet, tom_applet_subject
    ):
        client.login(tom)
        identifier_url = self.activity_identifiers_url.format(
            applet_id=str(applet.id), activity_id=str(applet.activities[0].id)
        )
        identifier_url = f"{identifier_url}?targetSubjectId={tom_applet_subject.id}"

        answer_items = [
            # Migrated not encrypted
            AnswerItemSchema(
                **tom_answer_item_for_applet,
                identifier="unencrypted identifier",
                migrated_data=dict(is_identifier_encrypted=False),
            ),
            # Migrated encrypted
            AnswerItemSchema(
                **tom_answer_item_for_applet,
                identifier="encrypted identifier",
                user_public_key="user_public_key",
                migrated_data=dict(is_identifier_encrypted=True),
            ),
            # Not migrated
            AnswerItemSchema(
                **tom_answer_item_for_applet,
                identifier="identifier",
                user_public_key="user_public_key",
                migrated_data=None,
            ),
        ]
        for answer_item in answer_items:
            await AnswerItemsCRUD(session).create(answer_item)

        res = await client.get(identifier_url)
        assert res.status_code == http.HTTPStatus.OK
        payload = res.json()
        assert payload["count"] == len(answer_items)
        for identifier in payload["result"]:
            assert "lastAnswerDate" in identifier
            if identifier["identifier"] in ["encrypted identifier", "identifier"]:
                assert "userPublicKey" in identifier

    async def test_summary_activities_submitted_date_with_answers(
        self,
        client,
        tom,
        applet_with_reviewable_activity,
        session,
    ):
        client.login(tom)
        applet_id = applet_with_reviewable_activity.id
        answer_service = AnswerService(session, tom.id)
        submit_dates = []
        for i in range(2):
            answer = await answer_service.create_answer(
                AppletAnswerCreate(
                    applet_id=applet_with_reviewable_activity.id,
                    version=applet_with_reviewable_activity.version,
                    submit_id=uuid.uuid4(),
                    activity_id=applet_with_reviewable_activity.activities[0].id,
                    answer=ItemAnswerCreate(
                        item_ids=[applet_with_reviewable_activity.activities[0].items[0].id],
                        start_time=datetime.datetime.utcnow(),
                        end_time=datetime.datetime.utcnow(),
                        user_public_key=str(tom.id),
                    ),
                    client=ClientMeta(app_id=f"{uuid.uuid4()}", app_version="1.1", width=984, height=623),
                )
            )
            submit_dates.append(answer.created_at)

        response = await client.get(
            self.summary_activities_url.format(
                applet_id=str(applet_id),
            )
        )
        assert response.status_code == 200
        payload = response.json()
        expected_last_date = str(max(submit_dates))
        actual_last_date = payload["result"][0]["lastAnswerDate"].replace("T", " ")
        assert actual_last_date == expected_last_date

    async def test_answer_reviewer_count_for_multiple_reviews(
        self,
        client,
        tom,
        applet_with_reviewable_activity,
        tom_answer_on_reviewable_applet,
        tom_review_answer,
        bob_review_answer,
        lucy_review_answer,
    ):
        client.login(tom)
        applet_id = applet_with_reviewable_activity.id
        activity_id = applet_with_reviewable_activity.activities[0].id
        url = self.activity_answers_url.format(applet_id=str(applet_id), activity_id=str(activity_id))
        response = await client.get(url)
        assert response.status_code == 200
        payload = response.json()
        assert payload["result"][0]["reviewCount"]["mine"] == 1
        assert payload["result"][0]["reviewCount"]["other"] == 2

    async def test_answer_reviewer_count_for_one_own_review(
        self,
        client,
        tom,
        applet_with_reviewable_activity: AppletFull,
        tom_answer_on_reviewable_applet,
        tom_review_answer,
    ):
        client.login(tom)
        applet_id = applet_with_reviewable_activity.id
        activity_id = applet_with_reviewable_activity.activities[0].id
        url = self.activity_answers_url.format(applet_id=str(applet_id), activity_id=str(activity_id))
        response = await client.get(url)
        assert response.status_code == 200
        payload = response.json()
        assert payload["result"][0]["reviewCount"]["mine"] == 1
        assert payload["result"][0]["reviewCount"]["other"] == 0

    async def test_answer_reviewer_count_for_one_other_review(
        self,
        client,
        tom,
        applet_with_reviewable_activity: AppletFull,
        tom_answer_on_reviewable_applet,
        bob_review_answer,
    ):
        client.login(tom)
        applet_id = applet_with_reviewable_activity.id
        activity_id = applet_with_reviewable_activity.activities[0].id
        url = self.activity_answers_url.format(applet_id=str(applet_id), activity_id=str(activity_id))
        response = await client.get(url)
        assert response.status_code == 200
        payload = response.json()
        assert payload["result"][0]["reviewCount"]["mine"] == 0
        assert payload["result"][0]["reviewCount"]["other"] == 1

    @pytest.mark.parametrize(
        "user_fixture,role",
        (
            ("tom", Role.OWNER),
            ("lucy", Role.MANAGER),
            ("bob", Role.REVIEWER),
        ),
    )
    async def test_owner_can_view_all_reviews_other_can_see_empty_encrypted_data(
        self,
        bob_reviewer_in_applet_with_reviewable_activity,
        lucy_manager_in_applet_with_reviewable_activity,
        tom_answer_on_reviewable_applet,
        tom_review_answer,
        bob_review_answer,
        client,
        tom,
        applet_with_reviewable_activity,
        session,
        request,
        user_fixture,
        role,
    ):
        login_user = request.getfixturevalue(user_fixture)
        client.login(login_user)
        result = await client.get(
            self.answer_reviews_url.format(
                applet_id=applet_with_reviewable_activity.id, answer_id=tom_answer_on_reviewable_applet.id
            )
        )
        assert result.status_code == 200
        payload = result.json()
        assert payload
        assert payload["count"] == 2

        results = payload["result"]
        for review in results:
            reviewer_id = uuid.UUID(review["reviewer"]["id"])
            if role == Role.REVIEWER and login_user.id != reviewer_id:
                assert review["answer"] is None
                assert review["reviewerPublicKey"] is None
            else:
                assert review["answer"] is not None
                assert review["reviewerPublicKey"] is not None

    async def test_get_summary_activities_after_upgrading_version(
        self,
        client,
        tom,
        applet_with_reviewable_activity,
        tom_answer_on_reviewable_applet,
        session,
    ):
        client.login(tom)
        answer_crud = AnswersCRUD(session)
        answer = await answer_crud.get_by_id(tom_answer_on_reviewable_applet.id)

        # Downgrade version on answer
        activity_id = answer.activity_history_id.split("_")[0]
        answer.activity_history_id = f"{activity_id}_1.0.0"
        answer.version = "1.0.0"
        await answer_crud._update_one("id", answer.id, answer)

        response = await client.get(
            self.summary_activities_url.format(
                applet_id=str(applet_with_reviewable_activity.id),
            )
        )
        assert response.status_code == 200
        assert response.json()["count"] == 1
        assert response.json()["result"][0]["hasAnswer"] is True

    async def test_review_flows_one_answer(
        self, mock_kiq_report, client, tom: User, applet_with_flow: AppletFull, tom_answer_activity_flow, session
    ):
        client.login(tom)
        url = self.review_flows_url.format(applet_id=applet_with_flow.id)

        tom_subject = await SubjectsService(session, tom.id).get_by_user_and_applet(tom.id, applet_with_flow.id)
        assert tom_subject

        response = await client.get(
            url,
            dict(
                targetSubjectId=tom_subject.id,
                createdDate=datetime.datetime.utcnow().date(),
            ),
        )
        assert response.status_code == 200
        data = response.json()
        assert "result" in data
        data = data["result"]
        assert len(data) == len(applet_with_flow.activity_flows)
        assert set(data[0].keys()) == {"id", "name", "answerDates", "lastAnswerDate"}
        for i, row in enumerate(data):
            assert row["id"] == str(applet_with_flow.activity_flows[i].id)
            assert row["name"] == applet_with_flow.activity_flows[i].name
        assert len(data[0]["answerDates"]) == 1
        assert set(data[0]["answerDates"][0].keys()) == {"submitId", "createdAt", "endDatetime"}
        assert len(data[1]["answerDates"]) == 0

    async def test_review_flows_multiple_answers(
        self,
        mock_kiq_report,
        client,
        tom: User,
        applet_with_flow: AppletFull,
        tom_answer_activity_flow_multiple,
        session,
    ):
        client.login(tom)
        url = self.review_flows_url.format(applet_id=applet_with_flow.id)
        tom_subject = await SubjectsService(session, tom.id).get_by_user_and_applet(tom.id, applet_with_flow.id)
        assert tom_subject
        response = await client.get(
            url,
            dict(
                targetSubjectId=tom_subject.id,
                createdDate=datetime.datetime.utcnow().date(),
            ),
        )
        assert response.status_code == 200
        data = response.json()
        assert "result" in data
        data = data["result"]
        assert len(data) == len(applet_with_flow.activity_flows)
        assert len(data[0]["answerDates"]) == 2
        assert len(data[1]["answerDates"]) == 1

    async def test_flow_submission(self, client, tom: User, applet_with_flow: AppletFull, tom_answer_activity_flow):
        client.login(tom)
        url = self.flow_submission_url.format(
            applet_id=applet_with_flow.id,
            flow_id=applet_with_flow.activity_flows[0].id,
            submit_id=tom_answer_activity_flow.submit_id,
        )
        response = await client.get(url)
        assert response.status_code == 200
        data = response.json()
        assert "result" in data
        data = data["result"]
        assert set(data.keys()) == {"flow", "submission", "summary"}

        assert data["submission"]["isCompleted"] is True
        assert len(data["submission"]["answers"]) == len(applet_with_flow.activity_flows[0].items)
        answer_data = data["submission"]["answers"][0]
        # fmt: off
        assert set(answer_data.keys()) == {
            "activityHistoryId", "activityId", "answer", "createdAt", "endDatetime", "events", "flowHistoryId", "id",
            "identifier", "itemIds", "migratedData", "submitId", "userPublicKey", "version"
        }
        assert answer_data["submitId"] == str(tom_answer_activity_flow.submit_id)
        assert answer_data["flowHistoryId"] == str(tom_answer_activity_flow.flow_history_id)

        assert set(data["flow"].keys()) == {
            "id", "activities", "createdAt", "description", "hideBadge", "idVersion", "isHidden", "isSingleReport",
            "name", "order", "reportIncludedActivityName","reportIncludedItemName"
        }
        assert len(data["flow"]["activities"]) == len(applet_with_flow.activity_flows[0].items)
        assert set(data["flow"]["activities"][0].keys()) == {
            "createdAt", "isSkippable", "showAllAtOnce", "subscaleSetting", "order", "name", "isHidden",
            "scoresAndReports", "isReviewable", "idVersion", "items", "performanceTaskType", "responseIsEditable",
            "appletId", "reportIncludedItemName", "description", "id", "splashScreen", "image"
        }
        assert len(data["flow"]["activities"][0]["items"]) == len(applet_with_flow.activities[0].items)
        assert set(data["flow"]["activities"][0]["items"][0].keys()) == {
            "activityId", "allowEdit", "conditionalLogic", "config", "id", "idVersion", "isHidden", "name", "order",
            "question", "responseType", "responseValues"
        }
        assert data["flow"]["idVersion"] == tom_answer_activity_flow.flow_history_id

        assert set(data["summary"].keys()) == {"identifier", "endDatetime", "version", "createdAt"}
        assert data["summary"]["createdAt"] == tom_answer_activity_flow.created_at.strftime("%Y-%m-%dT%H:%M:%S.%f")
        assert data["summary"]["version"] == tom_answer_activity_flow.version

        assert set(data["summary"]["identifier"]) == {"lastAnswerDate", "identifier", "userPublicKey"}
        assert data["summary"]["identifier"]["identifier"] == "encrypted_identifier"
        # fmt: on

    async def test_flow_submission_no_flow(
        self, client, tom: User, applet_with_flow: AppletFull, tom_answer_activity_no_flow
    ):
        client.login(tom)
        url = self.flow_submission_url.format(
            applet_id=applet_with_flow.id,
            flow_id=applet_with_flow.activity_flows[0].id,
            submit_id=tom_answer_activity_no_flow.submit_id,
        )
        response = await client.get(url)
        assert response.status_code == 404

    async def test_summary_for_activity_flow_with_answer(
        self, client, tom: User, applet_with_flow: AppletFull, tom_answer_on_reviewable_applet, tom_answer_activity_flow
    ):
        client.login(tom)
        url = self.summary_activity_flows_url.format(applet_id=applet_with_flow.id)
        response = await client.get(url)
        assert response.status_code == 200
        payload = response.json()
        assert payload

        # TODO need proper ordering
        flow_id = str(applet_with_flow.activity_flows[0].id)
        flow_data = None
        for row in payload["result"]:
            if row["id"] == flow_id:
                flow_data = row
                break
        assert flow_data
        assert flow_data["name"] == applet_with_flow.activity_flows[0].name
        assert flow_data["hasAnswer"] is True

    async def test_summary_for_activity_flow_without_answer(
        self, client, tom: User, applet_with_flow: AppletFull, tom_answer_on_reviewable_applet
    ):
        client.login(tom)
        url = self.summary_activity_flows_url.format(applet_id=applet_with_flow.id)
        response = await client.get(url)
        assert response.status_code == 200
        payload = response.json()
        assert payload
        assert payload["count"] == len(applet_with_flow.activity_flows)

        # TODO need proper ordering
        flow_id = str(applet_with_flow.activity_flows[0].id)
        flow_data = None
        for row in payload["result"]:
            if row["id"] == flow_id:
                flow_data = row
                break
        assert flow_data
        assert flow_data["name"] == applet_with_flow.activity_flows[0].name
        assert flow_data["hasAnswer"] is False

    async def test_get_flow_submissions(
        self, mock_kiq_report, client, tom: User, applet_with_flow: AppletFull, tom_answer_activity_flow, session
    ):
        client.login(tom)
        url = self.flow_submissions_url.format(
            applet_id=applet_with_flow.id,
            flow_id=applet_with_flow.activity_flows[0].id,
        )

        tom_subject = await SubjectsService(session, tom.id).get_by_user_and_applet(tom.id, applet_with_flow.id)
        assert tom_subject
        response = await client.get(url, dict(targetSubjectId=tom_subject.id))
        assert response.status_code == 200
        data = response.json()
        assert set(data.keys()) == {"result", "count"}
        assert data["count"] == 1
        data = data["result"]
        assert set(data.keys()) == {"flows", "submissions"}

        assert len(data["submissions"]) == 1
        submission_data = data["submissions"][0]
        assert set(submission_data.keys()) == {
            "answers",
            "appletId",
            "createdAt",
            "endDatetime",
            "flowHistoryId",
            "isCompleted",
            "submitId",
            "version",
        }
        assert submission_data["submitId"] == str(tom_answer_activity_flow.submit_id)
        answer_data = submission_data["answers"][0]
        assert answer_data["flowHistoryId"] == str(tom_answer_activity_flow.flow_history_id)

        assert len(data["flows"]) == 1
        flow_data = data["flows"][0]
        # fmt: off
        assert set(flow_data.keys()) == {
            "id", "activities", "createdAt", "description", "hideBadge", "idVersion", "isHidden", "isSingleReport",
            "name", "order", "reportIncludedActivityName", "reportIncludedItemName"
        }
        assert len(flow_data["activities"]) == len(applet_with_flow.activity_flows[0].items)
        assert set(flow_data["activities"][0].keys()) == {
            "createdAt", "isSkippable", "showAllAtOnce", "subscaleSetting", "order", "name", "isHidden",
            "scoresAndReports", "isReviewable", "idVersion", "items", "performanceTaskType", "responseIsEditable",
            "appletId", "reportIncludedItemName", "description", "id", "splashScreen", "image"
        }
        assert len(flow_data["activities"][0]["items"]) == len(applet_with_flow.activities[0].items)
        assert set(flow_data["activities"][0]["items"][0].keys()) == {
            "activityId", "allowEdit", "conditionalLogic", "config", "id", "idVersion", "isHidden", "name", "order",
            "question", "responseType", "responseValues"
        }
        # fmt: on
        assert flow_data["idVersion"] == tom_answer_activity_flow.flow_history_id

    @pytest.mark.parametrize(
        "query_params",
        (
            dict(identifiers="nothing"),
            dict(versions="0.0.0"),
            dict(targetSubjectId=str(uuid.uuid4())),
        ),
    )
    async def test_get_flow_submissions_filters_no_data(
        self,
        mock_kiq_report,
        client,
        tom: User,
        applet_with_flow: AppletFull,
        tom_answer_activity_flow,
        session,
        query_params,
    ):
        client.login(tom)
        url = self.flow_submissions_url.format(
            applet_id=applet_with_flow.id,
            flow_id=applet_with_flow.activity_flows[0].id,
        )
        tom_subject = await SubjectsService(session, tom.id).get_by_user_and_applet(tom.id, applet_with_flow.id)
        assert tom_subject
        query_params.setdefault("targetSubjectId", tom_subject.id)
        response = await client.get(url, query_params)
        assert response.status_code == 200
        data = response.json()
        assert data["count"] == 0
        assert not data["result"]["submissions"]
        assert not data["result"]["flows"]

    @pytest.mark.parametrize(
        "flow_index,query_params,total",
        (
            (0, dict(identifiers="encrypted_identifier"), 1),
            (0, dict(identifiers="encrypted_identifierf1a2"), 1),
            (0, dict(identifiers="encrypted_identifier,encrypted_identifierf1a2"), 2),
            (0, dict(versions="1.1.0"), 2),
            (1, dict(versions="1.1.0"), 1),
            (1, dict(identifiers="encrypted_identifierf2a1"), 1),
        ),
    )
    async def test_get_flow_submissions_filters(
        self,
        mock_kiq_report,
        client,
        tom: User,
        applet_with_flow: AppletFull,
        applet_with_flow_answer_create: list[AppletAnswerCreate],
        tom_answer_activity_flow_multiple,
        session,
        flow_index,
        query_params,
        total,
    ):
        client.login(tom)
        flow_id = applet_with_flow.activity_flows[flow_index].id
        url = self.flow_submissions_url.format(
            applet_id=applet_with_flow.id,
            flow_id=flow_id,
        )
        submissions = defaultdict(list)
        for answer in applet_with_flow_answer_create:
            if answer.flow_id != flow_id:
                continue
            if versions := query_params.get("versions"):
                if answer.version not in versions.split(","):
                    continue
            submissions[answer.submit_id].append(answer)
        # apply filters
        filtered_submissions = {}
        for submit_id, _answers in submissions.items():
            if identifiers := query_params.get("identifiers"):
                if not any(a.answer.identifier in identifiers.split(",") for a in _answers):
                    continue
            filtered_submissions[submit_id] = _answers

        tom_subject = await SubjectsService(session, tom.id).get_by_user_and_applet(tom.id, applet_with_flow.id)
        assert tom_subject
        query_params.setdefault("targetSubjectId", tom_subject.id)
        response = await client.get(url, query_params)
        assert response.status_code == 200
        data = response.json()
        assert data["count"] == total
        assert data["count"] == len(filtered_submissions)
        assert len(data["result"]["submissions"]) == data["count"]
        for s in data["result"]["submissions"]:
            submit_id = uuid.UUID(s["submitId"])
            assert submit_id in filtered_submissions
            assert len(filtered_submissions[submit_id]) == len(s["answers"])

    @pytest.mark.usefixtures("applet_one_lucy_reviewer")
    async def test_get_summary_activity_list_admin_with_role_reviewer_and_any_other_manager_role_can_view_summary(
        self, client: TestClient, applet_one: AppletFull, lucy: User, tom: User, tom_applet_subject: Subject
    ):
        client.login(lucy)
        resp = await client.get(
            self.summary_activities_url.format(applet_id=applet_one.id),
            query={"targetSubjectId": tom_applet_subject.id},
        )
        assert resp.status_code == http.HTTPStatus.OK

    @pytest.mark.usefixtures("applet_one_lucy_reviewer")
    @pytest.mark.usefixtures("applet_one_lucy_coordinator")
    async def test_get_summary_activity_list_role_reviewer_and_coordinator(
        self, client: TestClient, applet_one: AppletFull, lucy: User, tom: User, tom_applet_subject: Subject
    ):
        client.login(lucy)
        resp = await client.get(
            self.summary_activities_url.format(applet_id=applet_one.id),
            query={"targetSubjectId": tom_applet_subject.id},
        )
        assert resp.status_code == http.HTTPStatus.OK

    @pytest.mark.parametrize(
        "role,expected",
        (
            (Role.OWNER, http.HTTPStatus.OK),
            (Role.MANAGER, http.HTTPStatus.OK),
            (Role.REVIEWER, http.HTTPStatus.OK),
            (Role.EDITOR, http.HTTPStatus.FORBIDDEN),
            (Role.COORDINATOR, http.HTTPStatus.FORBIDDEN),
            (Role.RESPONDENT, http.HTTPStatus.FORBIDDEN),
        ),
    )
    async def test_access_to_activity_list(
        self, client, tom: User, user: User, session: AsyncSession, applet, role, expected
    ):
        client.login(tom)
        applet_id = applet.id

        access_service = UserAppletAccessService(session, tom.id, applet_id)
        await access_service.add_role(user.id, role)

        url = self.summary_activities_url.format(applet_id=f"{applet_id}")
        if role == Role.REVIEWER:
            subject = await SubjectsService(session, tom.id).create(
                SubjectCreate(
                    applet_id=applet_id,
                    creator_id=tom.id,
                    first_name="first_name",
                    last_name="last_name",
                    secret_user_id=f"{uuid.uuid4()}",
                )
            )
            assert subject.id
            await access_service.set_subjects_for_review(user.id, applet_id, [subject.id])
            url = f"{url}?targetSubjectId={subject.id}"
        client.login(user)
        response = await client.get(url)
        assert response.status_code == expected

    async def test_review_flows_one_answer_without_target_subject_id(
        self, mock_kiq_report, client, tom: User, applet_with_flow: AppletFull, tom_answer_activity_flow, session
    ):
        client.login(tom)
        url = self.review_flows_url.format(applet_id=applet_with_flow.id)

        response = await client.get(
            url,
            dict(
                createdDate=datetime.datetime.utcnow().date(),
            ),
        )
        assert response.status_code == 422
        data = response.json()
        assert data["result"][0]["message"] == "field required"
        assert data["result"][0]["path"] == ["query", "targetSubjectId"]

    async def test_flow_submission_not_completed(
        self, client, tom: User, applet_with_flow: AppletFull, tom_answer_activity_flow_not_completed
    ):
        client.login(tom)
        url = self.flow_submission_url.format(
            applet_id=applet_with_flow.id,
            flow_id=applet_with_flow.activity_flows[1].id,
            submit_id=tom_answer_activity_flow_not_completed.submit_id,
        )
        response = await client.get(url)
        assert response.status_code == 200
        data = response.json()
        assert "result" in data
        data = data["result"]
        assert set(data.keys()) == {"flow", "submission", "summary"}
        assert data["submission"]["isCompleted"] is False

<<<<<<< HEAD
    async def test_summary_flow_list_order_completed_submissions_only(
        self, client, tom: User, applet_with_flow: AppletFull, tom_answer_activity_flow_not_completed
    ):
        client.login(tom)
        url = self.summary_activity_flows_url.format(applet_id=applet_with_flow.id)
        response = await client.get(url)
        assert response.status_code == 200
        payload = response.json()
        assert "result" in payload
        for flow in payload["result"]:
            assert flow["hasAnswer"] is False

    async def test_summary_flow_list_order(
        self, client, tom: User, applet_with_flow: AppletFull, tom_answer_activity_flow_not_completed
    ):
        client.login(tom)
        url = self.summary_activity_flows_url.format(applet_id=applet_with_flow.id)
        response = await client.get(url)
        assert response.status_code == 200
        payload = response.json()

        assert "result" in payload
        flows_order_expected = [str(flow.id) for flow in sorted(applet_with_flow.activity_flows, key=lambda x: x.order)]
        flows_order_actual = [flow["id"] for flow in payload["result"]]
        assert flows_order_actual == flows_order_expected
=======
    async def test_get_summary_activities_no_answer_no_empty_deleted_history(
        self, client: TestClient, tom: User, applet: AppletFull
    ):
        client.login(tom)

        response = await client.get(
            self.summary_activities_url.format(
                applet_id=str(applet.id),
            )
        )

        assert response.status_code == http.HTTPStatus.OK
        assert response.json()["count"] == 1
        assert response.json()["result"][0]["name"] == applet.activities[0].name
        assert response.json()["result"][0]["id"] == str(applet.activities[0].id)
        assert not response.json()["result"][0]["isPerformanceTask"]
        assert not response.json()["result"][0]["hasAnswer"]

    async def test_activity_turned_into_assessment_not_included_in_list(
        self, client: TestClient, tom: User, applet__activity_turned_into_assessment: AppletFull
    ):
        client.login(tom)
        response = await client.get(
            self.summary_activities_url.format(
                applet_id=str(applet__activity_turned_into_assessment.id),
            )
        )

        assert response.status_code == http.HTTPStatus.OK
        assert response.json()["count"] == 1
        assert response.json()["result"][0]["id"] == str(applet__activity_turned_into_assessment.activities[1].id)

    async def test_deleted_activity_without_answers_not_included_in_list(
        self, client: TestClient, tom: User, applet__deleted_activity_without_answers: AppletFull
    ):
        client.login(tom)
        response = await client.get(
            self.summary_activities_url.format(
                applet_id=str(applet__deleted_activity_without_answers.id),
            )
        )

        assert response.status_code == http.HTTPStatus.OK
        assert response.json()["count"] == 1
        assert response.json()["result"][0]["id"] == str(applet__deleted_activity_without_answers.activities[0].id)

    async def test_deleted_flow_not_included_in_submission_list(
        self, client: TestClient, tom: User, applet__deleted_flow_without_answers: AppletFull
    ):
        client.login(tom)
        url = self.summary_activity_flows_url.format(applet_id=applet__deleted_flow_without_answers.id)
        response = await client.get(url)
        assert response.status_code == 200
        payload = response.json()
        assert applet__deleted_flow_without_answers.activity_flows[0].id
        assert payload["count"] == 1
        assert payload["result"][0]["id"] == str(applet__deleted_flow_without_answers.activity_flows[0].id)
>>>>>>> d5aeca72
<|MERGE_RESOLUTION|>--- conflicted
+++ resolved
@@ -1949,7 +1949,64 @@
         assert set(data.keys()) == {"flow", "submission", "summary"}
         assert data["submission"]["isCompleted"] is False
 
-<<<<<<< HEAD
+    async def test_get_summary_activities_no_answer_no_empty_deleted_history(
+        self, client: TestClient, tom: User, applet: AppletFull
+    ):
+        client.login(tom)
+
+        response = await client.get(
+            self.summary_activities_url.format(
+                applet_id=str(applet.id),
+            )
+        )
+
+        assert response.status_code == http.HTTPStatus.OK
+        assert response.json()["count"] == 1
+        assert response.json()["result"][0]["name"] == applet.activities[0].name
+        assert response.json()["result"][0]["id"] == str(applet.activities[0].id)
+        assert not response.json()["result"][0]["isPerformanceTask"]
+        assert not response.json()["result"][0]["hasAnswer"]
+
+    async def test_activity_turned_into_assessment_not_included_in_list(
+        self, client: TestClient, tom: User, applet__activity_turned_into_assessment: AppletFull
+    ):
+        client.login(tom)
+        response = await client.get(
+            self.summary_activities_url.format(
+                applet_id=str(applet__activity_turned_into_assessment.id),
+            )
+        )
+
+        assert response.status_code == http.HTTPStatus.OK
+        assert response.json()["count"] == 1
+        assert response.json()["result"][0]["id"] == str(applet__activity_turned_into_assessment.activities[1].id)
+
+    async def test_deleted_activity_without_answers_not_included_in_list(
+        self, client: TestClient, tom: User, applet__deleted_activity_without_answers: AppletFull
+    ):
+        client.login(tom)
+        response = await client.get(
+            self.summary_activities_url.format(
+                applet_id=str(applet__deleted_activity_without_answers.id),
+            )
+        )
+
+        assert response.status_code == http.HTTPStatus.OK
+        assert response.json()["count"] == 1
+        assert response.json()["result"][0]["id"] == str(applet__deleted_activity_without_answers.activities[0].id)
+
+    async def test_deleted_flow_not_included_in_submission_list(
+        self, client: TestClient, tom: User, applet__deleted_flow_without_answers: AppletFull
+    ):
+        client.login(tom)
+        url = self.summary_activity_flows_url.format(applet_id=applet__deleted_flow_without_answers.id)
+        response = await client.get(url)
+        assert response.status_code == 200
+        payload = response.json()
+        assert applet__deleted_flow_without_answers.activity_flows[0].id
+        assert payload["count"] == 1
+        assert payload["result"][0]["id"] == str(applet__deleted_flow_without_answers.activity_flows[0].id)
+
     async def test_summary_flow_list_order_completed_submissions_only(
         self, client, tom: User, applet_with_flow: AppletFull, tom_answer_activity_flow_not_completed
     ):
@@ -1974,63 +2031,4 @@
         assert "result" in payload
         flows_order_expected = [str(flow.id) for flow in sorted(applet_with_flow.activity_flows, key=lambda x: x.order)]
         flows_order_actual = [flow["id"] for flow in payload["result"]]
-        assert flows_order_actual == flows_order_expected
-=======
-    async def test_get_summary_activities_no_answer_no_empty_deleted_history(
-        self, client: TestClient, tom: User, applet: AppletFull
-    ):
-        client.login(tom)
-
-        response = await client.get(
-            self.summary_activities_url.format(
-                applet_id=str(applet.id),
-            )
-        )
-
-        assert response.status_code == http.HTTPStatus.OK
-        assert response.json()["count"] == 1
-        assert response.json()["result"][0]["name"] == applet.activities[0].name
-        assert response.json()["result"][0]["id"] == str(applet.activities[0].id)
-        assert not response.json()["result"][0]["isPerformanceTask"]
-        assert not response.json()["result"][0]["hasAnswer"]
-
-    async def test_activity_turned_into_assessment_not_included_in_list(
-        self, client: TestClient, tom: User, applet__activity_turned_into_assessment: AppletFull
-    ):
-        client.login(tom)
-        response = await client.get(
-            self.summary_activities_url.format(
-                applet_id=str(applet__activity_turned_into_assessment.id),
-            )
-        )
-
-        assert response.status_code == http.HTTPStatus.OK
-        assert response.json()["count"] == 1
-        assert response.json()["result"][0]["id"] == str(applet__activity_turned_into_assessment.activities[1].id)
-
-    async def test_deleted_activity_without_answers_not_included_in_list(
-        self, client: TestClient, tom: User, applet__deleted_activity_without_answers: AppletFull
-    ):
-        client.login(tom)
-        response = await client.get(
-            self.summary_activities_url.format(
-                applet_id=str(applet__deleted_activity_without_answers.id),
-            )
-        )
-
-        assert response.status_code == http.HTTPStatus.OK
-        assert response.json()["count"] == 1
-        assert response.json()["result"][0]["id"] == str(applet__deleted_activity_without_answers.activities[0].id)
-
-    async def test_deleted_flow_not_included_in_submission_list(
-        self, client: TestClient, tom: User, applet__deleted_flow_without_answers: AppletFull
-    ):
-        client.login(tom)
-        url = self.summary_activity_flows_url.format(applet_id=applet__deleted_flow_without_answers.id)
-        response = await client.get(url)
-        assert response.status_code == 200
-        payload = response.json()
-        assert applet__deleted_flow_without_answers.activity_flows[0].id
-        assert payload["count"] == 1
-        assert payload["result"][0]["id"] == str(applet__deleted_flow_without_answers.activity_flows[0].id)
->>>>>>> d5aeca72
+        assert flows_order_actual == flows_order_expected