import datetime
import http
import re
import uuid
from collections import defaultdict
from typing import Any, cast
from unittest.mock import AsyncMock

import pytest
from pytest import FixtureRequest
from sqlalchemy import select
from sqlalchemy.ext.asyncio import AsyncSession

from apps.answers.crud import AnswerItemsCRUD
from apps.answers.crud.answers import AnswersCRUD
from apps.answers.db.schemas import AnswerItemSchema, AnswerNoteSchema, AnswerSchema
from apps.answers.domain import AnswerNote, AppletAnswerCreate, AssessmentAnswerCreate, ClientMeta, ItemAnswerCreate
from apps.answers.service import AnswerService
from apps.applets.domain.applet_full import AppletFull
from apps.applets.errors import InvalidVersionError
from apps.mailing.services import TestMail
from apps.shared.test import BaseTest
from apps.shared.test.client import TestClient
from apps.subjects.db.schemas import SubjectSchema
from apps.subjects.domain import Subject, SubjectCreate
from apps.subjects.services import SubjectsService
from apps.users import User
from apps.workspaces.crud.user_applet_access import UserAppletAccessCRUD
from apps.workspaces.db.schemas import UserAppletAccessSchema
from apps.workspaces.domain.constants import Role
from apps.workspaces.service.user_applet_access import UserAppletAccessService
from infrastructure.utility import RedisCacheTest


@pytest.fixture(params=["none", "respondent", "subject"])
async def identifiers_query(request, tom_applet_subject: SubjectSchema):
    params_map = {
        "none": {},
        "respondent": {"respondentId": str(tom_applet_subject.user_id)},
        "subject": {"targetSubjectId": str(tom_applet_subject.id)},
    }
    return params_map[request.param]


def note_url_path_data(answer: AnswerSchema) -> dict[str, Any]:
    return {
        "applet_id": answer.applet_id,
        "answer_id": answer.id,
        "activity_id": answer.activity_history_id.split("_")[0],
    }


@pytest.fixture
async def bob_reviewer_in_applet_with_reviewable_activity(session, tom, bob, applet_with_reviewable_activity) -> User:
    tom_subject = await SubjectsService(session, tom.id).get_by_user_and_applet(
        tom.id, applet_with_reviewable_activity.id
    )
    assert tom_subject, "Must have an subject for submitting answers"
    await UserAppletAccessCRUD(session).save(
        UserAppletAccessSchema(
            user_id=bob.id,
            applet_id=applet_with_reviewable_activity.id,
            role=Role.REVIEWER,
            owner_id=tom.id,
            invitor_id=tom.id,
            meta=dict(subjects=[str(tom_subject.id)]),
            nickname=str(uuid.uuid4()),
        )
    )
    return bob


@pytest.fixture
async def lucy_manager_in_applet_with_reviewable_activity(session, tom, lucy, applet_with_reviewable_activity) -> User:
    await UserAppletAccessCRUD(session).save(
        UserAppletAccessSchema(
            user_id=lucy.id,
            applet_id=applet_with_reviewable_activity.id,
            role=Role.MANAGER,
            owner_id=tom.id,
            invitor_id=tom.id,
            meta=dict(),
            nickname=str(uuid.uuid4()),
        )
    )
    return lucy


@pytest.fixture
def tom_answer_assessment_create_data(tom, applet_with_reviewable_activity) -> AssessmentAnswerCreate:
    activity_assessment_id = applet_with_reviewable_activity.activities[1].id
    return AssessmentAnswerCreate(
        answer="0x00",
        item_ids=[applet_with_reviewable_activity.activities[1].items[0].id],
        reviewer_public_key=f"{tom.id}",
        assessment_version_id=f"{activity_assessment_id}_{applet_with_reviewable_activity.version}",
    )


@pytest.fixture
async def tom_answer_item_for_applet(tom: User, applet: AppletFull, session: AsyncSession, tom_applet_subject):
    answer = await AnswersCRUD(session).create(
        AnswerSchema(
            applet_id=applet.id,
            version=applet.version,
            submit_id=uuid.uuid4(),
            client=dict(
                appId="mindlogger-mobile",
                appVersion="0.21.48",
            ),
            applet_history_id=f"{applet.id}_{applet.version}",
            activity_history_id=f"{applet.activities[0].id}_{applet.version}",
            respondent_id=tom.id,
            target_subject_id=tom_applet_subject.id,
            source_subject_id=tom_applet_subject.id,
        )
    )
    return dict(
        answer_id=answer.id,
        respondent_id=tom.id,
        answer=uuid.uuid4().hex,
        item_ids=[str(item.id) for item in applet.activities[0].items],
        start_datetime=datetime.datetime.utcnow(),
        end_datetime=datetime.datetime.utcnow(),
        is_assessment=False,
    )


@pytest.fixture
<<<<<<< HEAD
async def answer_shell_account_target(tom: User, applet: AppletFull, session: AsyncSession):
    shell_account = await SubjectsService(session, tom.id).create(
        SubjectCreate(
            applet_id=applet.id,
            creator_id=tom.id,
            first_name="first_name",
            last_name="last_name",
            secret_user_id=f"{uuid.uuid4()}",
            tag="Child",
        )
    )

    answer = await AnswerService(session, tom.id).create_answer(
        AppletAnswerCreate(
            applet_id=applet.id,
            version=applet.version,
            submit_id=uuid.uuid4(),
            activity_id=applet.activities[0].id,
            answer=ItemAnswerCreate(
                item_ids=[applet.activities[0].items[0].id],
                start_time=datetime.datetime.utcnow(),
                end_time=datetime.datetime.utcnow(),
                user_public_key=str(tom.id),
            ),
            client=ClientMeta(app_id=f"{uuid.uuid4()}", app_version="1.1", width=984, height=623),
            target_subject_id=shell_account.id,
            source_subject_id=shell_account.id,
        )
    )

    tom_subject = await SubjectsService(session, tom.id).get_by_user_and_applet(tom.id, applet.id)
    assert tom_subject

    return dict(
        answer_id=answer.id,
        respondent_subject_id=tom_subject.id,
        respondent_subject_tag="Team",
        respondent_nickname=tom_subject.nickname,
        respondent_secret_user_id=tom_subject.secret_user_id,
        target_subject_id=shell_account.id,
        target_subject_tag="Child",
        target_nickname=shell_account.nickname,
        target_secret_user_id=shell_account.secret_user_id,
        source_subject_id=shell_account.id,
        source_subject_tag="Child",
        source_nickname=shell_account.nickname,
        source_secret_user_id=shell_account.secret_user_id,
        start_datetime=datetime.datetime.utcnow(),
        end_datetime=datetime.datetime.utcnow(),
    )


@pytest.fixture
async def tom_answer(session: AsyncSession, tom: User, applet_with_reviewable_activity: AppletFull) -> AnswerSchema:
=======
async def tom_answer_on_reviewable_applet(
    session: AsyncSession, tom: User, applet_with_reviewable_activity: AppletFull
) -> AnswerSchema:
>>>>>>> 0e063e2a
    answer_service = AnswerService(session, tom.id)
    return await answer_service.create_answer(
        AppletAnswerCreate(
            applet_id=applet_with_reviewable_activity.id,
            version=applet_with_reviewable_activity.version,
            submit_id=uuid.uuid4(),
            activity_id=applet_with_reviewable_activity.activities[0].id,
            answer=ItemAnswerCreate(
                item_ids=[applet_with_reviewable_activity.activities[0].items[0].id],
                start_time=datetime.datetime.utcnow(),
                end_time=datetime.datetime.utcnow(),
                user_public_key=str(tom.id),
            ),
            client=ClientMeta(app_id=f"{uuid.uuid4()}", app_version="1.1", width=984, height=623),
        )
    )


@pytest.fixture
async def tom_answer_activity_flow(session: AsyncSession, tom: User, applet_with_flow: AppletFull) -> AnswerSchema:
    answer_service = AnswerService(session, tom.id)
    return await answer_service.create_answer(
        AppletAnswerCreate(
            applet_id=applet_with_flow.id,
            version=applet_with_flow.version,
            submit_id=uuid.uuid4(),
            flow_id=applet_with_flow.activity_flows[0].id,
            is_flow_completed=True,
            activity_id=applet_with_flow.activities[0].id,
            answer=ItemAnswerCreate(
                item_ids=[applet_with_flow.activities[0].items[0].id],
                start_time=datetime.datetime.utcnow(),
                end_time=datetime.datetime.utcnow(),
                user_public_key=str(tom.id),
                identifier="encrypted_identifier",
            ),
            client=ClientMeta(app_id=f"{uuid.uuid4()}", app_version="1.1", width=984, height=623),
        )
    )


@pytest.fixture
def applet_with_flow_answer_create(applet_with_flow: AppletFull) -> list[AppletAnswerCreate]:
    submit_id = uuid.uuid4()
    answer_data = dict(
        applet_id=applet_with_flow.id,
        version=applet_with_flow.version,
        client=ClientMeta(app_id=f"{uuid.uuid4()}", app_version="1.1", width=984, height=623),
    )
    answer_item_data = dict(
        start_time=datetime.datetime.utcnow(),
        end_time=datetime.datetime.utcnow(),
        user_public_key=str(uuid.uuid4()),
    )
    answers = [
        # flow#1 submission#1
        AppletAnswerCreate(
            submit_id=uuid.uuid4(),
            flow_id=applet_with_flow.activity_flows[0].id,
            is_flow_completed=True,
            activity_id=applet_with_flow.activities[0].id,
            answer=ItemAnswerCreate(
                item_ids=[applet_with_flow.activities[0].items[0].id],
                identifier="encrypted_identifier",
                **answer_item_data,
            ),
            **answer_data,
        ),
        # flow#2 submission#1
        AppletAnswerCreate(
            submit_id=submit_id,
            flow_id=applet_with_flow.activity_flows[1].id,
            is_flow_completed=False,
            activity_id=applet_with_flow.activities[0].id,
            answer=ItemAnswerCreate(
                item_ids=[applet_with_flow.activities[0].items[0].id],
                identifier="encrypted_identifierf2a1",
                **answer_item_data,
            ),
            **answer_data,
        ),
        AppletAnswerCreate(
            submit_id=submit_id,
            flow_id=applet_with_flow.activity_flows[1].id,
            is_flow_completed=True,
            activity_id=applet_with_flow.activities[1].id,
            answer=ItemAnswerCreate(item_ids=[applet_with_flow.activities[1].items[0].id], **answer_item_data),
            **answer_data,
        ),
        # flow#1 submission#2
        AppletAnswerCreate(
            submit_id=uuid.uuid4(),
            flow_id=applet_with_flow.activity_flows[0].id,
            is_flow_completed=True,
            activity_id=applet_with_flow.activities[0].id,
            answer=ItemAnswerCreate(
                item_ids=[applet_with_flow.activities[0].items[0].id],
                identifier="encrypted_identifierf1a2",
                **answer_item_data,
            ),
            **answer_data,
        ),
    ]
    return answers


@pytest.fixture
async def tom_answer_activity_flow_multiple(
    session: AsyncSession, tom: User, applet_with_flow_answer_create
) -> list[AnswerSchema]:
    answer_service = AnswerService(session, tom.id)
    answers = []
    for _answer in applet_with_flow_answer_create:
        answer = await answer_service.create_answer(_answer)
        answers.append(answer)

    return answers


@pytest.fixture
async def tom_answer_activity_no_flow(session: AsyncSession, tom: User, applet_with_flow: AppletFull) -> AnswerSchema:
    answer_service = AnswerService(session, tom.id)
    return await answer_service.create_answer(
        AppletAnswerCreate(
            applet_id=applet_with_flow.id,
            version=applet_with_flow.version,
            submit_id=uuid.uuid4(),
            is_flow_completed=True,
            activity_id=applet_with_flow.activities[0].id,
            answer=ItemAnswerCreate(
                item_ids=[applet_with_flow.activities[0].items[0].id],
                start_time=datetime.datetime.utcnow(),
                end_time=datetime.datetime.utcnow(),
                user_public_key=str(tom.id),
            ),
            client=ClientMeta(app_id=f"{uuid.uuid4()}", app_version="1.1", width=984, height=623),
        )
    )


@pytest.fixture
async def tom_review_answer(
    session: AsyncSession,
    tom: User,
    applet_with_reviewable_activity: AppletFull,
    tom_answer_on_reviewable_applet: AnswerSchema,
):
    applet_id = applet_with_reviewable_activity.id
    activity_assessment_id = applet_with_reviewable_activity.activities[1].id
    assessment = AssessmentAnswerCreate(
        answer=uuid.uuid4().hex,
        item_ids=[applet_with_reviewable_activity.activities[1].items[0].id],
        reviewer_public_key=f"{tom.id}",
        assessment_version_id=f"{activity_assessment_id}_{applet_with_reviewable_activity.version}",
    )
    await AnswerService(session, tom.id).create_assessment_answer(
        applet_id, tom_answer_on_reviewable_applet.id, assessment
    )


@pytest.fixture
async def bob_review_answer(
    session: AsyncSession,
    bob: User,
    applet_with_reviewable_activity: AppletFull,
    tom_answer_on_reviewable_applet: AnswerSchema,
):
    applet_id = applet_with_reviewable_activity.id
    activity_assessment_id = applet_with_reviewable_activity.activities[1].id
    assessment = AssessmentAnswerCreate(
        answer=uuid.uuid4().hex,
        item_ids=[applet_with_reviewable_activity.activities[1].items[0].id],
        reviewer_public_key=f"{bob.id}",
        assessment_version_id=f"{activity_assessment_id}_{applet_with_reviewable_activity.version}",
    )
    await AnswerService(session, bob.id).create_assessment_answer(
        applet_id, tom_answer_on_reviewable_applet.id, assessment
    )


@pytest.fixture
async def lucy_review_answer(
    session: AsyncSession,
    lucy: User,
    applet_with_reviewable_activity: AppletFull,
    tom_answer_on_reviewable_applet: AnswerSchema,
):
    applet_id = applet_with_reviewable_activity.id
    activity_assessment_id = applet_with_reviewable_activity.activities[1].id
    assessment = AssessmentAnswerCreate(
        answer=uuid.uuid4().hex,
        item_ids=[applet_with_reviewable_activity.activities[1].items[0].id],
        reviewer_public_key=f"{lucy.id}",
        assessment_version_id=f"{activity_assessment_id}_{applet_with_reviewable_activity.version}",
    )
    await AnswerService(session, lucy.id).create_assessment_answer(
        applet_id, tom_answer_on_reviewable_applet.id, assessment
    )


@pytest.fixture
async def tom_answer_on_applet_with_alert(
    mock_kiq_report: AsyncMock,
    tom: User,
    answer_with_alert_create: AppletAnswerCreate,
    tom_applet_subject: Subject,
    redis: RedisCacheTest,
    session: AsyncSession,
) -> AnswerSchema:
    return await AnswerService(session, tom.id).create_answer(answer_with_alert_create)


@pytest.fixture
async def tom_answer(tom: User, session: AsyncSession, answer_create: AppletAnswerCreate) -> AnswerSchema:
    return await AnswerService(session, tom.id).create_answer(answer_create)


@pytest.mark.usefixtures("mock_kiq_report")
class TestAnswerActivityItems(BaseTest):
    fixtures = [
        "workspaces/fixtures/workspaces.json",
    ]

    login_url = "/auth/login"
    answer_url = "/answers"
    public_answer_url = "/public/answers"

    review_activities_url = "/answers/applet/{applet_id}/review/activities"
    review_flows_url = "/answers/applet/{applet_id}/review/flows"

    summary_activities_url = "/answers/applet/{applet_id}/summary/activities"
    summary_activity_flows_url = "/answers/applet/{applet_id}/summary/flows"
    activity_identifiers_url = f"{summary_activities_url}/{{activity_id}}/identifiers"
    flow_identifiers_url = "/answers/applet/{applet_id}/flows/{flow_id}/identifiers"
    activity_versions_url = f"{summary_activities_url}/{{activity_id}}/versions"
    flow_versions_url = "/answers/applet/{applet_id}/flows/{flow_id}/versions"

    activity_answers_url = "/answers/applet/{applet_id}/activities/{activity_id}/answers"
    flow_submissions_url = "/answers/applet/{applet_id}/flows/{flow_id}/submissions"
    applet_answers_export_url = "/answers/applet/{applet_id}/data"
    applet_answers_completions_url = "/answers/applet/{applet_id}/completions"
    applets_answers_completions_url = "/answers/applet/completions"
    applet_submit_dates_url = "/answers/applet/{applet_id}/dates"

    activity_answer_url = "/answers/applet/{applet_id}/activities/{activity_id}/answers/{answer_id}"
    flow_submission_url = "/answers/applet/{applet_id}/flows/{flow_id}/submissions/{submit_id}"
    assessment_answers_url = "/answers/applet/{applet_id}/answers/{answer_id}/assessment"

    answer_reviews_url = "/answers/applet/{applet_id}/answers/{answer_id}/reviews"
    answer_notes_url = "/answers/applet/{applet_id}/answers/{answer_id}/activities/{activity_id}/notes"
    answer_note_detail_url = "/answers/applet/{applet_id}/answers/{answer_id}/activities/{activity_id}/notes/{note_id}"
    latest_report_url = "/answers/applet/{applet_id}/activities/{activity_id}/subjects/{subject_id}/latest_report"
    check_existence_url = "/answers/check-existence"
    assessment_delete_url = "/answers/applet/{applet_id}/answers/{answer_id}/assessment/{assessment_id}"
    multiinformat_assessment_validate_url = "/answers/applet/{applet_id}/multiinformant-assessment/validate"

    async def test_answer_activity_items_create_alert_for_respondent(
        self,
        mock_kiq_report: AsyncMock,
        tom: User,
        answer_with_alert_create: AppletAnswerCreate,
        tom_applet_subject: Subject,
        redis: RedisCacheTest,
        mailbox: TestMail,
        client: TestClient,
    ) -> None:
        client.login(tom)
        response = await client.post(self.answer_url, data=answer_with_alert_create)
        assert response.status_code == http.HTTPStatus.CREATED, response.json()

        mock_kiq_report.assert_awaited_once()

        published_values = await redis.get(f"channel_{tom.id}")
        published_values = published_values or []
        assert len(published_values) == 1
        assert len(redis._storage) == 1
        assert len(mailbox.mails) == 1
        assert mailbox.mails[0].subject == "Response alert"

    async def test_answer_activity_answer_dates_for_respondent(
        self,
        client: TestClient,
        tom: User,
        answer_with_alert_create: AppletAnswerCreate,
        tom_answer_on_applet_with_alert: AnswerSchema,
        tom_applet_subject: Subject,
    ):
        client.login(tom)
        response = await client.get(
            self.review_activities_url.format(applet_id=str(answer_with_alert_create.applet_id)),
            dict(
                targetSubjectId=tom_applet_subject.id,
                createdDate=datetime.datetime.utcnow().date(),
            ),
        )
        assert response.status_code == http.HTTPStatus.OK, response.json()
        assert response.json()["count"] == 1
        assert len(response.json()["result"][0]["answerDates"]) == 1

        answer_id = response.json()["result"][0]["answerDates"][0]["answerId"]
        response = await client.get(
            self.assessment_answers_url.format(
                applet_id=str(answer_with_alert_create.applet_id),
                answer_id=answer_id,
            )
        )
        assert response.status_code == http.HTTPStatus.OK, response.json()

    async def test_create_answer__wrong_applet_version(
        self,
        client: TestClient,
        tom: User,
        answer_create: AppletAnswerCreate,
    ):
        client.login(tom)
        data = answer_create.copy(deep=True)
        data.version = "0.0.0"
        response = await client.post(self.answer_url, data=data)
        assert response.status_code == http.HTTPStatus.BAD_REQUEST
        assert response.json()["result"][0]["message"] == InvalidVersionError.message

    @pytest.mark.usefixtures("mock_report_server_response", "answer")
    async def test_get_latest_summary(
        self, client: TestClient, tom: User, applet: AppletFull, tom_applet_subject: Subject
    ):
        client.login(tom)

        response = await client.post(
            self.latest_report_url.format(
                applet_id=str(applet.id),
                activity_id=str(applet.activities[0].id),
                subject_id=str(tom_applet_subject.id),
            ),
        )
        assert response.status_code == http.HTTPStatus.OK
        assert response.content == b"pdf body"

    async def test_public_answer_activity_items_create_for_respondent(
        self, client: TestClient, public_answer_create: AppletAnswerCreate
    ):
        response = await client.post(self.public_answer_url, data=public_answer_create)
        assert response.status_code == http.HTTPStatus.CREATED

    async def test_answer_skippable_activity_items_create_for_respondent(
        self, client: TestClient, tom: User, answer_create: AppletAnswerCreate, applet: AppletFull
    ):
        client.login(tom)

        response = await client.post(self.answer_url, data=answer_create)

        assert response.status_code == http.HTTPStatus.CREATED, response.json()

        response = await client.get(
            self.applet_submit_dates_url.format(applet_id=str(applet.id)),
            dict(
                respondentId=tom.id,
                fromDate=datetime.date.today() - datetime.timedelta(days=10),
                toDate=datetime.date.today() + datetime.timedelta(days=10),
            ),
        )
        assert response.status_code == http.HTTPStatus.OK
        assert len(response.json()["result"]["dates"]) == 1

    async def test_list_submit_dates(
        self, client: TestClient, tom: User, answer_create: AppletAnswerCreate, applet: AppletFull
    ):
        client.login(tom)

        response = await client.post(self.answer_url, data=answer_create)
        assert response.status_code == http.HTTPStatus.CREATED

        response = await client.get(
            self.applet_submit_dates_url.format(applet_id=str(applet.id)),
            dict(
                respondentId=tom.id,
                fromDate=datetime.date.today() - datetime.timedelta(days=10),
                toDate=datetime.date.today() + datetime.timedelta(days=10),
            ),
        )
        assert response.status_code == http.HTTPStatus.OK
        assert len(response.json()["result"]["dates"]) == 1

    async def test_answer_flow_items_create_for_respondent(
        self, client: TestClient, tom: User, answer_create: AppletAnswerCreate
    ):
        client.login(tom)

        response = await client.post(self.answer_url, data=answer_create)

        assert response.status_code == http.HTTPStatus.CREATED

    async def test_answer_get_export_data__answer_from_manager(
        self,
        client: TestClient,
        tom: User,
        lucy: User,
        answer_create: AppletAnswerCreate,
        applet_one_lucy_manager: AppletFull,
        applet_one_lucy_respondent: AppletFull,
    ):
        client.login(lucy)
        data = answer_create.copy(deep=True)
        data.applet_id = applet_one_lucy_manager.id
        data.version = applet_one_lucy_manager.version
        data.activity_id = applet_one_lucy_manager.activities[0].id
        data.flow_id = None
        data.answer.item_ids = [i.id for i in applet_one_lucy_manager.activities[0].items]
        response = await client.post(self.answer_url, data=data)
        assert response.status_code == http.HTTPStatus.CREATED

        client.login(tom)
        response = await client.get(
            self.applet_answers_export_url.format(applet_id=str(applet_one_lucy_manager.id)),
        )
        assert response.status_code == http.HTTPStatus.OK
        assert re.match(
            r"\[admin account\] \([0-9a-f]{8}\-[0-9a-f]{4}\-4[0-9a-f]{3}\-[89ab][0-9a-f]{3}\-[0-9a-f]{12}\)",
            response.json()["result"]["answers"][0]["respondentSecretId"],
        )

    async def test_answer_get_export_data__answer_from_respondent(
        self,
        client: TestClient,
        tom: User,
        lucy: User,
        answer_create: AppletAnswerCreate,
        applet_one_lucy_respondent: AppletFull,
    ):
        client.login(lucy)
        data = answer_create.copy(deep=True)
        data.applet_id = applet_one_lucy_respondent.id
        data.version = applet_one_lucy_respondent.version
        data.activity_id = applet_one_lucy_respondent.activities[0].id
        data.flow_id = None
        data.answer.item_ids = [i.id for i in applet_one_lucy_respondent.activities[0].items]
        response = await client.post(self.answer_url, data=data)
        assert response.status_code == http.HTTPStatus.CREATED

        client.login(tom)
        response = await client.get(
            self.applet_answers_export_url.format(applet_id=str(applet_one_lucy_respondent.id)),
        )
        assert response.status_code == http.HTTPStatus.OK
        secret_user_id = response.json()["result"]["answers"][0]["respondentSecretId"]
        assert secret_user_id != f"[admin account] ({lucy.email_encrypted})"
        assert uuid.UUID(secret_user_id)

    async def test_answer_get_export_data__only_last_activity(
        self,
        client: TestClient,
        tom: User,
        answer_create: AppletAnswerCreate,
        applet: AppletFull,
        applet_with_additional_item: AppletFull,  # next version of applet
    ):
        client.login(tom)
        response = await client.post(self.answer_url, data=answer_create)
        assert response.status_code == http.HTTPStatus.CREATED

        response = await client.get(
            self.applet_answers_export_url.format(applet_id=str(applet.id)), query={"activitiesLastVersion": True}
        )
        assert response.status_code == http.HTTPStatus.OK
        assert response.json()["result"]["activities"][0]["id"] == str(applet_with_additional_item.activities[0].id)
        assert response.json()["result"]["activities"][0]["version"] == applet_with_additional_item.version
        assert (
            response.json()["result"]["activities"][0]["idVersion"]
            == f"{applet_with_additional_item.activities[0].id}_{applet_with_additional_item.version}"
        )

    async def test_answer_with_skipping_all(
        self,
        client: TestClient,
        tom: User,
        answer_create: AppletAnswerCreate,
    ):
        client.login(tom)
        response = await client.post(self.answer_url, data=answer_create)

        assert response.status_code == http.HTTPStatus.CREATED, response.json()

    async def test_answered_applet_activities_1(
        self,
        client: TestClient,
        tom: User,
        tom_answer: AnswerSchema,
        answer_create: AppletAnswerCreate,
        tom_applet_subject: Subject,
        session: AsyncSession,
    ):
        client.login(tom)
        response = await client.get(
            self.review_activities_url.format(applet_id=str(tom_answer.applet_id)),
            dict(
                targetSubjectId=tom_applet_subject.id,
                createdDate=datetime.datetime.utcnow().date(),
            ),
        )

        assert response.status_code == http.HTTPStatus.OK
        assert response.json()["count"] == 1
        assert len(response.json()["result"][0]["answerDates"]) == 1

        activity_id = tom_answer.activity_history_id.split("_")[0]
        answer_id = response.json()["result"][0]["answerDates"][0]["answerId"]
        response = await client.get(
            self.activity_answer_url.format(
                applet_id=str(tom_answer.applet_id),
                answer_id=answer_id,
                activity_id=activity_id,
            )
        )

        assert response.status_code == http.HTTPStatus.OK
        data = response.json()["result"]
        assert data["answer"]["events"] == answer_create.answer.events
        assert set(data["summary"]["identifier"]) == {"lastAnswerDate", "identifier", "userPublicKey"}
        assert data["summary"]["identifier"]["identifier"] == "encrypted_identifier"

    async def test_get_answer_activity(self, client: TestClient, tom: User, applet: AppletFull, answer: AnswerSchema):
        client.login(tom)
        response = await client.get(
            self.activity_answer_url.format(
                applet_id=str(applet.id),
                answer_id=answer.id,
                activity_id=applet.activities[0].id,
            )
        )
        assert response.status_code == http.HTTPStatus.OK  # TODO: Check response

    async def test_fail_answered_applet_not_existed_activities(
        self, client: TestClient, tom: User, applet: AppletFull, uuid_zero: uuid.UUID, answer: AnswerSchema
    ):
        client.login(tom)
        response = await client.get(
            self.activity_answer_url.format(
                applet_id=str(applet.id),
                answer_id=answer.id,
                activity_id=uuid_zero,
            )
        )
        assert response.status_code == http.HTTPStatus.NOT_FOUND

    async def test_applet_activity_answers(
        self, client: TestClient, tom: User, applet: AppletFull, answer: AnswerSchema
    ):
        client.login(tom)
        response = await client.get(
            self.activity_answers_url.format(
                applet_id=str(applet.id),
                activity_id=str(applet.activities[0].id),
            ),
        )

        assert response.status_code == http.HTTPStatus.OK, response.json()
        assert response.json()["count"] == 1

    async def test_applet_assessment_retrieve(
        self, client: TestClient, tom: User, answer_reviewable_activity: AnswerSchema
    ):
        client.login(tom)
        response = await client.get(
            self.assessment_answers_url.format(
                applet_id=str(answer_reviewable_activity.applet_id),
                answer_id=answer_reviewable_activity.id,
            )
        )

        assert response.status_code == http.HTTPStatus.OK
        assert response.json()["result"]

    async def test_applet_assessment_create(
        self,
        client: TestClient,
        tom: User,
        assessment_create: AssessmentAnswerCreate,
        answer_reviewable_activity: AnswerSchema,
        applet_with_reviewable_activity: AppletFull,
    ):
        client.login(tom)

        response = await client.post(
            self.assessment_answers_url.format(
                applet_id=str(answer_reviewable_activity.applet_id),
                answer_id=answer_reviewable_activity.id,
            ),
            data=assessment_create,
        )

        assert response.status_code == http.HTTPStatus.CREATED
        review_activity = next(i for i in applet_with_reviewable_activity.activities if i.is_reviewable)
        general_activity = next(i for i in applet_with_reviewable_activity.activities if not i.is_reviewable)

        response = await client.get(
            self.assessment_answers_url.format(
                applet_id=str(answer_reviewable_activity.applet_id),
                answer_id=answer_reviewable_activity.id,
            )
        )
        assert response.status_code == http.HTTPStatus.OK
        assessment = response.json()["result"]
        assert assessment["answer"] == assessment_create.answer
        assert assessment["reviewerPublicKey"] == assessment_create.reviewer_public_key
        assert assessment["itemIds"] == [str(i) for i in assessment_create.item_ids]
        assert assessment["versions"] == [
            f"{general_activity.id}_{applet_with_reviewable_activity.version}",
            f"{review_activity.id}_{applet_with_reviewable_activity.version}",
        ]
        assert not assessment["itemsLast"] == general_activity.dict()["items"][0]
        assert not assessment["items"]

    @pytest.mark.usefixtures("assessment")
    async def test_get_review_assessment(
        self,
        client: TestClient,
        tom: User,
        answer_reviewable_activity: AnswerSchema,
        assessment_create: AssessmentAnswerCreate,
    ):
        client.login(tom)
        response = await client.get(
            self.answer_reviews_url.format(
                applet_id=str(answer_reviewable_activity.applet_id),
                answer_id=answer_reviewable_activity.id,
            )
        )
        assert response.status_code == http.HTTPStatus.OK
        assert set(response.json()["result"][0].keys()) == {
            "answer",
            "createdAt",
            "updatedAt",
            "id",
            "itemIds",
            "items",
            "reviewer",
            "reviewerPublicKey",
        }
        assert response.json()["count"] == 1
        review = response.json()["result"][0]
        assert review["answer"] == assessment_create.answer
        assert review["reviewerPublicKey"] == assessment_create.reviewer_public_key
        assert review["itemIds"] == [str(i) for i in assessment_create.item_ids]
        assert review["reviewer"]["firstName"] == tom.first_name
        assert review["reviewer"]["lastName"] == tom.last_name

    async def test_applet_activities(self, client: TestClient, tom: User, answer: AnswerSchema, tom_applet_subject):
        client.login(tom)

        response = await client.get(
            self.review_activities_url.format(applet_id=str(answer.applet_id)),
            dict(
                targetSubjectId=tom_applet_subject.id,
                createdDate=datetime.datetime.utcnow().date(),
            ),
        )

        assert response.status_code == http.HTTPStatus.OK, response.json()
        assert response.json()["count"] == 1
        assert len(response.json()["result"][0]["answerDates"]) == 1

    async def test_add_note(self, client: TestClient, tom: User, answer: AnswerSchema, note_create_data: AnswerNote):
        client.login(tom)

        response = await client.post(self.answer_notes_url.format(**note_url_path_data(answer)), data=note_create_data)

        assert response.status_code == http.HTTPStatus.CREATED, response.json()

        response = await client.get(self.answer_notes_url.format(**note_url_path_data(answer)))

        assert response.status_code == http.HTTPStatus.OK, response.json()
        assert response.json()["count"] == 1
        note = response.json()["result"][0]
        assert note["note"] == note_create_data.note
        assert note["user"]["firstName"] == tom.first_name
        assert note["user"]["lastName"] == tom.last_name
        # Just check that other columns in place
        assert note["id"]
        assert note["createdAt"]

    async def test_edit_note(self, client: TestClient, tom: User, answer: AnswerSchema, answer_note: AnswerNoteSchema):
        client.login(tom)

        note_new = answer_note.note + "new"

        response = await client.put(
            self.answer_note_detail_url.format(**note_url_path_data(answer), note_id=answer_note.id),
            dict(note=note_new),
        )
        assert response.status_code == http.HTTPStatus.OK

        response = await client.get(self.answer_notes_url.format(**note_url_path_data(answer)))

        assert response.status_code == http.HTTPStatus.OK, response.json()
        assert response.json()["count"] == 1
        assert response.json()["result"][0]["note"] == note_new

    async def test_delete_note(
        self, client: TestClient, tom: User, answer: AnswerSchema, answer_note: AnswerNoteSchema
    ):
        client.login(tom)
        note_id = answer_note.id

        response = await client.delete(
            self.answer_note_detail_url.format(**note_url_path_data(answer), note_id=note_id)
        )
        assert response.status_code == http.HTTPStatus.NO_CONTENT

        response = await client.get(self.answer_notes_url.format(**note_url_path_data(answer)))
        assert response.status_code == http.HTTPStatus.OK
        assert response.json()["count"] == 0

    async def test_answer_activity_items_create_for_not_respondent(
        self, client: TestClient, user: User, answer_create: AppletAnswerCreate
    ):
        client.login(user)
        response = await client.post(self.answer_url, data=answer_create)
        assert response.status_code == http.HTTPStatus.FORBIDDEN

    @pytest.mark.usefixtures("assessment")
    async def test_answers_export(
        self,
        client: TestClient,
        tom: User,
        answer_reviewable_activity_with_ts_offset: AnswerSchema,
        answer_reviewable_activity_with_tz_offset_create: AppletAnswerCreate,
    ):
        client.login(tom)
        response = await client.get(
            self.applet_answers_export_url.format(
                applet_id=str(answer_reviewable_activity_with_ts_offset.applet_id),
            )
        )

        assert response.status_code == http.HTTPStatus.OK
        resp_data = response.json()
        data = resp_data["result"]
        assert set(data.keys()) == {"answers", "activities"}
        # One answer, one answer with ts offset, one assessment
        assert len(data["answers"]) == 3
        assert resp_data["count"] == 3
        assessment = next(i for i in data["answers"] if i["reviewedAnswerId"] is not None)
        answer_with_tz = next(i for i in data["answers"] if i["tzOffset"] is not None)
        answer_for_review = next(i for i in data["answers"] if i["id"] == assessment["reviewedAnswerId"])
        # fmt: off
        expected_keys = {
            "activityHistoryId", "activityId", "answer", "appletHistoryId",
            "appletId", "createdAt", "events", "flowHistoryId", "flowId",
            "flowName", "id", "itemIds", "migratedData", "respondentId",
            "respondentSecretId", "reviewedAnswerId", "userPublicKey",
            "version", "submitId", "scheduledDatetime", "startDatetime",
            "endDatetime", "legacyProfileId", "migratedDate",
            "relation", "sourceSubjectId", "targetSubjectId", "client",
            "tzOffset", "scheduledEventId",
        }
        # Comment for now, wtf is it
        # assert int(answer['startDatetime'] * 1000) == answer_item_create.start_time
        # fmt: on
        answer_reviewable_activity_with_tz_offset_create.answer.tz_offset = cast(
            int, answer_reviewable_activity_with_tz_offset_create.answer.tz_offset
        )
        assert answer_with_tz["tzOffset"] == answer_reviewable_activity_with_tz_offset_create.answer.tz_offset
        assert set(assessment.keys()) == expected_keys
        assert assessment["reviewedAnswerId"] == answer_for_review["id"]
        assert re.match(
            r"\[admin account\] \([0-9a-f]{8}\-[0-9a-f]{4}\-4[0-9a-f]{3}\-[89ab][0-9a-f]{3}\-[0-9a-f]{12}\)",
            answer_for_review["respondentSecretId"],
        )

    async def test_get_applet_answers_without_assessment(
        self, client: TestClient, tom: User, applet: AppletFull, answer_shell_account_target
    ):
        client.login(tom)
        response = await client.get(
            self.applet_answers_export_url.format(
                applet_id=str(applet.id),
            )
        )

        assert response.status_code == http.HTTPStatus.OK
        resp_data = response.json()
        data = resp_data["result"]
        assert len(data["answers"]) == 1
        assert resp_data["count"] == 1
        assert data["answers"][0]["respondentId"] == str(tom.id)
        assert data["answers"][0]["respondentSecretId"] == answer_shell_account_target["target_secret_user_id"]

    @pytest.mark.parametrize(
        "user_fixture, exp_cnt",
        (
            ("lucy", 0),
            ("tom", 1),  # Tom is respondent for the 'answer' fixture
        ),
    )
    async def test_get_applet_answers_export_filter_by_respondent_id(
        self,
        client: TestClient,
        tom: User,
        answer: AnswerSchema,
        request: FixtureRequest,
        user_fixture: str,
        exp_cnt: int,
    ):
        client.login(tom)
        respondent: User = request.getfixturevalue(user_fixture)
        response = await client.get(
            self.applet_answers_export_url.format(
                applet_id=str(answer.applet_id),
            ),
            dict(respondentIds=str(respondent.id)),
        )

        assert response.status_code == http.HTTPStatus.OK
        assert response.json()["count"] == exp_cnt
        assert len(response.json()["result"]["answers"]) == exp_cnt

    async def test_get_activity_identifiers(
        self, client: TestClient, tom: User, answer_create: AppletAnswerCreate, applet: AppletFull
    ):
        client.login(tom)
        identifier_url = self.activity_identifiers_url.format(
            applet_id=str(applet.id), activity_id=str(applet.activities[0].id)
        )
        identifier_url = f"{identifier_url}?respondentId={tom.id}"
        response = await client.get(identifier_url)
        assert response.status_code == http.HTTPStatus.OK
        assert response.json()["count"] == 0

        created_at = datetime.datetime.utcnow()
        data = answer_create.copy(deep=True)
        data.created_at = created_at

        response = await client.post(self.answer_url, data=data)
        assert response.status_code == http.HTTPStatus.CREATED

        response = await client.get(identifier_url)
        assert response.status_code == http.HTTPStatus.OK
        assert response.json()["count"] == 1
        assert response.json()["result"][0]["identifier"] == answer_create.answer.identifier
        assert response.json()["result"][0]["userPublicKey"] == answer_create.answer.user_public_key
        assert datetime.datetime.fromisoformat(response.json()["result"][0]["lastAnswerDate"]) == created_at

    async def test_get_flow_identifiers(
        self,
        mock_kiq_report,
        client,
        tom: User,
        applet_with_flow: AppletFull,
        applet_with_flow_answer_create: list[AppletAnswerCreate],
        tom_answer_activity_flow_multiple,
        session,
    ):
        applet = applet_with_flow
        answers = applet_with_flow_answer_create
        client.login(tom)

        tom_subject = await SubjectsService(session, tom.id).get_by_user_and_applet(tom.id, applet.id)
        assert tom_subject
        for flow in applet.activity_flows:
            flow_answers = [
                answer for answer in answers if answer.flow_id == flow.id and answer.answer.identifier is not None
            ]

            identifier_url = self.flow_identifiers_url.format(applet_id=applet.id, flow_id=flow.id)
            response = await client.get(identifier_url, dict(targetSubjectId=tom_subject.id))

            assert response.status_code == 200
            data = response.json()
            assert data["count"] == len(flow_answers)
            data = data["result"]
            for i, _answer in enumerate(flow_answers):
                assert set(data[i].keys()) == {"identifier", "userPublicKey", "lastAnswerDate"}
                assert data[i]["identifier"] == _answer.answer.identifier
                assert data[i]["userPublicKey"] == _answer.answer.user_public_key

    # TODO: Move to another place, not needed any answer for test
    async def test_get_all_activity_versions_for_applet(self, client: TestClient, tom: User, applet: AppletFull):
        client.login(tom)

        response = await client.get(
            self.activity_versions_url.format(
                applet_id=str(applet.id),
                activity_id=str(applet.activities[0].id),
            )
        )

        assert response.status_code == http.HTTPStatus.OK
        assert response.json()["count"] == 1
        assert response.json()["result"][0]["version"] == applet.version
        assert response.json()["result"][0]["createdAt"]

    async def test_get_summary_activities_no_answer_no_performance_task(
        self, client: TestClient, tom: User, applet: AppletFull
    ):
        client.login(tom)

        response = await client.get(
            self.summary_activities_url.format(
                applet_id=str(applet.id),
            )
        )

        assert response.status_code == http.HTTPStatus.OK
        assert response.json()["count"] == 1
        assert response.json()["result"][0]["name"] == applet.activities[0].name
        assert response.json()["result"][0]["id"] == str(applet.activities[0].id)
        assert not response.json()["result"][0]["isPerformanceTask"]
        assert not response.json()["result"][0]["hasAnswer"]

    async def test_get_flow_versions(self, client, tom, applet_with_flow: AppletFull):
        client.login(tom)

        response = await client.get(
            self.flow_versions_url.format(
                applet_id=applet_with_flow.id,
                flow_id=applet_with_flow.activity_flows[0].id,
            )
        )

        assert response.status_code == 200
        assert response.json()["count"] == 1
        data = response.json()["result"]
        assert set(data[0].keys()) == {"version", "createdAt"}
        assert response.json()["result"][0]["version"] == applet_with_flow.version

    @pytest.mark.usefixtures("answer")
    async def test_get_summary_activities_has_answer_no_performance_task(
        self, client: TestClient, tom: User, applet: AppletFull, tom_applet_subject
    ):
        client.login(tom)

        response = await client.get(
            self.summary_activities_url.format(
                applet_id=str(applet.id),
            ),
            query={"targetSubjectId": tom_applet_subject.id},
        )

        assert response.status_code == http.HTTPStatus.OK
        assert response.json()["count"] == 1
        activity = response.json()["result"][0]
        assert activity["name"] == applet.activities[0].name
        assert activity["id"] == str(applet.activities[0].id)
        assert not activity["isPerformanceTask"]
        assert activity["hasAnswer"]

    async def test_get_summary_activities_performance_tasks_no_answers(
        self, client: TestClient, tom: User, applet_with_all_performance_tasks: AppletFull
    ):
        client.login(tom)

        response = await client.get(
            self.summary_activities_url.format(
                applet_id=str(applet_with_all_performance_tasks.id),
            )
        )

        assert response.status_code == http.HTTPStatus.OK
        assert response.json()["count"] == len(applet_with_all_performance_tasks.activities)
        applet_with_all_performance_tasks.activities.sort(key=lambda x: x.id)
        sorted_result = sorted(response.json()["result"], key=lambda x: x["id"])
        for exp, act in zip(applet_with_all_performance_tasks.activities, sorted_result):
            assert act["id"] == str(exp.id)
            assert act["name"] == exp.name
            assert act["isPerformanceTask"]
            assert not act["hasAnswer"]

    async def test_store_client_meta(
        self, client: TestClient, session: AsyncSession, tom: User, answer_create: AppletAnswerCreate
    ):
        client.login(tom)
        response = await client.post(self.answer_url, data=answer_create)
        assert response.status_code == http.HTTPStatus.CREATED

        db_result = await session.execute(select(AnswerSchema))
        res: AnswerSchema = db_result.scalars().first()
        assert res.client["app_id"] == answer_create.client.app_id
        assert res.client["app_version"] == answer_create.client.app_version
        assert res.client["width"] == answer_create.client.width
        assert res.client["height"] == answer_create.client.height

    async def test_activity_answers_by_identifier(
        self, client: TestClient, tom: User, answer: AnswerSchema, answer_create: AppletAnswerCreate
    ):
        client.login(tom)

        response = await client.get(
            self.activity_answers_url.format(
                applet_id=str(answer_create.applet_id),
                activity_id=str(answer_create.activity_id),
            ),
            query={"emptyIdentifiers": False, "identifiers": answer_create.answer.identifier},
        )

        assert response.status_code == http.HTTPStatus.OK
        result = response.json()
        assert result["count"] == 1
        assert result["result"][0]["answerId"] == str(answer.id)

    async def test_applet_completions(
        self, client: TestClient, tom: User, answer: AnswerSchema, answer_create: AppletAnswerCreate
    ):
        client.login(tom)
        answer_create.answer.local_end_date = cast(datetime.date, answer_create.answer.local_end_date)
        answer_create.answer.local_end_time = cast(datetime.time, answer_create.answer.local_end_time)
        response = await client.get(
            self.applet_answers_completions_url.format(
                applet_id=str(answer.applet_id),
            ),
            {"fromDate": answer_create.answer.local_end_date.isoformat(), "version": answer.version},
        )

        assert response.status_code == http.HTTPStatus.OK
        data = response.json()["result"]
        assert set(data.keys()) == {
            "id",
            "version",
            "activities",
            "activityFlows",
        }
        assert len(data["activities"]) == 1
        activity_answer_data = data["activities"][0]
        assert set(activity_answer_data.keys()) == {
            "id",
            "answerId",
            "submitId",
            "scheduledEventId",
            "localEndDate",
            "localEndTime",
        }
        assert activity_answer_data["answerId"] == str(answer.id)
        assert activity_answer_data["localEndTime"] == str(answer_create.answer.local_end_time)

    async def test_applets_completions(
        self, client: TestClient, tom: User, answer: AnswerSchema, answer_create: AppletAnswerCreate
    ):
        client.login(tom)
        answer_create.answer.local_end_date = cast(datetime.date, answer_create.answer.local_end_date)
        answer_create.answer.local_end_time = cast(datetime.time, answer_create.answer.local_end_time)
        # test completions
        response = await client.get(
            url=self.applets_answers_completions_url,
            query={"fromDate": answer_create.answer.local_end_date.isoformat()},
        )

        assert response.status_code == http.HTTPStatus.OK
        data = response.json()["result"]
        # 2 session applets and 1 for answers
        assert len(data) == 3
        applet_with_answer = next(i for i in data if i["id"] == str(answer.applet_id))

        assert applet_with_answer["id"] == str(answer.applet_id)
        assert applet_with_answer["version"] == answer.version
        assert len(applet_with_answer["activities"]) == 1
        activity_answer_data = applet_with_answer["activities"][0]
        assert set(activity_answer_data.keys()) == {
            "id",
            "answerId",
            "submitId",
            "scheduledEventId",
            "localEndDate",
            "localEndTime",
        }
        assert activity_answer_data["answerId"] == str(answer.id)
        assert activity_answer_data["scheduledEventId"] == answer_create.answer.scheduled_event_id
        assert activity_answer_data["localEndDate"] == answer_create.answer.local_end_date.isoformat()
        assert activity_answer_data["localEndTime"] == str(answer_create.answer.local_end_time)
        for applet_data in data:
            if applet_data["id"] != str(answer.applet_id):
                assert not applet_data["activities"]
                assert not applet_data["activityFlows"]

    async def test_summary_restricted_for_reviewer_if_external_respondent(
        self, client: TestClient, user: User, user_reviewer_applet_one: AppletFull
    ):
        client.login(user)

        response = await client.get(self.summary_activities_url.format(applet_id=str(user_reviewer_applet_one.id)))

        assert response.status_code == http.HTTPStatus.FORBIDDEN

    async def test_public_answer_with_zero_start_time_end_time_timestamps(
        self, client: TestClient, public_answer_create: AppletAnswerCreate
    ):
        create_data = public_answer_create.dict()
        create_data["answer"]["start_time"] = 0
        create_data["answer"]["end_time"] = 0

        response = await client.post(self.public_answer_url, data=create_data)

        assert response.status_code == http.HTTPStatus.CREATED

    async def test_check_existance_answer_exists(self, client: TestClient, tom: User, answer: AnswerSchema):
        client.login(tom)
        data = {
            "applet_id": str(answer.applet_id),
            "activity_id": answer.activity_history_id.split("_")[0],
            # On backend we devide on 1000
            "created_at": answer.created_at.timestamp() * 1000,
        }
        resp = await client.post(self.check_existence_url, data=data)
        assert resp.status_code == http.HTTPStatus.OK
        assert resp.json()["result"]["exists"]

    @pytest.mark.parametrize(
        "column,value",
        (
            ("activity_id", "00000000-0000-0000-0000-000000000000_99"),
            ("created_at", datetime.datetime.utcnow().timestamp() * 1000),
        ),
    )
    async def test_check_existance_answer_does_not_exist(
        self, client: TestClient, tom: User, answer: AnswerSchema, column: str, value: str
    ):
        client.login(tom)
        data = {
            "applet_id": str(answer.applet_id),
            "activity_id": answer.activity_history_id.split("_")[0],
            "created_at": answer.created_at.timestamp(),
        }
        data[column] = value
        resp = await client.post(self.check_existence_url, data=data)
        assert resp.status_code == http.HTTPStatus.OK
        assert not resp.json()["result"]["exists"]

    async def test_check_existance_answer_does_not_exist__not_answer_applet(
        self, client: TestClient, tom: User, answer: AnswerSchema, applet_one: AppletFull
    ):
        client.login(tom)
        data = {
            "applet_id": str(applet_one.id),
            "activity_id": answer.activity_history_id.split("_")[0],
            "created_at": answer.created_at.timestamp(),
        }
        resp = await client.post(self.check_existence_url, data=data)
        assert resp.status_code == http.HTTPStatus.OK
        assert not resp.json()["result"]["exists"]

    @pytest.mark.parametrize(
        "user_fixture_name,expected_code",
        (
            ("tom", http.HTTPStatus.NO_CONTENT),  # owner
            ("lucy", http.HTTPStatus.FORBIDDEN),  # not in applet
            ("bob", http.HTTPStatus.FORBIDDEN),  # reviewer
        ),
    )
    async def test_review_delete(
        self,
        tom_answer_create_data,
        tom_answer_assessment_create_data,
        client,
        tom,
        applet_with_reviewable_activity,
        session,
        bob_reviewer_in_applet_with_reviewable_activity,
        user_fixture_name,
        expected_code,
        request,
        tom_answer_on_reviewable_applet,
        tom_review_answer,
    ):
        login_user = request.getfixturevalue(user_fixture_name)
        client.login(login_user)
        assessment = await AnswerItemsCRUD(session).get_assessment(tom_answer_on_reviewable_applet.id, tom.id)
        assert assessment
        response = await client.delete(
            self.assessment_delete_url.format(
                applet_id=str(applet_with_reviewable_activity.id),
                answer_id=tom_answer_on_reviewable_applet.id,
                assessment_id=assessment.id,
            )
        )
        assert response.status_code == expected_code
        assessment = await AnswerItemsCRUD(session).get_assessment(tom_answer_on_reviewable_applet.id, tom.id)
        if expected_code == 204:
            assert not assessment
        else:
            assert assessment

    async def test_summary_activities_submitted_without_answers(
        self,
        client,
        tom,
        applet_with_reviewable_activity,
    ):
        client.login(tom)
        applet_id = applet_with_reviewable_activity.id
        response = await client.get(
            self.summary_activities_url.format(
                applet_id=str(applet_id),
            )
        )
        assert response.status_code == http.HTTPStatus.OK
        payload = response.json()
        actual_last_date = payload["result"][0]["lastAnswerDate"]
        assert actual_last_date is None

    async def test_get_all_types_of_activity_identifiers(
        self, client, tom: User, applet: AppletFull, session, tom_answer_item_for_applet, tom_applet_subject
    ):
        client.login(tom)
        identifier_url = self.activity_identifiers_url.format(
            applet_id=str(applet.id), activity_id=str(applet.activities[0].id)
        )
        identifier_url = f"{identifier_url}?targetSubjectId={tom_applet_subject.id}"

        answer_items = [
            # Migrated not encrypted
            AnswerItemSchema(
                **tom_answer_item_for_applet,
                identifier="unencrypted identifier",
                migrated_data=dict(is_identifier_encrypted=False),
            ),
            # Migrated encrypted
            AnswerItemSchema(
                **tom_answer_item_for_applet,
                identifier="encrypted identifier",
                user_public_key="user_public_key",
                migrated_data=dict(is_identifier_encrypted=True),
            ),
            # Not migrated
            AnswerItemSchema(
                **tom_answer_item_for_applet,
                identifier="identifier",
                user_public_key="user_public_key",
                migrated_data=None,
            ),
        ]
        for answer_item in answer_items:
            await AnswerItemsCRUD(session).create(answer_item)

        res = await client.get(identifier_url)
        assert res.status_code == http.HTTPStatus.OK
        payload = res.json()
        assert payload["count"] == len(answer_items)
        for identifier in payload["result"]:
            assert "lastAnswerDate" in identifier
            if identifier["identifier"] in ["encrypted identifier", "identifier"]:
                assert "userPublicKey" in identifier

    async def test_summary_activities_submitted_date_with_answers(
        self,
        client,
        tom,
        applet_with_reviewable_activity,
        session,
    ):
        client.login(tom)
        applet_id = applet_with_reviewable_activity.id
        answer_service = AnswerService(session, tom.id)
        submit_dates = []
        for i in range(2):
            answer = await answer_service.create_answer(
                AppletAnswerCreate(
                    applet_id=applet_with_reviewable_activity.id,
                    version=applet_with_reviewable_activity.version,
                    submit_id=uuid.uuid4(),
                    activity_id=applet_with_reviewable_activity.activities[0].id,
                    answer=ItemAnswerCreate(
                        item_ids=[applet_with_reviewable_activity.activities[0].items[0].id],
                        start_time=datetime.datetime.utcnow(),
                        end_time=datetime.datetime.utcnow(),
                        user_public_key=str(tom.id),
                    ),
                    client=ClientMeta(app_id=f"{uuid.uuid4()}", app_version="1.1", width=984, height=623),
                )
            )
            submit_dates.append(answer.created_at)

        response = await client.get(
            self.summary_activities_url.format(
                applet_id=str(applet_id),
            )
        )
        assert response.status_code == 200
        payload = response.json()
        expected_last_date = str(max(submit_dates))
        actual_last_date = payload["result"][0]["lastAnswerDate"].replace("T", " ")
        assert actual_last_date == expected_last_date

    async def test_answer_reviewer_count_for_multiple_reviews(
        self,
        client,
        tom,
        applet_with_reviewable_activity,
        tom_answer_on_reviewable_applet,
        tom_review_answer,
        bob_review_answer,
        lucy_review_answer,
    ):
        client.login(tom)
        applet_id = applet_with_reviewable_activity.id
        activity_id = applet_with_reviewable_activity.activities[0].id
        url = self.activity_answers_url.format(applet_id=str(applet_id), activity_id=str(activity_id))
        response = await client.get(url)
        assert response.status_code == 200
        payload = response.json()
        assert payload["result"][0]["reviewCount"]["mine"] == 1
        assert payload["result"][0]["reviewCount"]["other"] == 2

    async def test_answer_reviewer_count_for_one_own_review(
        self,
        client,
        tom,
        applet_with_reviewable_activity: AppletFull,
        tom_answer_on_reviewable_applet,
        tom_review_answer,
    ):
        client.login(tom)
        applet_id = applet_with_reviewable_activity.id
        activity_id = applet_with_reviewable_activity.activities[0].id
        url = self.activity_answers_url.format(applet_id=str(applet_id), activity_id=str(activity_id))
        response = await client.get(url)
        assert response.status_code == 200
        payload = response.json()
        assert payload["result"][0]["reviewCount"]["mine"] == 1
        assert payload["result"][0]["reviewCount"]["other"] == 0

    async def test_answer_reviewer_count_for_one_other_review(
        self,
        client,
        tom,
        applet_with_reviewable_activity: AppletFull,
        tom_answer_on_reviewable_applet,
        bob_review_answer,
    ):
        client.login(tom)
        applet_id = applet_with_reviewable_activity.id
        activity_id = applet_with_reviewable_activity.activities[0].id
        url = self.activity_answers_url.format(applet_id=str(applet_id), activity_id=str(activity_id))
        response = await client.get(url)
        assert response.status_code == 200
        payload = response.json()
        assert payload["result"][0]["reviewCount"]["mine"] == 0
        assert payload["result"][0]["reviewCount"]["other"] == 1

    @pytest.mark.parametrize(
        "user_fixture,role",
        (
            ("tom", Role.OWNER),
            ("lucy", Role.MANAGER),
            ("bob", Role.REVIEWER),
        ),
    )
    async def test_owner_can_view_all_reviews_other_can_see_empty_encrypted_data(
        self,
        bob_reviewer_in_applet_with_reviewable_activity,
        lucy_manager_in_applet_with_reviewable_activity,
        tom_answer_on_reviewable_applet,
        tom_review_answer,
        bob_review_answer,
        client,
        tom,
        applet_with_reviewable_activity,
        session,
        request,
        user_fixture,
        role,
    ):
        login_user = request.getfixturevalue(user_fixture)
        client.login(login_user)
        result = await client.get(
            self.answer_reviews_url.format(
                applet_id=applet_with_reviewable_activity.id, answer_id=tom_answer_on_reviewable_applet.id
            )
        )
        assert result.status_code == 200
        payload = result.json()
        assert payload
        assert payload["count"] == 2

        results = payload["result"]
        for review in results:
            reviewer_id = uuid.UUID(review["reviewer"]["id"])
            if role == Role.REVIEWER and login_user.id != reviewer_id:
                assert review["answer"] is None
                assert review["reviewerPublicKey"] is None
            else:
                assert review["answer"] is not None
                assert review["reviewerPublicKey"] is not None

    async def test_get_summary_activities_after_upgrading_version(
        self,
        client,
        tom,
        applet_with_reviewable_activity,
        tom_answer_on_reviewable_applet,
        session,
    ):
        client.login(tom)
        answer_crud = AnswersCRUD(session)
        answer = await answer_crud.get_by_id(tom_answer_on_reviewable_applet.id)

        # Downgrade version on answer
        activity_id = answer.activity_history_id.split("_")[0]
        answer.activity_history_id = f"{activity_id}_1.0.0"
        answer.version = "1.0.0"
        await answer_crud._update_one("id", answer.id, answer)

        response = await client.get(
            self.summary_activities_url.format(
                applet_id=str(applet_with_reviewable_activity.id),
            )
        )
        assert response.status_code == 200
        assert response.json()["count"] == 1
        assert response.json()["result"][0]["hasAnswer"] is True

    async def test_review_flows_one_answer(
        self, mock_kiq_report, client, tom: User, applet_with_flow: AppletFull, tom_answer_activity_flow, session
    ):
        client.login(tom)
        url = self.review_flows_url.format(applet_id=applet_with_flow.id)

        tom_subject = await SubjectsService(session, tom.id).get_by_user_and_applet(tom.id, applet_with_flow.id)
        assert tom_subject

        response = await client.get(
            url,
            dict(
                targetSubjectId=tom_subject.id,
                createdDate=datetime.datetime.utcnow().date(),
            ),
        )
        assert response.status_code == 200
        data = response.json()
        assert "result" in data
        data = data["result"]
        assert len(data) == len(applet_with_flow.activity_flows)
        assert set(data[0].keys()) == {"id", "name", "answerDates", "lastAnswerDate"}
        for i, row in enumerate(data):
            assert row["id"] == str(applet_with_flow.activity_flows[i].id)
            assert row["name"] == applet_with_flow.activity_flows[i].name
        assert len(data[0]["answerDates"]) == 1
        assert set(data[0]["answerDates"][0].keys()) == {"submitId", "createdAt", "endDatetime"}
        assert len(data[1]["answerDates"]) == 0

    async def test_review_flows_multiple_answers(
        self,
        mock_kiq_report,
        client,
        tom: User,
        applet_with_flow: AppletFull,
        tom_answer_activity_flow_multiple,
        session,
    ):
        client.login(tom)
        url = self.review_flows_url.format(applet_id=applet_with_flow.id)
        tom_subject = await SubjectsService(session, tom.id).get_by_user_and_applet(tom.id, applet_with_flow.id)
        assert tom_subject
        response = await client.get(
            url,
            dict(
                targetSubjectId=tom_subject.id,
                createdDate=datetime.datetime.utcnow().date(),
            ),
        )
        assert response.status_code == 200
        data = response.json()
        assert "result" in data
        data = data["result"]
        assert len(data) == len(applet_with_flow.activity_flows)
        assert len(data[0]["answerDates"]) == 2
        assert len(data[1]["answerDates"]) == 1

    async def test_flow_submission(self, client, tom: User, applet_with_flow: AppletFull, tom_answer_activity_flow):
        client.login(tom)
        url = self.flow_submission_url.format(
            applet_id=applet_with_flow.id,
            flow_id=applet_with_flow.activity_flows[0].id,
            submit_id=tom_answer_activity_flow.submit_id,
        )
        response = await client.get(url)
        assert response.status_code == 200
        data = response.json()
        assert "result" in data
        data = data["result"]
        assert set(data.keys()) == {"flow", "submission", "summary"}

        assert len(data["submission"]["answers"]) == len(applet_with_flow.activity_flows[0].items)
        answer_data = data["submission"]["answers"][0]
        # fmt: off
        assert set(answer_data.keys()) == {
            "activityHistoryId", "activityId", "answer", "createdAt", "endDatetime", "events", "flowHistoryId", "id",
            "identifier", "itemIds", "migratedData", "submitId", "userPublicKey", "version"
        }
        assert answer_data["submitId"] == str(tom_answer_activity_flow.submit_id)
        assert answer_data["flowHistoryId"] == str(tom_answer_activity_flow.flow_history_id)

        assert set(data["flow"].keys()) == {
            "id", "activities", "createdAt", "description", "hideBadge", "idVersion", "isHidden", "isSingleReport",
            "name", "order", "reportIncludedActivityName", "reportIncludedItemName"
        }
        assert len(data["flow"]["activities"]) == len(applet_with_flow.activity_flows[0].items)
        assert set(data["flow"]["activities"][0].keys()) == {
            "createdAt", "isSkippable", "showAllAtOnce", "subscaleSetting", "order", "name", "isHidden",
            "scoresAndReports", "isReviewable", "idVersion", "items", "performanceTaskType", "responseIsEditable",
            "appletId", "reportIncludedItemName", "description", "id", "splashScreen", "image"
        }
        assert len(data["flow"]["activities"][0]["items"]) == len(applet_with_flow.activities[0].items)
        assert set(data["flow"]["activities"][0]["items"][0].keys()) == {
            "activityId", "allowEdit", "conditionalLogic", "config", "id", "idVersion", "isHidden", "name", "order",
            "question", "responseType", "responseValues"
        }
        assert data["flow"]["idVersion"] == tom_answer_activity_flow.flow_history_id

        assert set(data["summary"].keys()) == {"identifier", "endDatetime", "version", "createdAt"}
        assert data["summary"]["createdAt"] == tom_answer_activity_flow.created_at.strftime("%Y-%m-%dT%H:%M:%S.%f")
        assert data["summary"]["version"] == tom_answer_activity_flow.version

        assert set(data["summary"]["identifier"]) == {"lastAnswerDate", "identifier", "userPublicKey"}
        assert data["summary"]["identifier"]["identifier"] == "encrypted_identifier"
        # fmt: on

    async def test_flow_submission_no_flow(
        self, client, tom: User, applet_with_flow: AppletFull, tom_answer_activity_no_flow
    ):
        client.login(tom)
        url = self.flow_submission_url.format(
            applet_id=applet_with_flow.id,
            flow_id=applet_with_flow.activity_flows[0].id,
            submit_id=tom_answer_activity_no_flow.submit_id,
        )
        response = await client.get(url)
        assert response.status_code == 404

    async def test_summary_for_activity_flow_with_answer(
        self, client, tom: User, applet_with_flow: AppletFull, tom_answer_on_reviewable_applet, tom_answer_activity_flow
    ):
        client.login(tom)
        url = self.summary_activity_flows_url.format(applet_id=applet_with_flow.id)
        response = await client.get(url)
        assert response.status_code == 200
        payload = response.json()
        assert payload

        # TODO need proper ordering
        flow_id = str(applet_with_flow.activity_flows[0].id)
        flow_data = None
        for row in payload["result"]:
            if row["id"] == flow_id:
                flow_data = row
                break
        assert flow_data
        assert flow_data["name"] == applet_with_flow.activity_flows[0].name
        assert flow_data["hasAnswer"] is True

    async def test_summary_for_activity_flow_without_answer(
        self, client, tom: User, applet_with_flow: AppletFull, tom_answer_on_reviewable_applet
    ):
        client.login(tom)
        url = self.summary_activity_flows_url.format(applet_id=applet_with_flow.id)
        response = await client.get(url)
        assert response.status_code == 200
        payload = response.json()
        assert payload
        assert payload["count"] == len(applet_with_flow.activity_flows)

        # TODO need proper ordering
        flow_id = str(applet_with_flow.activity_flows[0].id)
        flow_data = None
        for row in payload["result"]:
            if row["id"] == flow_id:
                flow_data = row
                break
        assert flow_data
        assert flow_data["name"] == applet_with_flow.activity_flows[0].name
        assert flow_data["hasAnswer"] is False

    async def test_get_flow_submissions(
        self, mock_kiq_report, client, tom: User, applet_with_flow: AppletFull, tom_answer_activity_flow, session
    ):
        client.login(tom)
        url = self.flow_submissions_url.format(
            applet_id=applet_with_flow.id,
            flow_id=applet_with_flow.activity_flows[0].id,
        )

        tom_subject = await SubjectsService(session, tom.id).get_by_user_and_applet(tom.id, applet_with_flow.id)
        assert tom_subject
        response = await client.get(url, dict(targetSubjectId=tom_subject.id))
        assert response.status_code == 200
        data = response.json()
        assert set(data.keys()) == {"result", "count"}
        assert data["count"] == 1
        data = data["result"]
        assert set(data.keys()) == {"flows", "submissions"}

        assert len(data["submissions"]) == 1
        submission_data = data["submissions"][0]
        assert set(submission_data.keys()) == {
            "answers",
            "appletId",
            "createdAt",
            "endDatetime",
            "flowHistoryId",
            "isCompleted",
            "submitId",
            "version",
        }
        assert submission_data["submitId"] == str(tom_answer_activity_flow.submit_id)
        answer_data = submission_data["answers"][0]
        assert answer_data["flowHistoryId"] == str(tom_answer_activity_flow.flow_history_id)

        assert len(data["flows"]) == 1
        flow_data = data["flows"][0]
        # fmt: off
        assert set(flow_data.keys()) == {
            "id", "activities", "createdAt", "description", "hideBadge", "idVersion", "isHidden", "isSingleReport",
            "name", "order", "reportIncludedActivityName", "reportIncludedItemName"
        }
        assert len(flow_data["activities"]) == len(applet_with_flow.activity_flows[0].items)
        assert set(flow_data["activities"][0].keys()) == {
            "createdAt", "isSkippable", "showAllAtOnce", "subscaleSetting", "order", "name", "isHidden",
            "scoresAndReports", "isReviewable", "idVersion", "items", "performanceTaskType", "responseIsEditable",
            "appletId", "reportIncludedItemName", "description", "id", "splashScreen", "image"
        }
        assert len(flow_data["activities"][0]["items"]) == len(applet_with_flow.activities[0].items)
        assert set(flow_data["activities"][0]["items"][0].keys()) == {
            "activityId", "allowEdit", "conditionalLogic", "config", "id", "idVersion", "isHidden", "name", "order",
            "question", "responseType", "responseValues"
        }
        # fmt: on
        assert flow_data["idVersion"] == tom_answer_activity_flow.flow_history_id

    @pytest.mark.parametrize(
        "query_params",
        (
            dict(identifiers="nothing"),
            dict(versions="0.0.0"),
            dict(targetSubjectId=str(uuid.uuid4())),
        ),
    )
    async def test_get_flow_submissions_filters_no_data(
        self,
        mock_kiq_report,
        client,
        tom: User,
        applet_with_flow: AppletFull,
        tom_answer_activity_flow,
        session,
        query_params,
    ):
        client.login(tom)
        url = self.flow_submissions_url.format(
            applet_id=applet_with_flow.id,
            flow_id=applet_with_flow.activity_flows[0].id,
        )
        tom_subject = await SubjectsService(session, tom.id).get_by_user_and_applet(tom.id, applet_with_flow.id)
        assert tom_subject
        query_params.setdefault("targetSubjectId", tom_subject.id)
        response = await client.get(url, query_params)
        assert response.status_code == 200
        data = response.json()
        assert data["count"] == 0
        assert not data["result"]["submissions"]
        assert not data["result"]["flows"]

    @pytest.mark.parametrize(
        "flow_index,query_params,total",
        (
            (0, dict(identifiers="encrypted_identifier"), 1),
            (0, dict(identifiers="encrypted_identifierf1a2"), 1),
            (0, dict(identifiers="encrypted_identifier,encrypted_identifierf1a2"), 2),
            (0, dict(versions="1.1.0"), 2),
            (1, dict(versions="1.1.0"), 1),
            (1, dict(identifiers="encrypted_identifierf2a1"), 1),
        ),
    )
    async def test_get_flow_submissions_filters(
        self,
        mock_kiq_report,
        client,
        tom: User,
        applet_with_flow: AppletFull,
        applet_with_flow_answer_create: list[AppletAnswerCreate],
        tom_answer_activity_flow_multiple,
        session,
        flow_index,
        query_params,
        total,
    ):
        client.login(tom)
        flow_id = applet_with_flow.activity_flows[flow_index].id
        url = self.flow_submissions_url.format(
            applet_id=applet_with_flow.id,
            flow_id=flow_id,
        )
        submissions = defaultdict(list)
        for answer in applet_with_flow_answer_create:
            if answer.flow_id != flow_id:
                continue
            if versions := query_params.get("versions"):
                if answer.version not in versions.split(","):
                    continue
            submissions[answer.submit_id].append(answer)
        # apply filters
        filtered_submissions = {}
        for submit_id, _answers in submissions.items():
            if identifiers := query_params.get("identifiers"):
                if not any(a.answer.identifier in identifiers.split(",") for a in _answers):
                    continue
            filtered_submissions[submit_id] = _answers

        tom_subject = await SubjectsService(session, tom.id).get_by_user_and_applet(tom.id, applet_with_flow.id)
        assert tom_subject
        query_params.setdefault("targetSubjectId", tom_subject.id)
        response = await client.get(url, query_params)
        assert response.status_code == 200
        data = response.json()
        assert data["count"] == total
        assert data["count"] == len(filtered_submissions)
        assert len(data["result"]["submissions"]) == data["count"]
        for s in data["result"]["submissions"]:
            submit_id = uuid.UUID(s["submitId"])
            assert submit_id in filtered_submissions
            assert len(filtered_submissions[submit_id]) == len(s["answers"])

    @pytest.mark.usefixtures("applet_one_lucy_reviewer")
    async def test_get_summary_activity_list_admin_with_role_reviewer_and_any_other_manager_role_can_view_summary(
        self, client: TestClient, applet_one: AppletFull, lucy: User, tom: User, tom_applet_subject: Subject
    ):
        client.login(lucy)
        resp = await client.get(
            self.summary_activities_url.format(applet_id=applet_one.id),
            query={"targetSubjectId": tom_applet_subject.id},
        )
        assert resp.status_code == http.HTTPStatus.OK

    @pytest.mark.usefixtures("applet_one_lucy_reviewer")
    @pytest.mark.usefixtures("applet_one_lucy_coordinator")
    async def test_get_summary_activity_list_role_reviewer_and_coordinator(
        self, client: TestClient, applet_one: AppletFull, lucy: User, tom: User, tom_applet_subject: Subject
    ):
        client.login(lucy)
        resp = await client.get(
            self.summary_activities_url.format(applet_id=applet_one.id),
            query={"targetSubjectId": tom_applet_subject.id},
        )
        assert resp.status_code == http.HTTPStatus.OK

    @pytest.mark.parametrize(
        "role,expected",
        (
            (Role.OWNER, http.HTTPStatus.OK),
            (Role.MANAGER, http.HTTPStatus.OK),
            (Role.REVIEWER, http.HTTPStatus.OK),
            (Role.EDITOR, http.HTTPStatus.FORBIDDEN),
            (Role.COORDINATOR, http.HTTPStatus.FORBIDDEN),
            (Role.RESPONDENT, http.HTTPStatus.FORBIDDEN),
        ),
    )
    async def test_access_to_activity_list(
        self, client, tom: User, user: User, session: AsyncSession, applet, role, expected
    ):
        client.login(tom)
        applet_id = applet.id

        access_service = UserAppletAccessService(session, tom.id, applet_id)
        await access_service.add_role(user.id, role)

        url = self.summary_activities_url.format(applet_id=f"{applet_id}")
        if role == Role.REVIEWER:
            subject = await SubjectsService(session, tom.id).create(
                SubjectCreate(
                    applet_id=applet_id,
                    creator_id=tom.id,
                    first_name="first_name",
                    last_name="last_name",
                    secret_user_id=f"{uuid.uuid4()}",
                )
            )
            assert subject.id
            await access_service.set_subjects_for_review(user.id, applet_id, [subject.id])
            url = f"{url}?targetSubjectId={subject.id}"
        client.login(user)
        response = await client.get(url)
        assert response.status_code == expected

    async def test_validate_multiinformant_assessment_success(
        self, client, tom: User, applet_one: AppletFull, session: AsyncSession
    ):
        client.login(tom)

        subject_service = SubjectsService(session, tom.id)

        source_subject = await subject_service.create(
            SubjectCreate(
                applet_id=applet_one.id,
                creator_id=tom.id,
                first_name="source",
                last_name="subject",
                secret_user_id=f"{uuid.uuid4()}",
            )
        )

        target_subject = await subject_service.create(
            SubjectCreate(
                applet_id=applet_one.id,
                creator_id=tom.id,
                first_name="target",
                last_name="subject",
                secret_user_id=f"{uuid.uuid4()}",
            )
        )

        url = self.multiinformat_assessment_validate_url.format(applet_id=applet_one.id)

        url = (
            f"{url}?targetSubjectId={target_subject.id}&sourceSubjectId={source_subject.id}"
            f"&activityOrFlowId={applet_one.activities[0].id}"
        )

        response = await client.get(url)

        assert response.status_code == http.HTTPStatus.OK
        assert response.json()["result"]["valid"] is True

    async def test_validate_multiinformant_assessment_success_with_flow(
        self, client, tom: User, applet_with_flow: AppletFull, session: AsyncSession
    ):
        client.login(tom)

        subject_service = SubjectsService(session, tom.id)

        source_subject = await subject_service.create(
            SubjectCreate(
                applet_id=applet_with_flow.id,
                creator_id=tom.id,
                first_name="source",
                last_name="subject",
                secret_user_id=f"{uuid.uuid4()}",
            )
        )

        target_subject = await subject_service.create(
            SubjectCreate(
                applet_id=applet_with_flow.id,
                creator_id=tom.id,
                first_name="target",
                last_name="subject",
                secret_user_id=f"{uuid.uuid4()}",
            )
        )

        url = self.multiinformat_assessment_validate_url.format(applet_id=applet_with_flow.id)

        url = (
            f"{url}?targetSubjectId={target_subject.id}&sourceSubjectId={source_subject.id}"
            f"&activityOrFlowId={applet_with_flow.activity_flows[0].id}"
        )

        response = await client.get(url)

        assert response.status_code == http.HTTPStatus.OK
        assert response.json()["result"]["valid"] is True

    async def test_validat_multiinformant_assessment_fail_not_manager(self, client, lucy: User, applet_one: AppletFull):
        client.login(lucy)

        url = self.multiinformat_assessment_validate_url.format(applet_id=applet_one.id)

        response = await client.get(url)

        assert response.status_code == http.HTTPStatus.FORBIDDEN

    async def test_validate_multiinformant_assessment_fail_no_applet(self, client, lucy: User):
        client.login(lucy)

        url = self.multiinformat_assessment_validate_url.format(applet_id=uuid.uuid4())

        response = await client.get(url)

        assert response.status_code == http.HTTPStatus.NOT_FOUND

    async def test_validate_multiinformant_assessment_success_no_params(
        self, client, tom: User, applet_one: AppletFull
    ):
        client.login(tom)

        url = self.multiinformat_assessment_validate_url.format(applet_id=applet_one.id)

        response = await client.get(url)

        assert response.status_code == http.HTTPStatus.OK
        assert response.json()["result"]["valid"] is True

    async def test_validate_multiinformant_assessment_fail_source_subject_not_found(
        self, client, tom: User, applet_one: AppletFull, applet_two: AppletFull, session: AsyncSession
    ):
        client.login(tom)

        subject_service = SubjectsService(session, tom.id)

        source_subject = await subject_service.create(
            SubjectCreate(
                applet_id=applet_two.id,
                creator_id=tom.id,
                first_name="source",
                last_name="subject",
                secret_user_id=f"{uuid.uuid4()}",
            )
        )

        target_subject = await subject_service.create(
            SubjectCreate(
                applet_id=applet_one.id,
                creator_id=tom.id,
                first_name="target",
                last_name="subject",
                secret_user_id=f"{uuid.uuid4()}",
            )
        )

        url = self.multiinformat_assessment_validate_url.format(applet_id=applet_one.id)

        url = f"{url}?targetSubjectId={target_subject.id}&sourceSubjectId={source_subject.id}"

        response = await client.get(url)

        assert response.status_code == http.HTTPStatus.OK
        assert response.json()["result"]["valid"] is False
        assert response.json()["result"]["code"] == "invalid_source_subject"

    async def test_validate_multiinformant_assessment_fail_target_subject_not_found(
        self, client, tom: User, applet_one: AppletFull, applet_two: AppletFull, session: AsyncSession
    ):
        client.login(tom)

        subject_service = SubjectsService(session, tom.id)

        source_subject = await subject_service.create(
            SubjectCreate(
                applet_id=applet_one.id,
                creator_id=tom.id,
                first_name="source",
                last_name="subject",
                secret_user_id=f"{uuid.uuid4()}",
            )
        )

        target_subject = await subject_service.create(
            SubjectCreate(
                applet_id=applet_two.id,
                creator_id=tom.id,
                first_name="target",
                last_name="subject",
                secret_user_id=f"{uuid.uuid4()}",
            )
        )

        url = self.multiinformat_assessment_validate_url.format(applet_id=applet_one.id)

        url = f"{url}?targetSubjectId={target_subject.id}&sourceSubjectId={source_subject.id}"

        response = await client.get(url)

        assert response.status_code == http.HTTPStatus.OK
        assert response.json()["result"]["valid"] is False
        assert response.json()["result"]["code"] == "invalid_target_subject"

    async def test_validate_multiinformant_assessment_fail_no_permissions(
        self,
        client,
        lucy: User,
        applet_one_lucy_manager: AppletFull,
    ):
        client.login(lucy)

        url = self.multiinformat_assessment_validate_url.format(applet_id=applet_one_lucy_manager.id)

        response = await client.get(url)

        assert response.status_code == http.HTTPStatus.OK
        assert response.json()["result"]["valid"] is False
        assert response.json()["result"]["code"] == "no_access_to_applet"

    async def test_validate_multiinformant_assessment_fail_no_activity(
        self, client, tom: User, applet_one: AppletFull, session: AsyncSession
    ):
        client.login(tom)

        subject_service = SubjectsService(session, tom.id)

        source_subject = await subject_service.create(
            SubjectCreate(
                applet_id=applet_one.id,
                creator_id=tom.id,
                first_name="source",
                last_name="subject",
                secret_user_id=f"{uuid.uuid4()}",
            )
        )

        target_subject = await subject_service.create(
            SubjectCreate(
                applet_id=applet_one.id,
                creator_id=tom.id,
                first_name="target",
                last_name="subject",
                secret_user_id=f"{uuid.uuid4()}",
            )
        )

        url = self.multiinformat_assessment_validate_url.format(applet_id=applet_one.id)

        url = (
            f"{url}?targetSubjectId={target_subject.id}&sourceSubjectId={source_subject.id}"
            f"&activityOrFlowId={uuid.uuid4()}"
        )

        response = await client.get(url)

        assert response.status_code == http.HTTPStatus.OK
        assert response.json()["result"]["valid"] is False
        assert response.json()["result"]["code"] == "invalid_activity_or_flow_id"<|MERGE_RESOLUTION|>--- conflicted
+++ resolved
@@ -127,7 +127,6 @@
 
 
 @pytest.fixture
-<<<<<<< HEAD
 async def answer_shell_account_target(tom: User, applet: AppletFull, session: AsyncSession):
     shell_account = await SubjectsService(session, tom.id).create(
         SubjectCreate(
@@ -179,14 +178,10 @@
         end_datetime=datetime.datetime.utcnow(),
     )
 
-
 @pytest.fixture
-async def tom_answer(session: AsyncSession, tom: User, applet_with_reviewable_activity: AppletFull) -> AnswerSchema:
-=======
 async def tom_answer_on_reviewable_applet(
     session: AsyncSession, tom: User, applet_with_reviewable_activity: AppletFull
 ) -> AnswerSchema:
->>>>>>> 0e063e2a
     answer_service = AnswerService(session, tom.id)
     return await answer_service.create_answer(
         AppletAnswerCreate(
