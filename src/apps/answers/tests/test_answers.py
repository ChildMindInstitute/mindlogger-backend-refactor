import datetime
import http
import re
import uuid
from typing import Any, cast
from unittest.mock import AsyncMock

import pytest
from pytest import FixtureRequest
from sqlalchemy import select
from sqlalchemy.ext.asyncio import AsyncSession

from apps.answers.crud import AnswerItemsCRUD
from apps.answers.crud.answers import AnswersCRUD
from apps.answers.db.schemas import AnswerItemSchema, AnswerNoteSchema, AnswerSchema
from apps.answers.domain import AnswerNote, AppletAnswerCreate, AssessmentAnswerCreate, ClientMeta, ItemAnswerCreate
from apps.answers.service import AnswerService
from apps.applets.domain.applet_full import AppletFull
from apps.applets.errors import InvalidVersionError
from apps.mailing.services import TestMail
from apps.shared.test import BaseTest
<<<<<<< HEAD
from apps.shared.test.client import TestClient
from apps.users.domain import User
=======
from apps.users import User
from apps.workspaces.crud.user_applet_access import UserAppletAccessCRUD
from apps.workspaces.db.schemas import UserAppletAccessSchema
>>>>>>> b2b24680
from apps.workspaces.domain.constants import Role
from infrastructure.utility import RedisCacheTest


@pytest.fixture
async def bob_reviewer_in_applet_with_reviewable_activity(session, tom, bob, applet_with_reviewable_activity) -> User:
    await UserAppletAccessCRUD(session).save(
        UserAppletAccessSchema(
            user_id=bob.id,
            applet_id=applet_with_reviewable_activity.id,
            role=Role.REVIEWER,
            owner_id=tom.id,
            invitor_id=tom.id,
            meta=dict(respondents=[str(tom.id)]),
            nickname=str(uuid.uuid4()),
        )
    )
    return bob


@pytest.fixture
async def lucy_manager_in_applet_with_reviewable_activity(session, tom, lucy, applet_with_reviewable_activity) -> User:
    await UserAppletAccessCRUD(session).save(
        UserAppletAccessSchema(
            user_id=lucy.id,
            applet_id=applet_with_reviewable_activity.id,
            role=Role.MANAGER,
            owner_id=tom.id,
            invitor_id=tom.id,
            meta=dict(),
            nickname=str(uuid.uuid4()),
        )
    )
    return lucy


def note_url_path_data(answer: AnswerSchema) -> dict[str, Any]:
    return {
        "applet_id": answer.applet_id,
        "answer_id": answer.id,
        "activity_id": answer.activity_history_id.split("_")[0],
    }


@pytest.fixture
async def tom_answer_item_for_applet(tom: User, applet: AppletFull, session: AsyncSession):
    answer = await AnswersCRUD(session).create(
        AnswerSchema(
            applet_id=applet.id,
            version=applet.version,
            submit_id=uuid.uuid4(),
            client=dict(
                appId="mindlogger-mobile",
                appVersion="0.21.48",
            ),
            applet_history_id=f"{applet.id}_{applet.version}",
            activity_history_id=f"{applet.activities[0].id}_{applet.version}",
            respondent_id=tom.id,
        )
    )
    return dict(
        answer_id=answer.id,
        respondent_id=tom.id,
        answer=uuid.uuid4().hex,
        item_ids=[str(item.id) for item in applet.activities[0].items],
        start_datetime=datetime.datetime.utcnow(),
        end_datetime=datetime.datetime.utcnow(),
        is_assessment=False,
    )


<<<<<<< HEAD
@pytest.mark.usefixtures("mock_kiq_report")
=======
@pytest.fixture
async def tom_answer(session: AsyncSession, tom: User, applet_with_reviewable_activity: AppletFull) -> AnswerSchema:
    answer_service = AnswerService(session, tom.id)
    return await answer_service.create_answer(
        AppletAnswerCreate(
            applet_id=applet_with_reviewable_activity.id,
            version=applet_with_reviewable_activity.version,
            submit_id=uuid.uuid4(),
            activity_id=applet_with_reviewable_activity.activities[0].id,
            answer=ItemAnswerCreate(
                item_ids=[applet_with_reviewable_activity.activities[0].items[0].id],
                start_time=datetime.datetime.utcnow(),
                end_time=datetime.datetime.utcnow(),
                user_public_key=str(tom.id),
            ),
            client=ClientMeta(app_id=f"{uuid.uuid4()}", app_version="1.1", width=984, height=623),
        )
    )


@pytest.fixture
async def tom_answer_activity_flow(session: AsyncSession, tom: User, applet_with_flow: AppletFull) -> AnswerSchema:
    answer_service = AnswerService(session, tom.id)
    return await answer_service.create_answer(
        AppletAnswerCreate(
            applet_id=applet_with_flow.id,
            version=applet_with_flow.version,
            submit_id=uuid.uuid4(),
            flow_id=applet_with_flow.activity_flows[0].id,
            is_flow_completed=True,
            activity_id=applet_with_flow.activities[0].id,
            answer=ItemAnswerCreate(
                item_ids=[applet_with_flow.activities[0].items[0].id],
                start_time=datetime.datetime.utcnow(),
                end_time=datetime.datetime.utcnow(),
                user_public_key=str(tom.id),
                identifier="encrypted_identifier",
            ),
            client=ClientMeta(app_id=f"{uuid.uuid4()}", app_version="1.1", width=984, height=623),
        )
    )


@pytest.fixture
async def tom_answer_activity_no_flow(session: AsyncSession, tom: User, applet_with_flow: AppletFull) -> AnswerSchema:
    answer_service = AnswerService(session, tom.id)
    return await answer_service.create_answer(
        AppletAnswerCreate(
            applet_id=applet_with_flow.id,
            version=applet_with_flow.version,
            submit_id=uuid.uuid4(),
            is_flow_completed=True,
            activity_id=applet_with_flow.activities[0].id,
            answer=ItemAnswerCreate(
                item_ids=[applet_with_flow.activities[0].items[0].id],
                start_time=datetime.datetime.utcnow(),
                end_time=datetime.datetime.utcnow(),
                user_public_key=str(tom.id),
            ),
            client=ClientMeta(app_id=f"{uuid.uuid4()}", app_version="1.1", width=984, height=623),
        )
    )


@pytest.fixture
async def tom_review_answer(
    session: AsyncSession, tom: User, applet_with_reviewable_activity: AppletFull, tom_answer: AnswerSchema
):
    applet_id = applet_with_reviewable_activity.id
    activity_assessment_id = applet_with_reviewable_activity.activities[1].id
    assessment = AssessmentAnswerCreate(
        answer=uuid.uuid4().hex,
        item_ids=[applet_with_reviewable_activity.activities[1].items[0].id],
        reviewer_public_key=f"{tom.id}",
        assessment_version_id=f"{activity_assessment_id}_{applet_with_reviewable_activity.version}",
    )
    await AnswerService(session, tom.id).create_assessment_answer(applet_id, tom_answer.id, assessment)


@pytest.fixture
async def bob_review_answer(
    session: AsyncSession, bob: User, applet_with_reviewable_activity: AppletFull, tom_answer: AnswerSchema
):
    applet_id = applet_with_reviewable_activity.id
    activity_assessment_id = applet_with_reviewable_activity.activities[1].id
    assessment = AssessmentAnswerCreate(
        answer=uuid.uuid4().hex,
        item_ids=[applet_with_reviewable_activity.activities[1].items[0].id],
        reviewer_public_key=f"{bob.id}",
        assessment_version_id=f"{activity_assessment_id}_{applet_with_reviewable_activity.version}",
    )
    await AnswerService(session, bob.id).create_assessment_answer(applet_id, tom_answer.id, assessment)


@pytest.fixture
async def lucy_review_answer(
    session: AsyncSession, lucy: User, applet_with_reviewable_activity: AppletFull, tom_answer: AnswerSchema
):
    applet_id = applet_with_reviewable_activity.id
    activity_assessment_id = applet_with_reviewable_activity.activities[1].id
    assessment = AssessmentAnswerCreate(
        answer=uuid.uuid4().hex,
        item_ids=[applet_with_reviewable_activity.activities[1].items[0].id],
        reviewer_public_key=f"{lucy.id}",
        assessment_version_id=f"{activity_assessment_id}_{applet_with_reviewable_activity.version}",
    )
    await AnswerService(session, lucy.id).create_assessment_answer(applet_id, tom_answer.id, assessment)


>>>>>>> b2b24680
class TestAnswerActivityItems(BaseTest):
    fixtures = [
        "workspaces/fixtures/workspaces.json",
    ]

    login_url = "/auth/login"
    answer_url = "/answers"
    public_answer_url = "/public/answers"

    review_activities_url = "/answers/applet/{applet_id}/review/activities"

    summary_activities_url = "/answers/applet/{applet_id}/summary/activities"
    summary_activity_flows_url = "/answers/applet/{applet_id}/summary/flows"
    identifiers_url = f"{summary_activities_url}/{{activity_id}}/identifiers"
    versions_url = f"{summary_activities_url}/{{activity_id}}/versions"

    answers_for_activity_url = "/answers/applet/{applet_id}/activities/{activity_id}/answers"
    applet_answers_export_url = "/answers/applet/{applet_id}/data"
    applet_answers_completions_url = "/answers/applet/{applet_id}/completions"
    applets_answers_completions_url = "/answers/applet/completions"
    applet_submit_dates_url = "/answers/applet/{applet_id}/dates"

<<<<<<< HEAD
    activity_answers_url = "/answers/applet/{applet_id}/answers/{answer_id}/activities/{activity_id}"
=======
    activity_answers_url = "/answers/applet/{applet_id}/activities/{activity_id}/answers/{answer_id}"
    flow_submission_url = "/answers/applet/{applet_id}/flows/{flow_id}/submissions/{submit_id}"
>>>>>>> b2b24680
    assessment_answers_url = "/answers/applet/{applet_id}/answers/{answer_id}/assessment"

    answer_reviews_url = "/answers/applet/{applet_id}/answers/{answer_id}/reviews"
    answer_notes_url = "/answers/applet/{applet_id}/answers/{answer_id}/activities/{activity_id}/notes"
    answer_note_detail_url = "/answers/applet/{applet_id}/answers/{answer_id}/activities/{activity_id}/notes/{note_id}"
    latest_report_url = "/answers/applet/{applet_id}/activities/{activity_id}/answers/{respondent_id}/latest_report"
    check_existence_url = "/answers/check-existence"
    assessment_delete_url = "/answers/applet/{applet_id}/answers/{answer_id}/assessment/{assessment_id}"

    async def test_answer_activity_items_create_for_respondent(
        self,
        mock_kiq_report: AsyncMock,
        client: TestClient,
        tom: User,
        redis: RedisCacheTest,
        answer_with_alert_create: AppletAnswerCreate,
    ):
        client.login(tom)
        response = await client.post(self.answer_url, data=answer_with_alert_create)
        assert response.status_code == http.HTTPStatus.CREATED, response.json()

        mock_kiq_report.assert_awaited_once()

        published_values = await redis.get(f"channel_{tom.id}")
        published_values = published_values or []
        assert len(published_values) == 1
        # 2 because alert for lucy and for tom
        assert len(redis._storage) == 1
        assert len(TestMail.mails) == 1
        assert TestMail.mails[0].subject == "Response alert"

        response = await client.get(
            self.review_activities_url.format(applet_id=str(answer_with_alert_create.applet_id)),
            dict(
                respondentId=tom.id,
                createdDate=datetime.datetime.utcnow().date(),
            ),
        )

        assert response.status_code == http.HTTPStatus.OK, response.json()
        assert response.json()["count"] == 1
        assert len(response.json()["result"][0]["answerDates"]) == 1

        answer_id = response.json()["result"][0]["answerDates"][0]["answerId"]
        response = await client.get(
            self.assessment_answers_url.format(
                applet_id=str(answer_with_alert_create.applet_id),
                answer_id=answer_id,
            )
        )

        assert response.status_code == http.HTTPStatus.OK, response.json()

    async def test_create_answer__wrong_applet_version(
        self,
        client: TestClient,
        tom: User,
        answer_create: AppletAnswerCreate,
    ):
        client.login(tom)
        data = answer_create.copy(deep=True)
        data.version = "0.0.0"
        response = await client.post(self.answer_url, data=data)
        assert response.status_code == http.HTTPStatus.BAD_REQUEST
        assert response.json()["result"][0]["message"] == InvalidVersionError.message

    @pytest.mark.usefixtures("mock_report_server_response", "answer")
    async def test_get_latest_summary(self, client: TestClient, tom: User, applet: AppletFull):
        client.login(tom)

        response = await client.post(
            self.latest_report_url.format(
                applet_id=str(applet.id),
                activity_id=str(applet.activities[0].id),
                respondent_id=tom.id,
            ),
        )
        assert response.status_code == http.HTTPStatus.OK
        assert response.content == b"pdf body"

    async def test_public_answer_activity_items_create_for_respondent(
        self, client: TestClient, public_answer_create: AppletAnswerCreate
    ):
        response = await client.post(self.public_answer_url, data=public_answer_create)
        assert response.status_code == http.HTTPStatus.CREATED

    async def test_answer_skippable_activity_items_create_for_respondent(
        self, client: TestClient, tom: User, answer_create: AppletAnswerCreate, applet: AppletFull
    ):
        client.login(tom)

        response = await client.post(self.answer_url, data=answer_create)

        assert response.status_code == http.HTTPStatus.CREATED, response.json()

        response = await client.get(
            self.applet_submit_dates_url.format(applet_id=str(applet.id)),
            dict(
                respondentId=tom.id,
                fromDate=datetime.date.today() - datetime.timedelta(days=10),
                toDate=datetime.date.today() + datetime.timedelta(days=10),
            ),
        )
        assert response.status_code == http.HTTPStatus.OK
        assert len(response.json()["result"]["dates"]) == 1

    async def test_list_submit_dates(
        self, client: TestClient, tom: User, answer_create: AppletAnswerCreate, applet: AppletFull
    ):
        client.login(tom)

        response = await client.post(self.answer_url, data=answer_create)
        assert response.status_code == http.HTTPStatus.CREATED

        response = await client.get(
            self.applet_submit_dates_url.format(applet_id=str(applet.id)),
            dict(
                respondentId=tom.id,
                fromDate=datetime.date.today() - datetime.timedelta(days=10),
                toDate=datetime.date.today() + datetime.timedelta(days=10),
            ),
        )
        assert response.status_code == http.HTTPStatus.OK
        assert len(response.json()["result"]["dates"]) == 1

    async def test_answer_flow_items_create_for_respondent(
        self, client: TestClient, tom: User, answer_create: AppletAnswerCreate
    ):
        client.login(tom)

        response = await client.post(self.answer_url, data=answer_create)

        assert response.status_code == http.HTTPStatus.CREATED

    async def test_answer_get_export_data__answer_from_manager(
        self,
        client: TestClient,
        tom: User,
        lucy: User,
        answer_create: AppletAnswerCreate,
        applet_one_lucy_manager: AppletFull,
        applet_one_lucy_respondent: AppletFull,
    ):
        client.login(lucy)
        data = answer_create.copy(deep=True)
        data.applet_id = applet_one_lucy_manager.id
        data.version = applet_one_lucy_manager.version
        data.activity_id = applet_one_lucy_manager.activities[0].id
        data.flow_id = None
        data.answer.item_ids = [i.id for i in applet_one_lucy_manager.activities[0].items]
        response = await client.post(self.answer_url, data=data)
        assert response.status_code == http.HTTPStatus.CREATED

        client.login(tom)
        response = await client.get(
            self.applet_answers_export_url.format(applet_id=str(applet_one_lucy_manager.id)),
        )
        assert response.status_code == http.HTTPStatus.OK
        assert re.match(
            r"\[admin account\] \([0-9a-f]{8}\-[0-9a-f]{4}\-4[0-9a-f]{3}\-[89ab][0-9a-f]{3}\-[0-9a-f]{12}\)",
            response.json()["result"]["answers"][0]["respondentSecretId"],
        )

    async def test_answer_get_export_data__answer_from_respondent(
        self,
        client: TestClient,
        tom: User,
        lucy: User,
        answer_create: AppletAnswerCreate,
        applet_one_lucy_respondent: AppletFull,
    ):
        client.login(lucy)
        data = answer_create.copy(deep=True)
        data.applet_id = applet_one_lucy_respondent.id
        data.version = applet_one_lucy_respondent.version
        data.activity_id = applet_one_lucy_respondent.activities[0].id
        data.flow_id = None
        data.answer.item_ids = [i.id for i in applet_one_lucy_respondent.activities[0].items]
        response = await client.post(self.answer_url, data=data)
        assert response.status_code == http.HTTPStatus.CREATED

        client.login(tom)
        response = await client.get(
            self.applet_answers_export_url.format(applet_id=str(applet_one_lucy_respondent.id)),
        )
        assert response.status_code == http.HTTPStatus.OK
        secret_user_id = response.json()["result"]["answers"][0]["respondentSecretId"]
        assert secret_user_id != f"[admin account] ({lucy.email_encrypted})"
        assert uuid.UUID(secret_user_id)

    async def test_answer_get_export_data__only_last_activity(
        self,
        client: TestClient,
        tom: User,
        answer_create: AppletAnswerCreate,
        applet: AppletFull,
        applet_with_additional_item: AppletFull,  # next version of applet
    ):
        client.login(tom)
        response = await client.post(self.answer_url, data=answer_create)
        assert response.status_code == http.HTTPStatus.CREATED

<<<<<<< HEAD
        response = await client.get(
            self.applet_answers_export_url.format(applet_id=str(applet.id)), query={"activitiesLastVersion": True}
=======
        create_data = dict(
            submit_id=str(uuid.uuid4()),
            applet_id=str(applet.id),
            version=applet.version,
            activity_id=str(applet.activities[0].id),
            answer=dict(
                user_public_key="user key",
                events=json.dumps(dict(events=["event1", "event2"])),
                answer=json.dumps(
                    dict(
                        value=str(uuid.uuid4()),
                        additional_text=None,
                    )
                ),
                item_ids=[str(applet.activities[0].items[0].id)],
                scheduled_time=1690188679657,
                start_time=1690188679657,
                end_time=1690188731636,
                identifier="encrypted_identifier",
            ),
            client=dict(
                appId="mindlogger-mobile",
                appVersion="0.21.48",
                width=819,
                height=1080,
            ),
>>>>>>> b2b24680
        )
        assert response.status_code == http.HTTPStatus.OK
        assert response.json()["result"]["activities"][0]["id"] == str(applet_with_additional_item.activities[0].id)
        assert response.json()["result"]["activities"][0]["version"] == applet_with_additional_item.version
        assert (
            response.json()["result"]["activities"][0]["idVersion"]
            == f"{applet_with_additional_item.activities[0].id}_{applet_with_additional_item.version}"
        )

    async def test_answer_with_skipping_all(
        self,
        client: TestClient,
        tom: User,
        answer_create: AppletAnswerCreate,
    ):
        client.login(tom)
        response = await client.post(self.answer_url, data=answer_create)

        assert response.status_code == http.HTTPStatus.CREATED, response.json()

    async def test_answered_applet_activities(
        self,
        client: TestClient,
        tom: User,
        answer_create: AppletAnswerCreate,
    ):
        client.login(tom)

        response = await client.post(self.answer_url, data=answer_create)

        assert response.status_code == http.HTTPStatus.CREATED, response.json()

        response = await client.get(
            self.review_activities_url.format(applet_id=str(answer_create.applet_id)),
            dict(
                respondentId=tom.id,
                createdDate=datetime.datetime.utcnow().date(),
            ),
        )

        assert response.status_code == http.HTTPStatus.OK
        assert response.json()["count"] == 1
        assert len(response.json()["result"][0]["answerDates"]) == 1

        answer_id = response.json()["result"][0]["answerDates"][0]["answerId"]
        response = await client.get(
            self.activity_answers_url.format(
                applet_id=str(answer_create.applet_id),
                answer_id=answer_id,
                activity_id=str(answer_create.activity_id),
            )
        )

<<<<<<< HEAD
        assert response.status_code == http.HTTPStatus.OK
        assert response.json()["result"]["events"] == answer_create.answer.events

    async def test_get_answer_activity(self, client: TestClient, tom: User, applet: AppletFull, answer: AnswerSchema):
        client.login(tom)
        response = await client.get(
            self.activity_answers_url.format(
                applet_id=str(applet.id),
                answer_id=answer.id,
                activity_id=applet.activities[0].id,
            )
        )
        assert response.status_code == http.HTTPStatus.OK  # TODO: Check response

    async def test_fail_answered_applet_not_existed_activities(
        self, client: TestClient, tom: User, applet: AppletFull, uuid_zero: uuid.UUID, answer: AnswerSchema
    ):
=======
        assert response.status_code == 200, response.json()
        data = response.json()["result"]
        assert data["answer"]["events"] == '{"events": ["event1", "event2"]}'
        assert set(data["summary"]["identifier"]) == {"lastAnswerDate", "identifier", "userPublicKey"}
        assert data["summary"]["identifier"]["identifier"] == "encrypted_identifier"

    async def test_fail_answered_applet_not_existed_activities(self, mock_kiq_report, client, tom, applet):
>>>>>>> b2b24680
        client.login(tom)
        response = await client.get(
            self.activity_answers_url.format(
                applet_id=str(applet.id),
                answer_id=answer.id,
                activity_id=uuid_zero,
            )
        )
        assert response.status_code == http.HTTPStatus.NOT_FOUND

    async def test_applet_activity_answers(
        self, client: TestClient, tom: User, applet: AppletFull, answer: AnswerSchema
    ):
        client.login(tom)
        response = await client.get(
            self.answers_for_activity_url.format(
                applet_id=str(applet.id),
                activity_id=str(applet.activities[0].id),
            ),
        )

        assert response.status_code == http.HTTPStatus.OK, response.json()
        assert response.json()["count"] == 1

    async def test_applet_assessment_retrieve(
        self, client: TestClient, tom: User, answer_reviewable_activity: AnswerSchema
    ):
        client.login(tom)
        response = await client.get(
            self.assessment_answers_url.format(
                applet_id=str(answer_reviewable_activity.applet_id),
                answer_id=answer_reviewable_activity.id,
            )
        )

        assert response.status_code == http.HTTPStatus.OK
        assert response.json()["result"]

    async def test_applet_assessment_create(
        self,
        client: TestClient,
        tom: User,
        assessment_create: AssessmentAnswerCreate,
        answer_reviewable_activity: AnswerSchema,
        applet_with_reviewable_activity: AppletFull,
    ):
        client.login(tom)

        response = await client.post(
            self.assessment_answers_url.format(
                applet_id=str(answer_reviewable_activity.applet_id),
                answer_id=answer_reviewable_activity.id,
            ),
            data=assessment_create,
        )

        assert response.status_code == http.HTTPStatus.CREATED
        review_activity = next(i for i in applet_with_reviewable_activity.activities if i.is_reviewable)
        general_activity = next(i for i in applet_with_reviewable_activity.activities if not i.is_reviewable)

        response = await client.get(
            self.assessment_answers_url.format(
                applet_id=str(answer_reviewable_activity.applet_id),
                answer_id=answer_reviewable_activity.id,
            )
        )
        assert response.status_code == http.HTTPStatus.OK
        assessment = response.json()["result"]
        assert assessment["answer"] == assessment_create.answer
        assert assessment["reviewerPublicKey"] == assessment_create.reviewer_public_key
        assert assessment["itemIds"] == [str(i) for i in assessment_create.item_ids]
        assert assessment["versions"] == [
            f"{general_activity.id}_{applet_with_reviewable_activity.version}",
            f"{review_activity.id}_{applet_with_reviewable_activity.version}",
        ]
        assert not assessment["itemsLast"] == general_activity.dict()["items"][0]
        assert not assessment["items"]

    @pytest.mark.usefixtures("assessment")
    async def test_get_review_assessment(
        self,
        client: TestClient,
        tom: User,
        answer_reviewable_activity: AnswerSchema,
        assessment_create: AssessmentAnswerCreate,
    ):
        client.login(tom)
        response = await client.get(
            self.answer_reviews_url.format(
                applet_id=str(answer_reviewable_activity.applet_id),
                answer_id=answer_reviewable_activity.id,
            )
        )

        assert response.status_code == http.HTTPStatus.OK
        assert response.json()["count"] == 1
        review = response.json()["result"][0]
        assert review["answer"] == assessment_create.answer
        assert review["reviewerPublicKey"] == assessment_create.reviewer_public_key
        assert review["itemIds"] == [str(i) for i in assessment_create.item_ids]
        assert review["reviewer"]["firstName"] == tom.first_name
        assert review["reviewer"]["lastName"] == tom.last_name

    async def test_applet_activities(self, client: TestClient, tom: User, answer: AnswerSchema):
        client.login(tom)

        response = await client.get(
            self.review_activities_url.format(applet_id=str(answer.applet_id)),
            dict(
                respondentId=tom.id,
                createdDate=datetime.datetime.utcnow().date(),
            ),
        )

        assert response.status_code == http.HTTPStatus.OK, response.json()
        assert response.json()["count"] == 1
        assert len(response.json()["result"][0]["answerDates"]) == 1

    async def test_add_note(self, client: TestClient, tom: User, answer: AnswerSchema, note_create_data: AnswerNote):
        client.login(tom)

        response = await client.post(self.answer_notes_url.format(**note_url_path_data(answer)), data=note_create_data)

        assert response.status_code == http.HTTPStatus.CREATED, response.json()

        response = await client.get(self.answer_notes_url.format(**note_url_path_data(answer)))

        assert response.status_code == http.HTTPStatus.OK, response.json()
        assert response.json()["count"] == 1
        note = response.json()["result"][0]
        assert note["note"] == note_create_data.note
        assert note["user"]["firstName"] == tom.first_name
        assert note["user"]["lastName"] == tom.last_name
        # Just check that other columns in place
        assert note["id"]
        assert note["createdAt"]

    async def test_edit_note(self, client: TestClient, tom: User, answer: AnswerSchema, answer_note: AnswerNoteSchema):
        client.login(tom)

        note_new = answer_note.note + "new"

        response = await client.put(
            self.answer_note_detail_url.format(**note_url_path_data(answer), note_id=answer_note.id),
            dict(note=note_new),
        )
        assert response.status_code == http.HTTPStatus.OK

        response = await client.get(self.answer_notes_url.format(**note_url_path_data(answer)))

        assert response.status_code == http.HTTPStatus.OK, response.json()
        assert response.json()["count"] == 1
        assert response.json()["result"][0]["note"] == note_new

    async def test_delete_note(
        self, client: TestClient, tom: User, answer: AnswerSchema, answer_note: AnswerNoteSchema
    ):
        client.login(tom)
        note_id = answer_note.id

        response = await client.delete(
            self.answer_note_detail_url.format(**note_url_path_data(answer), note_id=note_id)
        )
        assert response.status_code == http.HTTPStatus.NO_CONTENT

        response = await client.get(self.answer_notes_url.format(**note_url_path_data(answer)))
        assert response.status_code == http.HTTPStatus.OK
        assert response.json()["count"] == 0

    async def test_answer_activity_items_create_for_not_respondent(
        self, client: TestClient, user: User, answer_create: AppletAnswerCreate
    ):
        client.login(user)
        response = await client.post(self.answer_url, data=answer_create)
        assert response.status_code == http.HTTPStatus.FORBIDDEN

    @pytest.mark.usefixtures("assessment")
    async def test_answers_export(
        self,
        client: TestClient,
        tom: User,
        answer_reviewable_activity_with_ts_offset: AnswerSchema,
        answer_reviewable_activity_with_tz_offset_create: AppletAnswerCreate,
    ):
        client.login(tom)
        response = await client.get(
            self.applet_answers_export_url.format(
                applet_id=str(answer_reviewable_activity_with_ts_offset.applet_id),
            )
        )

        assert response.status_code == http.HTTPStatus.OK
        resp_data = response.json()
        data = resp_data["result"]
        assert set(data.keys()) == {"answers", "activities"}
        # One answer, one answer with ts offset, one assessment
        assert len(data["answers"]) == 3
        assert resp_data["count"] == 3
        assessment = next(i for i in data["answers"] if i["reviewedAnswerId"] is not None)
        answer_with_tz = next(i for i in data["answers"] if i["tzOffset"] is not None)
        answer_for_review = next(i for i in data["answers"] if i["id"] == assessment["reviewedAnswerId"])
        # fmt: off
        expected_keys = {
            "activityHistoryId", "activityId", "answer", "appletHistoryId",
            "appletId", "createdAt", "events", "flowHistoryId", "flowId",
            "flowName", "id", "itemIds", "migratedData", "respondentId",
            "respondentSecretId", "reviewedAnswerId", "userPublicKey",
            "version", "submitId", "scheduledDatetime", "startDatetime",
            "endDatetime", "legacyProfileId", "migratedDate", "client",
            "tzOffset", "scheduledEventId",
        }
        # Comment for now, wtf is it
        # assert int(answer['startDatetime'] * 1000) == answer_item_create.start_time
        # fmt: on
        answer_reviewable_activity_with_tz_offset_create.answer.tz_offset = cast(
            int, answer_reviewable_activity_with_tz_offset_create.answer.tz_offset
        )
        assert answer_with_tz["tzOffset"] == answer_reviewable_activity_with_tz_offset_create.answer.tz_offset
        assert set(assessment.keys()) == expected_keys
        assert assessment["reviewedAnswerId"] == answer_for_review["id"]
        assert re.match(
            r"\[admin account\] \([0-9a-f]{8}\-[0-9a-f]{4}\-4[0-9a-f]{3}\-[89ab][0-9a-f]{3}\-[0-9a-f]{12}\)",
            answer_for_review["respondentSecretId"],
        )

    @pytest.mark.parametrize(
        "user_fixture, exp_cnt",
        (
            ("lucy", 0),
            ("tom", 1),  # Tom is respondent for the 'answer' fixture
        ),
    )
    async def test_get_applet_answers_export_filter_by_respondent_id(
        self,
        client: TestClient,
        tom: User,
        answer: AnswerSchema,
        request: FixtureRequest,
        user_fixture: str,
        exp_cnt: int,
    ):
        client.login(tom)
        respondent: User = request.getfixturevalue(user_fixture)
        response = await client.get(
            self.applet_answers_export_url.format(
                applet_id=str(answer.applet_id),
            ),
            dict(respondentIds=str(respondent.id)),
        )

        assert response.status_code == http.HTTPStatus.OK
        assert response.json()["count"] == exp_cnt
        assert len(response.json()["result"]["answers"]) == exp_cnt

    async def test_get_identifiers(
        self, client: TestClient, tom: User, answer_create: AppletAnswerCreate, applet: AppletFull
    ):
        client.login(tom)
        identifier_url = self.identifiers_url.format(applet_id=str(applet.id), activity_id=str(applet.activities[0].id))
        identifier_url = f"{identifier_url}?respondentId={tom.id}"
        response = await client.get(identifier_url)
        assert response.status_code == http.HTTPStatus.OK
        assert response.json()["count"] == 0

        created_at = datetime.datetime.utcnow()
        data = answer_create.copy(deep=True)
        data.created_at = created_at

        response = await client.post(self.answer_url, data=data)
        assert response.status_code == http.HTTPStatus.CREATED

        response = await client.get(identifier_url)
        assert response.status_code == http.HTTPStatus.OK
        assert response.json()["count"] == 1
        assert response.json()["result"][0]["identifier"] == answer_create.answer.identifier
        assert response.json()["result"][0]["userPublicKey"] == answer_create.answer.user_public_key
        assert datetime.datetime.fromisoformat(response.json()["result"][0]["lastAnswerDate"]) == created_at

    # TODO: Move to another place, not needed any answer for test
    async def test_get_all_activity_versions_for_applet(self, client: TestClient, tom: User, applet: AppletFull):
        client.login(tom)

        response = await client.get(
            self.versions_url.format(
                applet_id=str(applet.id),
                activity_id=str(applet.activities[0].id),
            )
        )

        assert response.status_code == http.HTTPStatus.OK
        assert response.json()["count"] == 1
        assert response.json()["result"][0]["version"] == applet.version
        assert response.json()["result"][0]["createdAt"]

    async def test_get_summary_activities_no_answer_no_performance_task(
        self, client: TestClient, tom: User, applet: AppletFull
    ):
        client.login(tom)

        response = await client.get(
            self.summary_activities_url.format(
                applet_id=str(applet.id),
            )
        )

        assert response.status_code == http.HTTPStatus.OK
        assert response.json()["count"] == 1
        assert response.json()["result"][0]["name"] == applet.activities[0].name
        assert response.json()["result"][0]["id"] == str(applet.activities[0].id)
        assert not response.json()["result"][0]["isPerformanceTask"]
        assert not response.json()["result"][0]["hasAnswer"]

    @pytest.mark.usefixtures("answer")
    async def test_get_summary_activities_has_answer_no_performance_task(
        self, client: TestClient, tom: User, applet: AppletFull
    ):
        client.login(tom)

        response = await client.get(
            self.summary_activities_url.format(
                applet_id=str(applet.id),
            )
        )

        assert response.status_code == http.HTTPStatus.OK
        assert response.json()["count"] == 1
        activity = response.json()["result"][0]
        assert activity["name"] == applet.activities[0].name
        assert activity["id"] == str(applet.activities[0].id)
        assert not activity["isPerformanceTask"]
        assert activity["hasAnswer"]

    async def test_get_summary_activities_performance_tasks_no_answers(
        self, client: TestClient, tom: User, applet_with_all_performance_tasks: AppletFull
    ):
        client.login(tom)

        response = await client.get(
            self.summary_activities_url.format(
                applet_id=str(applet_with_all_performance_tasks.id),
            )
        )

        assert response.status_code == http.HTTPStatus.OK
        assert response.json()["count"] == len(applet_with_all_performance_tasks.activities)
        applet_with_all_performance_tasks.activities.sort(key=lambda x: x.id)
        sorted_result = sorted(response.json()["result"], key=lambda x: x["id"])
        for exp, act in zip(applet_with_all_performance_tasks.activities, sorted_result):
            assert act["id"] == str(exp.id)
            assert act["name"] == exp.name
            assert act["isPerformanceTask"]
            assert not act["hasAnswer"]

    async def test_store_client_meta(
        self, client: TestClient, session: AsyncSession, tom: User, answer_create: AppletAnswerCreate
    ):
        client.login(tom)
        response = await client.post(self.answer_url, data=answer_create)
        assert response.status_code == http.HTTPStatus.CREATED

        db_result = await session.execute(select(AnswerSchema))
        res: AnswerSchema = db_result.scalars().first()
        assert res.client["app_id"] == answer_create.client.app_id
        assert res.client["app_version"] == answer_create.client.app_version
        assert res.client["width"] == answer_create.client.width
        assert res.client["height"] == answer_create.client.height

    async def test_activity_answers_by_identifier(
        self, client: TestClient, tom: User, answer: AnswerSchema, answer_create: AppletAnswerCreate
    ):
        client.login(tom)

        response = await client.get(
            self.answers_for_activity_url.format(
                applet_id=str(answer_create.applet_id),
                activity_id=str(answer_create.activity_id),
            ),
            query={"emptyIdentifiers": False, "identifiers": answer_create.answer.identifier},
        )

        assert response.status_code == http.HTTPStatus.OK
        result = response.json()
        assert result["count"] == 1
        assert result["result"][0]["answerId"] == str(answer.id)

    async def test_applet_completions(
        self, client: TestClient, tom: User, answer: AnswerSchema, answer_create: AppletAnswerCreate
    ):
        client.login(tom)
        answer_create.answer.local_end_date = cast(datetime.date, answer_create.answer.local_end_date)
        answer_create.answer.local_end_time = cast(datetime.time, answer_create.answer.local_end_time)
        response = await client.get(
            self.applet_answers_completions_url.format(
                applet_id=str(answer.applet_id),
            ),
            {"fromDate": answer_create.answer.local_end_date.isoformat(), "version": answer.version},
        )

        assert response.status_code == http.HTTPStatus.OK
        data = response.json()["result"]
        assert set(data.keys()) == {
            "id",
            "version",
            "activities",
            "activityFlows",
        }
        assert len(data["activities"]) == 1
        activity_answer_data = data["activities"][0]
        assert set(activity_answer_data.keys()) == {
            "id",
            "answerId",
            "submitId",
            "scheduledEventId",
            "localEndDate",
            "localEndTime",
        }
        assert activity_answer_data["answerId"] == str(answer.id)
        assert activity_answer_data["localEndTime"] == str(answer_create.answer.local_end_time)

    async def test_applets_completions(
        self, client: TestClient, tom: User, answer: AnswerSchema, answer_create: AppletAnswerCreate
    ):
        client.login(tom)
        answer_create.answer.local_end_date = cast(datetime.date, answer_create.answer.local_end_date)
        answer_create.answer.local_end_time = cast(datetime.time, answer_create.answer.local_end_time)
        # test completions
        response = await client.get(
            url=self.applets_answers_completions_url,
            query={"fromDate": answer_create.answer.local_end_date.isoformat()},
        )

        assert response.status_code == http.HTTPStatus.OK
        data = response.json()["result"]
        # 2 session applets and 1 for answers
        assert len(data) == 3
        applet_with_answer = next(i for i in data if i["id"] == str(answer.applet_id))

        assert applet_with_answer["id"] == str(answer.applet_id)
        assert applet_with_answer["version"] == answer.version
        assert len(applet_with_answer["activities"]) == 1
        activity_answer_data = applet_with_answer["activities"][0]
        assert set(activity_answer_data.keys()) == {
            "id",
            "answerId",
            "submitId",
            "scheduledEventId",
            "localEndDate",
            "localEndTime",
        }
        assert activity_answer_data["answerId"] == str(answer.id)
        assert activity_answer_data["scheduledEventId"] == answer_create.answer.scheduled_event_id
        assert activity_answer_data["localEndDate"] == answer_create.answer.local_end_date.isoformat()
        assert activity_answer_data["localEndTime"] == str(answer_create.answer.local_end_time)
        for applet_data in data:
            if applet_data["id"] != str(answer.applet_id):
                assert not applet_data["activities"]
                assert not applet_data["activityFlows"]

    async def test_summary_restricted_for_reviewer_if_external_respondent(
        self, client: TestClient, user: User, user_reviewer_applet_one: AppletFull
    ):
        client.login(user)

        response = await client.get(self.summary_activities_url.format(applet_id=str(user_reviewer_applet_one.id)))

        assert response.status_code == http.HTTPStatus.FORBIDDEN

    async def test_public_answer_with_zero_start_time_end_time_timestamps(
        self, client: TestClient, public_answer_create: AppletAnswerCreate
    ):
        create_data = public_answer_create.dict()
        create_data["answer"]["start_time"] = 0
        create_data["answer"]["end_time"] = 0

        response = await client.post(self.public_answer_url, data=create_data)

        assert response.status_code == http.HTTPStatus.CREATED

    async def test_check_existance_answer_exists(self, client: TestClient, tom: User, answer: AnswerSchema):
        client.login(tom)
        data = {
            "applet_id": str(answer.applet_id),
            "activity_id": answer.activity_history_id.split("_")[0],
            # On backend we devide on 1000
            "created_at": answer.created_at.timestamp() * 1000,
        }
        resp = await client.post(self.check_existence_url, data=data)
        assert resp.status_code == http.HTTPStatus.OK
        assert resp.json()["result"]["exists"]

    @pytest.mark.parametrize(
        "column,value",
        (
            ("activity_id", "00000000-0000-0000-0000-000000000000_99"),
            ("created_at", datetime.datetime.utcnow().timestamp() * 1000),
        ),
    )
    async def test_check_existance_answer_does_not_exist(
        self, client: TestClient, tom: User, answer: AnswerSchema, column: str, value: str
    ):
        client.login(tom)
        data = {
            "applet_id": str(answer.applet_id),
            "activity_id": answer.activity_history_id.split("_")[0],
            "created_at": answer.created_at.timestamp(),
        }
        data[column] = value
        resp = await client.post(self.check_existence_url, data=data)
        assert resp.status_code == http.HTTPStatus.OK
        assert not resp.json()["result"]["exists"]

    async def test_check_existance_answer_does_not_exist__not_answer_applet(
        self, client: TestClient, tom: User, answer: AnswerSchema, applet_one: AppletFull
    ):
        client.login(tom)
        data = {
            "applet_id": str(applet_one.id),
            "activity_id": answer.activity_history_id.split("_")[0],
            "created_at": answer.created_at.timestamp(),
        }
        resp = await client.post(self.check_existence_url, data=data)
        assert resp.status_code == http.HTTPStatus.OK
        assert not resp.json()["result"]["exists"]

    @pytest.mark.parametrize(
        "user_fixture_name,expected_code",
        (
            ("tom", http.HTTPStatus.NO_CONTENT),  # owner
            ("lucy", http.HTTPStatus.FORBIDDEN),  # not in applet
            ("bob", http.HTTPStatus.FORBIDDEN),  # reviewer
        ),
    )
    async def test_review_delete(
        self,
<<<<<<< HEAD
        tom_answer_create_data,
        tom_answer_assessment_create_data,
=======
        mock_kiq_report,
>>>>>>> b2b24680
        client,
        tom,
        applet_with_reviewable_activity,
        session,
        bob_reviewer_in_applet_with_reviewable_activity,
        user_fixture_name,
        expected_code,
        request,
        tom_answer,
        tom_review_answer,
    ):
        login_user = request.getfixturevalue(user_fixture_name)
        client.login(login_user)
        assessment = await AnswerItemsCRUD(session).get_assessment(tom_answer.id, tom.id)
        assert assessment
        response = await client.delete(
            self.assessment_delete_url.format(
                applet_id=str(applet_with_reviewable_activity.id), answer_id=tom_answer.id, assessment_id=assessment.id
            )
        )
        assert response.status_code == expected_code
        assessment = await AnswerItemsCRUD(session).get_assessment(tom_answer.id, tom.id)
        if expected_code == 204:
            assert not assessment
        else:
            assert assessment

    async def test_summary_activities_submitted_date_with_answers(
        self,
<<<<<<< HEAD
        tom_answer_create_data,
=======
        mock_kiq_report,
>>>>>>> b2b24680
        client,
        tom,
        applet_with_reviewable_activity,
        session,
    ):
        client.login(tom)
        applet_id = applet_with_reviewable_activity.id
        answer_service = AnswerService(session, tom.id)
        submit_dates = []
        for i in range(2):
            answer = await answer_service.create_answer(
                AppletAnswerCreate(
                    applet_id=applet_with_reviewable_activity.id,
                    version=applet_with_reviewable_activity.version,
                    submit_id=uuid.uuid4(),
                    activity_id=applet_with_reviewable_activity.activities[0].id,
                    answer=ItemAnswerCreate(
                        item_ids=[applet_with_reviewable_activity.activities[0].items[0].id],
                        start_time=datetime.datetime.utcnow(),
                        end_time=datetime.datetime.utcnow(),
                        user_public_key=str(tom.id),
                    ),
                    client=ClientMeta(app_id=f"{uuid.uuid4()}", app_version="1.1", width=984, height=623),
                )
            )
            submit_dates.append(answer.created_at)

        response = await client.get(
            self.summary_activities_url.format(
                applet_id=str(applet_id),
            )
        )
        assert response.status_code == http.HTTPStatus.OK
        payload = response.json()
        expected_last_date = str(max(submit_dates))
        actual_last_date = payload["result"][0]["lastAnswerDate"].replace("T", " ")
        assert actual_last_date == expected_last_date

    async def test_summary_activities_submitted_without_answers(
        self,
<<<<<<< HEAD
=======
        mock_kiq_report,
>>>>>>> b2b24680
        client,
        tom,
        applet_with_reviewable_activity,
    ):
        client.login(tom)
        applet_id = applet_with_reviewable_activity.id
        response = await client.get(
            self.summary_activities_url.format(
                applet_id=str(applet_id),
            )
        )
        assert response.status_code == http.HTTPStatus.OK
        payload = response.json()
        actual_last_date = payload["result"][0]["lastAnswerDate"]
        assert actual_last_date is None

<<<<<<< HEAD
    async def test_get_all_types_of_identifiers(
        self, client, tom: User, applet: AppletFull, session, tom_answer_item_for_applet, request
    ):
        client.login(tom)
        identifier_url = self.identifiers_url.format(applet_id=str(applet.id), activity_id=str(applet.activities[0].id))
        identifier_url = f"{identifier_url}?respondentId={tom.id}"

        answer_items = [
            # Migrated not encrypted
            AnswerItemSchema(
                **tom_answer_item_for_applet,
                identifier="unencrypted identifier",
                migrated_data=dict(is_identifier_encrypted=False),
            ),
            # Migrated encrypted
            AnswerItemSchema(
                **tom_answer_item_for_applet,
                identifier="encrypted identifier",
                user_public_key="user_public_key",
                migrated_data=dict(is_identifier_encrypted=True),
            ),
            # Not migrated
            AnswerItemSchema(
                **tom_answer_item_for_applet,
                identifier="identifier",
                user_public_key="user_public_key",
                migrated_data=None,
            ),
        ]
        for answer_item in answer_items:
            await AnswerItemsCRUD(session).create(answer_item)

        res = await client.get(identifier_url)
        assert res.status_code == http.HTTPStatus.OK
        payload = res.json()
        assert payload["count"] == len(answer_items)
        for identifier in payload["result"]:
            assert "lastAnswerDate" in identifier
            if identifier["identifier"] in ["encrypted identifier", "identifier"]:
                assert "userPublicKey" in identifier
=======
    async def test_answer_reviewer_count_for_multiple_reviews(
        self,
        mock_kiq_report,
        client,
        tom,
        applet_with_reviewable_activity,
        tom_answer,
        tom_review_answer,
        bob_review_answer,
        lucy_review_answer,
    ):
        client.login(tom)
        applet_id = applet_with_reviewable_activity.id
        activity_id = applet_with_reviewable_activity.activities[0].id
        url = self.answers_for_activity_url.format(applet_id=str(applet_id), activity_id=str(activity_id))
        response = await client.get(url)
        assert response.status_code == 200
        payload = response.json()
        assert payload["result"][0]["reviewCount"]["mine"] == 1
        assert payload["result"][0]["reviewCount"]["other"] == 2

    async def test_answer_reviewer_count_for_one_own_review(
        self, mock_kiq_report, client, tom, applet_with_reviewable_activity: AppletFull, tom_answer, tom_review_answer
    ):
        client.login(tom)
        applet_id = applet_with_reviewable_activity.id
        activity_id = applet_with_reviewable_activity.activities[0].id
        url = self.answers_for_activity_url.format(applet_id=str(applet_id), activity_id=str(activity_id))
        response = await client.get(url)
        assert response.status_code == 200
        payload = response.json()
        assert payload["result"][0]["reviewCount"]["mine"] == 1
        assert payload["result"][0]["reviewCount"]["other"] == 0

    async def test_answer_reviewer_count_for_one_other_review(
        self, mock_kiq_report, client, tom, applet_with_reviewable_activity: AppletFull, tom_answer, bob_review_answer
    ):
        client.login(tom)
        applet_id = applet_with_reviewable_activity.id
        activity_id = applet_with_reviewable_activity.activities[0].id
        url = self.answers_for_activity_url.format(applet_id=str(applet_id), activity_id=str(activity_id))
        response = await client.get(url)
        assert response.status_code == 200
        payload = response.json()
        assert payload["result"][0]["reviewCount"]["mine"] == 0
        assert payload["result"][0]["reviewCount"]["other"] == 1

    @pytest.mark.parametrize(
        "user_fixture,role",
        (
            ("tom", Role.OWNER),
            ("lucy", Role.MANAGER),
            ("bob", Role.REVIEWER),
        ),
    )
    async def test_owner_can_view_all_reviews(
        self,
        bob_reviewer_in_applet_with_reviewable_activity,
        lucy_manager_in_applet_with_reviewable_activity,
        tom_answer,
        tom_review_answer,
        bob_review_answer,
        mock_kiq_report,
        client,
        tom,
        applet_with_reviewable_activity,
        session,
        request,
        user_fixture,
        role,
    ):
        login_user = request.getfixturevalue(user_fixture)
        client.login(login_user)
        result = await client.get(
            self.answer_reviews_url.format(applet_id=applet_with_reviewable_activity.id, answer_id=tom_answer.id)
        )
        assert result.status_code == 200
        payload = result.json()
        assert payload
        assert payload["count"] == 2

        results = payload["result"]
        for review in results:
            reviewer_id = uuid.UUID(review["reviewer"]["id"])
            if role == Role.REVIEWER and login_user.id != reviewer_id:
                assert review["answer"] is None
                assert review["reviewerPublicKey"] is None
            else:
                assert review["answer"] is not None
                assert review["reviewerPublicKey"] is not None

    async def test_get_summary_activities_after_upgrading_version(
        self,
        mock_kiq_report,
        client,
        tom,
        applet_with_reviewable_activity,
        tom_answer,
        session,
    ):
        client.login(tom)
        answer_crud = AnswersCRUD(session)
        answer = await answer_crud.get_by_id(tom_answer.id)

        # Downgrade version on answer
        activity_id = answer.activity_history_id.split("_")[0]
        answer.activity_history_id = f"{activity_id}_1.0.0"
        answer.version = "1.0.0"
        await answer_crud._update_one("id", answer.id, answer)

        response = await client.get(
            self.summary_activities_url.format(
                applet_id=str(applet_with_reviewable_activity.id),
            )
        )
        assert response.status_code == 200
        assert response.json()["count"] == 1
        assert response.json()["result"][0]["hasAnswer"] is True

    async def test_flow_submission(
        self, mock_kiq_report, client, tom: User, applet_with_flow: AppletFull, tom_answer_activity_flow
    ):
        client.login(tom)
        url = self.flow_submission_url.format(
            applet_id=applet_with_flow.id,
            flow_id=applet_with_flow.activity_flows[0].id,
            submit_id=tom_answer_activity_flow.submit_id,
        )
        response = await client.get(url)
        assert response.status_code == 200
        data = response.json()
        assert "result" in data
        data = data["result"]
        assert set(data.keys()) == {"flow", "answers", "summary"}

        assert len(data["answers"]) == len(applet_with_flow.activities)
        # fmt: off
        assert set(data["answers"][0].keys()) == {
            "activityHistoryId", "activityId", "answer", "createdAt", "endDatetime", "events", "flowHistoryId", "id",
            "identifier", "itemIds", "migratedData", "submitId", "userPublicKey", "version"
        }
        assert data["answers"][0]["submitId"] == str(tom_answer_activity_flow.submit_id)
        assert data["answers"][0]["flowHistoryId"] == str(tom_answer_activity_flow.flow_history_id)

        assert set(data["flow"].keys()) == {
            "id", "activities", "createdAt", "description", "hideBadge", "idVersion", "isHidden", "isSingleReport",
            "name", "order", "reportIncludedActivityName","reportIncludedItemName"
        }
        assert len(data["flow"]["activities"]) == len(applet_with_flow.activities)
        assert set(data["flow"]["activities"][0].keys()) == {
            "createdAt", "isSkippable", "showAllAtOnce", "subscaleSetting", "order", "name", "isHidden",
            "scoresAndReports", "isReviewable", "idVersion", "items", "performanceTaskType", "responseIsEditable",
            "appletId", "reportIncludedItemName", "description", "id", "splashScreen", "image"
        }
        assert len(data["flow"]["activities"][0]["items"]) == len(applet_with_flow.activities[0].items)
        assert set(data["flow"]["activities"][0]["items"][0].keys()) == {
            "activityId", "allowEdit", "conditionalLogic", "config", "id", "idVersion", "isHidden", "name", "order",
            "question", "responseType", "responseValues"
        }
        assert data["flow"]["idVersion"] == tom_answer_activity_flow.flow_history_id

        assert set(data["summary"].keys()) == {"identifier", "endDatetime", "version", "createdAt"}
        assert data["summary"]["createdAt"] == tom_answer_activity_flow.created_at.strftime("%Y-%m-%dT%H:%M:%S.%f")
        assert data["summary"]["version"] == tom_answer_activity_flow.version

        assert set(data["summary"]["identifier"]) == {"lastAnswerDate", "identifier", "userPublicKey"}
        assert data["summary"]["identifier"]["identifier"] == "encrypted_identifier"
        # fmt: on

    async def test_flow_submission_no_flow(
        self, mock_kiq_report, client, tom: User, applet_with_flow: AppletFull, tom_answer_activity_no_flow
    ):
        client.login(tom)
        url = self.flow_submission_url.format(
            applet_id=applet_with_flow.id,
            flow_id=applet_with_flow.activity_flows[0].id,
            submit_id=tom_answer_activity_no_flow.submit_id,
        )
        response = await client.get(url)
        assert response.status_code == 404

    async def test_summary_for_activity_flow_with_answer(
        self, mock_kiq_report, client, tom: User, applet_with_flow: AppletFull, tom_answer, tom_answer_activity_flow
    ):
        client.login(tom)
        url = self.summary_activity_flows_url.format(applet_id=applet_with_flow.id)
        response = await client.get(url)
        assert response.status_code == 200
        payload = response.json()
        assert payload
        assert payload["count"] == 1
        assert payload["result"][0]["id"] == str(applet_with_flow.activity_flows[0].id)
        assert payload["result"][0]["name"] == applet_with_flow.activity_flows[0].name
        assert payload["result"][0]["hasAnswer"] is True

    async def test_summary_for_activity_flow_without_answer(
        self, mock_kiq_report, client, tom: User, applet_with_flow: AppletFull, tom_answer
    ):
        client.login(tom)
        url = self.summary_activity_flows_url.format(applet_id=applet_with_flow.id)
        response = await client.get(url)
        assert response.status_code == 200
        payload = response.json()
        assert payload
        assert payload["count"] == 1
        assert payload["result"][0]["id"] == str(applet_with_flow.activity_flows[0].id)
        assert payload["result"][0]["name"] == applet_with_flow.activity_flows[0].name
        assert payload["result"][0]["hasAnswer"] is False
>>>>>>> b2b24680
<|MERGE_RESOLUTION|>--- conflicted
+++ resolved
@@ -19,16 +19,20 @@
 from apps.applets.errors import InvalidVersionError
 from apps.mailing.services import TestMail
 from apps.shared.test import BaseTest
-<<<<<<< HEAD
 from apps.shared.test.client import TestClient
-from apps.users.domain import User
-=======
 from apps.users import User
 from apps.workspaces.crud.user_applet_access import UserAppletAccessCRUD
 from apps.workspaces.db.schemas import UserAppletAccessSchema
->>>>>>> b2b24680
 from apps.workspaces.domain.constants import Role
 from infrastructure.utility import RedisCacheTest
+
+
+def note_url_path_data(answer: AnswerSchema) -> dict[str, Any]:
+    return {
+        "applet_id": answer.applet_id,
+        "answer_id": answer.id,
+        "activity_id": answer.activity_history_id.split("_")[0],
+    }
 
 
 @pytest.fixture
@@ -63,12 +67,15 @@
     return lucy
 
 
-def note_url_path_data(answer: AnswerSchema) -> dict[str, Any]:
-    return {
-        "applet_id": answer.applet_id,
-        "answer_id": answer.id,
-        "activity_id": answer.activity_history_id.split("_")[0],
-    }
+@pytest.fixture
+def tom_answer_assessment_create_data(tom, applet_with_reviewable_activity) -> AssessmentAnswerCreate:
+    activity_assessment_id = applet_with_reviewable_activity.activities[1].id
+    return AssessmentAnswerCreate(
+        answer="0x00",
+        item_ids=[applet_with_reviewable_activity.activities[1].items[0].id],
+        reviewer_public_key=f"{tom.id}",
+        assessment_version_id=f"{activity_assessment_id}_{applet_with_reviewable_activity.version}",
+    )
 
 
 @pytest.fixture
@@ -98,9 +105,6 @@
     )
 
 
-<<<<<<< HEAD
-@pytest.mark.usefixtures("mock_kiq_report")
-=======
 @pytest.fixture
 async def tom_answer(session: AsyncSession, tom: User, applet_with_reviewable_activity: AppletFull) -> AnswerSchema:
     answer_service = AnswerService(session, tom.id)
@@ -210,7 +214,7 @@
     await AnswerService(session, lucy.id).create_assessment_answer(applet_id, tom_answer.id, assessment)
 
 
->>>>>>> b2b24680
+@pytest.mark.usefixtures("mock_kiq_report")
 class TestAnswerActivityItems(BaseTest):
     fixtures = [
         "workspaces/fixtures/workspaces.json",
@@ -233,12 +237,8 @@
     applets_answers_completions_url = "/answers/applet/completions"
     applet_submit_dates_url = "/answers/applet/{applet_id}/dates"
 
-<<<<<<< HEAD
-    activity_answers_url = "/answers/applet/{applet_id}/answers/{answer_id}/activities/{activity_id}"
-=======
     activity_answers_url = "/answers/applet/{applet_id}/activities/{activity_id}/answers/{answer_id}"
     flow_submission_url = "/answers/applet/{applet_id}/flows/{flow_id}/submissions/{submit_id}"
->>>>>>> b2b24680
     assessment_answers_url = "/answers/applet/{applet_id}/answers/{answer_id}/assessment"
 
     answer_reviews_url = "/answers/applet/{applet_id}/answers/{answer_id}/reviews"
@@ -441,37 +441,8 @@
         response = await client.post(self.answer_url, data=answer_create)
         assert response.status_code == http.HTTPStatus.CREATED
 
-<<<<<<< HEAD
         response = await client.get(
             self.applet_answers_export_url.format(applet_id=str(applet.id)), query={"activitiesLastVersion": True}
-=======
-        create_data = dict(
-            submit_id=str(uuid.uuid4()),
-            applet_id=str(applet.id),
-            version=applet.version,
-            activity_id=str(applet.activities[0].id),
-            answer=dict(
-                user_public_key="user key",
-                events=json.dumps(dict(events=["event1", "event2"])),
-                answer=json.dumps(
-                    dict(
-                        value=str(uuid.uuid4()),
-                        additional_text=None,
-                    )
-                ),
-                item_ids=[str(applet.activities[0].items[0].id)],
-                scheduled_time=1690188679657,
-                start_time=1690188679657,
-                end_time=1690188731636,
-                identifier="encrypted_identifier",
-            ),
-            client=dict(
-                appId="mindlogger-mobile",
-                appVersion="0.21.48",
-                width=819,
-                height=1080,
-            ),
->>>>>>> b2b24680
         )
         assert response.status_code == http.HTTPStatus.OK
         assert response.json()["result"]["activities"][0]["id"] == str(applet_with_additional_item.activities[0].id)
@@ -524,10 +495,11 @@
                 activity_id=str(answer_create.activity_id),
             )
         )
-
-<<<<<<< HEAD
-        assert response.status_code == http.HTTPStatus.OK
-        assert response.json()["result"]["events"] == answer_create.answer.events
+        assert response.status_code == http.HTTPStatus.OK
+        data = response.json()["result"]
+        assert data["answer"]["events"] == answer_create.answer.events
+        assert set(data["summary"]["identifier"]) == {"lastAnswerDate", "identifier", "userPublicKey"}
+        assert data["summary"]["identifier"]["identifier"] == "encrypted_identifier"
 
     async def test_get_answer_activity(self, client: TestClient, tom: User, applet: AppletFull, answer: AnswerSchema):
         client.login(tom)
@@ -543,15 +515,6 @@
     async def test_fail_answered_applet_not_existed_activities(
         self, client: TestClient, tom: User, applet: AppletFull, uuid_zero: uuid.UUID, answer: AnswerSchema
     ):
-=======
-        assert response.status_code == 200, response.json()
-        data = response.json()["result"]
-        assert data["answer"]["events"] == '{"events": ["event1", "event2"]}'
-        assert set(data["summary"]["identifier"]) == {"lastAnswerDate", "identifier", "userPublicKey"}
-        assert data["summary"]["identifier"]["identifier"] == "encrypted_identifier"
-
-    async def test_fail_answered_applet_not_existed_activities(self, mock_kiq_report, client, tom, applet):
->>>>>>> b2b24680
         client.login(tom)
         response = await client.get(
             self.activity_answers_url.format(
@@ -1086,12 +1049,8 @@
     )
     async def test_review_delete(
         self,
-<<<<<<< HEAD
         tom_answer_create_data,
         tom_answer_assessment_create_data,
-=======
-        mock_kiq_report,
->>>>>>> b2b24680
         client,
         tom,
         applet_with_reviewable_activity,
@@ -1119,13 +1078,67 @@
         else:
             assert assessment
 
+    async def test_summary_activities_submitted_without_answers(
+        self,
+        client,
+        tom,
+        applet_with_reviewable_activity,
+    ):
+        client.login(tom)
+        applet_id = applet_with_reviewable_activity.id
+        response = await client.get(
+            self.summary_activities_url.format(
+                applet_id=str(applet_id),
+            )
+        )
+        assert response.status_code == http.HTTPStatus.OK
+        payload = response.json()
+        actual_last_date = payload["result"][0]["lastAnswerDate"]
+        assert actual_last_date is None
+
+    async def test_get_all_types_of_identifiers(
+        self, client, tom: User, applet: AppletFull, session, tom_answer_item_for_applet
+    ):
+        client.login(tom)
+        identifier_url = self.identifiers_url.format(applet_id=str(applet.id), activity_id=str(applet.activities[0].id))
+        identifier_url = f"{identifier_url}?respondentId={tom.id}"
+
+        answer_items = [
+            # Migrated not encrypted
+            AnswerItemSchema(
+                **tom_answer_item_for_applet,
+                identifier="unencrypted identifier",
+                migrated_data=dict(is_identifier_encrypted=False),
+            ),
+            # Migrated encrypted
+            AnswerItemSchema(
+                **tom_answer_item_for_applet,
+                identifier="encrypted identifier",
+                user_public_key="user_public_key",
+                migrated_data=dict(is_identifier_encrypted=True),
+            ),
+            # Not migrated
+            AnswerItemSchema(
+                **tom_answer_item_for_applet,
+                identifier="identifier",
+                user_public_key="user_public_key",
+                migrated_data=None,
+            ),
+        ]
+        for answer_item in answer_items:
+            await AnswerItemsCRUD(session).create(answer_item)
+
+        res = await client.get(identifier_url)
+        assert res.status_code == http.HTTPStatus.OK
+        payload = res.json()
+        assert payload["count"] == len(answer_items)
+        for identifier in payload["result"]:
+            assert "lastAnswerDate" in identifier
+            if identifier["identifier"] in ["encrypted identifier", "identifier"]:
+                assert "userPublicKey" in identifier
+
     async def test_summary_activities_submitted_date_with_answers(
         self,
-<<<<<<< HEAD
-        tom_answer_create_data,
-=======
-        mock_kiq_report,
->>>>>>> b2b24680
         client,
         tom,
         applet_with_reviewable_activity,
@@ -1158,79 +1171,14 @@
                 applet_id=str(applet_id),
             )
         )
-        assert response.status_code == http.HTTPStatus.OK
+        assert response.status_code == 200
         payload = response.json()
         expected_last_date = str(max(submit_dates))
         actual_last_date = payload["result"][0]["lastAnswerDate"].replace("T", " ")
         assert actual_last_date == expected_last_date
 
-    async def test_summary_activities_submitted_without_answers(
-        self,
-<<<<<<< HEAD
-=======
-        mock_kiq_report,
->>>>>>> b2b24680
-        client,
-        tom,
-        applet_with_reviewable_activity,
-    ):
-        client.login(tom)
-        applet_id = applet_with_reviewable_activity.id
-        response = await client.get(
-            self.summary_activities_url.format(
-                applet_id=str(applet_id),
-            )
-        )
-        assert response.status_code == http.HTTPStatus.OK
-        payload = response.json()
-        actual_last_date = payload["result"][0]["lastAnswerDate"]
-        assert actual_last_date is None
-
-<<<<<<< HEAD
-    async def test_get_all_types_of_identifiers(
-        self, client, tom: User, applet: AppletFull, session, tom_answer_item_for_applet, request
-    ):
-        client.login(tom)
-        identifier_url = self.identifiers_url.format(applet_id=str(applet.id), activity_id=str(applet.activities[0].id))
-        identifier_url = f"{identifier_url}?respondentId={tom.id}"
-
-        answer_items = [
-            # Migrated not encrypted
-            AnswerItemSchema(
-                **tom_answer_item_for_applet,
-                identifier="unencrypted identifier",
-                migrated_data=dict(is_identifier_encrypted=False),
-            ),
-            # Migrated encrypted
-            AnswerItemSchema(
-                **tom_answer_item_for_applet,
-                identifier="encrypted identifier",
-                user_public_key="user_public_key",
-                migrated_data=dict(is_identifier_encrypted=True),
-            ),
-            # Not migrated
-            AnswerItemSchema(
-                **tom_answer_item_for_applet,
-                identifier="identifier",
-                user_public_key="user_public_key",
-                migrated_data=None,
-            ),
-        ]
-        for answer_item in answer_items:
-            await AnswerItemsCRUD(session).create(answer_item)
-
-        res = await client.get(identifier_url)
-        assert res.status_code == http.HTTPStatus.OK
-        payload = res.json()
-        assert payload["count"] == len(answer_items)
-        for identifier in payload["result"]:
-            assert "lastAnswerDate" in identifier
-            if identifier["identifier"] in ["encrypted identifier", "identifier"]:
-                assert "userPublicKey" in identifier
-=======
     async def test_answer_reviewer_count_for_multiple_reviews(
         self,
-        mock_kiq_report,
         client,
         tom,
         applet_with_reviewable_activity,
@@ -1250,7 +1198,7 @@
         assert payload["result"][0]["reviewCount"]["other"] == 2
 
     async def test_answer_reviewer_count_for_one_own_review(
-        self, mock_kiq_report, client, tom, applet_with_reviewable_activity: AppletFull, tom_answer, tom_review_answer
+        self, client, tom, applet_with_reviewable_activity: AppletFull, tom_answer, tom_review_answer
     ):
         client.login(tom)
         applet_id = applet_with_reviewable_activity.id
@@ -1263,7 +1211,7 @@
         assert payload["result"][0]["reviewCount"]["other"] == 0
 
     async def test_answer_reviewer_count_for_one_other_review(
-        self, mock_kiq_report, client, tom, applet_with_reviewable_activity: AppletFull, tom_answer, bob_review_answer
+        self, client, tom, applet_with_reviewable_activity: AppletFull, tom_answer, bob_review_answer
     ):
         client.login(tom)
         applet_id = applet_with_reviewable_activity.id
@@ -1290,7 +1238,6 @@
         tom_answer,
         tom_review_answer,
         bob_review_answer,
-        mock_kiq_report,
         client,
         tom,
         applet_with_reviewable_activity,
@@ -1321,7 +1268,6 @@
 
     async def test_get_summary_activities_after_upgrading_version(
         self,
-        mock_kiq_report,
         client,
         tom,
         applet_with_reviewable_activity,
@@ -1347,9 +1293,7 @@
         assert response.json()["count"] == 1
         assert response.json()["result"][0]["hasAnswer"] is True
 
-    async def test_flow_submission(
-        self, mock_kiq_report, client, tom: User, applet_with_flow: AppletFull, tom_answer_activity_flow
-    ):
+    async def test_flow_submission(self, client, tom: User, applet_with_flow: AppletFull, tom_answer_activity_flow):
         client.login(tom)
         url = self.flow_submission_url.format(
             applet_id=applet_with_flow.id,
@@ -1398,7 +1342,7 @@
         # fmt: on
 
     async def test_flow_submission_no_flow(
-        self, mock_kiq_report, client, tom: User, applet_with_flow: AppletFull, tom_answer_activity_no_flow
+        self, client, tom: User, applet_with_flow: AppletFull, tom_answer_activity_no_flow
     ):
         client.login(tom)
         url = self.flow_submission_url.format(
@@ -1410,7 +1354,7 @@
         assert response.status_code == 404
 
     async def test_summary_for_activity_flow_with_answer(
-        self, mock_kiq_report, client, tom: User, applet_with_flow: AppletFull, tom_answer, tom_answer_activity_flow
+        self, client, tom: User, applet_with_flow: AppletFull, tom_answer, tom_answer_activity_flow
     ):
         client.login(tom)
         url = self.summary_activity_flows_url.format(applet_id=applet_with_flow.id)
@@ -1424,7 +1368,7 @@
         assert payload["result"][0]["hasAnswer"] is True
 
     async def test_summary_for_activity_flow_without_answer(
-        self, mock_kiq_report, client, tom: User, applet_with_flow: AppletFull, tom_answer
+        self, client, tom: User, applet_with_flow: AppletFull, tom_answer
     ):
         client.login(tom)
         url = self.summary_activity_flows_url.format(applet_id=applet_with_flow.id)
@@ -1435,5 +1379,4 @@
         assert payload["count"] == 1
         assert payload["result"][0]["id"] == str(applet_with_flow.activity_flows[0].id)
         assert payload["result"][0]["name"] == applet_with_flow.activity_flows[0].name
-        assert payload["result"][0]["hasAnswer"] is False
->>>>>>> b2b24680
+        assert payload["result"][0]["hasAnswer"] is False