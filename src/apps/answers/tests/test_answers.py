import datetime
import json

import pytest
from sqlalchemy import select

from apps.answers.db.schemas import AnswerSchema
from apps.mailing.services import TestMail
from apps.shared.test import BaseTest
from infrastructure.utility import RedisCacheTest


class TestAnswerActivityItems(BaseTest):
    fixtures = [
        "users/fixtures/users.json",
        "folders/fixtures/folders.json",
        "applets/fixtures/applets.json",
        "applets/fixtures/applet_user_accesses.json",
        "applets/fixtures/applet_histories.json",
        "activities/fixtures/activities.json",
        "activities/fixtures/activity_items.json",
        "activity_flows/fixtures/activity_flows.json",
        "activity_flows/fixtures/activity_flow_items.json",
        "activities/fixtures/activity_histories.json",
        "activities/fixtures/activity_item_histories.json",
        "activity_flows/fixtures/activity_flow_histories.json",
        "activity_flows/fixtures/activity_flow_item_histories.json",
        "workspaces/fixtures/workspaces.json",
        "subjects/fixtures/subjects.json",
    ]

    login_url = "/auth/login"
    answer_url = "/answers"
    public_answer_url = "/public/answers"

    review_activities_url = "/answers/applet/{applet_id}/review/activities"

    summary_activities_url = "/answers/applet/{applet_id}/summary/activities"
    identifiers_url = f"{summary_activities_url}/{{activity_id}}/identifiers"
    versions_url = f"{summary_activities_url}/{{activity_id}}/versions"

    answers_for_activity_url = (
        "/answers/applet/{applet_id}/activities/{activity_id}/answers"
    )
    applet_answers_export_url = "/answers/applet/{applet_id}/data"
    applet_answers_completions_url = "/answers/applet/{applet_id}/completions"
    applets_answers_completions_url = "/answers/applet/completions"
    applet_submit_dates_url = "/answers/applet/{applet_id}/dates"

    activity_answers_url = (
        "/answers/applet/{applet_id}/answers/"
        "{answer_id}/activities/{activity_id}"
    )
    assessment_answers_url = (
        "/answers/applet/{applet_id}/answers/{answer_id}/assessment"
    )

    answer_reviews_url = (
        "/answers/applet/{applet_id}/answers/{answer_id}/reviews"  # noqa: E501
    )
    answer_notes_url = "/answers/applet/{applet_id}/answers/{answer_id}/activities/{activity_id}/notes"  # noqa: E501
    answer_note_detail_url = "/answers/applet/{applet_id}/answers/{answer_id}/activities/{activity_id}/notes/{note_id}"  # noqa: E501
    latest_report_url = "/answers/applet/{applet_id}/activities/{activity_id}/answers/{respondent_id}/latest_report"  # noqa: E501

    async def test_answer_activity_items_create_for_respondent(
        self, mock_kiq_report, client
    ):
        await client.login(self.login_url, "tom@mindlogger.com", "Test1234!")

        create_data = dict(
            submit_id="270d86e0-2158-4d18-befd-86b3ce0122ae",
            applet_id="92917a56-d586-4613-b7aa-991f2c4b15b1",
            activity_id="09e3dbf0-aefb-4d0e-9177-bdb321bf3611",
            version="1.0.0",
            created_at=1690188731636,
            answer=dict(
                user_public_key="user key",
                answer=json.dumps(
                    dict(
                        value="2ba4bb83-ed1c-4140-a225-c2c9b4db66d2",
                        additional_text=None,
                    )
                ),
                events=json.dumps(dict(events=["event1", "event2"])),
                item_ids=[
                    "a18d3409-2c96-4a5e-a1f3-1c1c14be0011",
                    "a18d3409-2c96-4a5e-a1f3-1c1c14be0014",
                ],
                identifier="encrypted_identifier",
                scheduled_time=1690188679657,
                start_time=1690188679657,
                end_time=1690188731636,
                scheduledEventId="eventId",
                localEndDate="2022-10-01",
                localEndTime="12:35:00",
            ),
            alerts=[
                dict(
                    activity_item_id="a18d3409-2c96-4a5e-a1f3-1c1c14be0011",
                    message="hello world",
                )
            ],
            client=dict(
                appId="mindlogger-mobile",
                appVersion="0.21.48",
                width=819,
                height=1080,
            ),
        )

        response = await client.post(self.answer_url, data=create_data)
        assert response.status_code == 201, response.json()

        mock_kiq_report.assert_awaited_once()

        published_values = await RedisCacheTest().get(
            "channel_7484f34a-3acc-4ee6-8a94-fd7299502fa1"
        )
        published_values = published_values or []
        assert len(published_values) == 1
        assert len(RedisCacheTest()._storage) == 2
        assert len(TestMail.mails) == 1
        assert TestMail.mails[0].subject == "Response alert"

    async def test_get_latest_summary(
        self, mock_report_server_response, mock_kiq_report, client
    ):
        await client.login(self.login_url, "tom@mindlogger.com", "Test1234!")

        create_data = dict(
            submit_id="270d86e0-2158-4d18-befd-86b3ce0122ae",
            applet_id="92917a56-d586-4613-b7aa-991f2c4b15b1",
            activity_id="09e3dbf0-aefb-4d0e-9177-bdb321bf3611",
            version="1.0.0",
            created_at=1690188731636,
            answer=dict(
                user_public_key="user key",
                answer=json.dumps(
                    dict(
                        value="2ba4bb83-ed1c-4140-a225-c2c9b4db66d2",
                        additional_text=None,
                    )
                ),
                events=json.dumps(dict(events=["event1", "event2"])),
                item_ids=[
                    "a18d3409-2c96-4a5e-a1f3-1c1c14be0011",
                    "a18d3409-2c96-4a5e-a1f3-1c1c14be0014",
                ],
                identifier="encrypted_identifier",
                scheduled_time=1690188679657,
                start_time=1690188679657,
                end_time=1690188731636,
            ),
            client=dict(
                appId="mindlogger-mobile",
                appVersion="0.21.48",
                width=819,
                height=1080,
            ),
        )

        response = await client.post(self.answer_url, data=create_data)

        assert response.status_code == 201, response.json()
        response = await client.post(
            self.latest_report_url.format(
                applet_id="92917a56-d586-4613-b7aa-991f2c4b15b1",
                activity_id="09e3dbf0-aefb-4d0e-9177-bdb321bf3611",
                respondent_id="7484f34a-3acc-4ee6-8a94-fd7299502fa1",
            ),
        )
        assert response.status_code == 200

    async def test_public_answer_activity_items_create_for_respondent(
        self, mock_kiq_report, client
    ):
        create_data = dict(
            submit_id="270d86e0-2158-4d18-befd-86b3ce0122ae",
            applet_id="92917a56-d586-4613-b7aa-991f2c4b15b1",
            version="1.0.0",
            activity_id="09e3dbf0-aefb-4d0e-9177-bdb321bf3611",
            created_at=1690188731636,
            answer=dict(
                user_public_key="user key",
                events=json.dumps(dict(events=["event1", "event2"])),
                answer=json.dumps(
                    dict(
                        value="2ba4bb83-ed1c-4140-a225-c2c9b4db66d2",
                        additional_text=None,
                    )
                ),
                item_ids=[
                    "a18d3409-2c96-4a5e-a1f3-1c1c14be0011",
                    "a18d3409-2c96-4a5e-a1f3-1c1c14be0014",
                ],
                scheduled_time=1690188679657,
                start_time=1690188679657,
                end_time=1690188731636,
            ),
            client=dict(
                appId="mindlogger-mobile",
                appVersion="0.21.48",
                width=819,
                height=1080,
            ),
        )

        response = await client.post(self.public_answer_url, data=create_data)

        assert response.status_code == 201, response.json()

    async def test_answer_skippable_activity_items_create_for_respondent(
        self, mock_kiq_report, client
    ):
        await client.login(self.login_url, "tom@mindlogger.com", "Test1234!")

        create_data = dict(
            submit_id="270d86e0-2158-4d18-befd-86b3ce0122ae",
            applet_id="92917a56-d586-4613-b7aa-991f2c4b15b1",
            activity_id="09e3dbf0-aefb-4d0e-9177-bdb321bf3611",
            version="1.0.0",
            answer=dict(
                start_time=1690188679657,
                end_time=1690188731636,
                itemIds=[
                    "a18d3409-2c96-4a5e-a1f3-1c1c14be0011",
                    "a18d3409-2c96-4a5e-a1f3-1c1c14be0012",
                ],
            ),
            client=dict(
                appId="mindlogger-mobile",
                appVersion="0.21.48",
                width=819,
                height=1080,
            ),
        )

        response = await client.post(self.answer_url, data=create_data)

        assert response.status_code == 201, response.json()

        response = await client.get(
            self.applet_submit_dates_url.format(
                applet_id="92917a56-d586-4613-b7aa-991f2c4b15b1"
            ),
            dict(
                respondentId="7484f34a-3acc-4ee6-8a94-fd7299502fa1",
                fromDate=datetime.date.today() - datetime.timedelta(days=10),
                toDate=datetime.date.today() + datetime.timedelta(days=10),
            ),
        )
        assert response.status_code == 200
        assert len(response.json()["result"]["dates"]) == 1

    async def test_list_submit_dates(self, mock_kiq_report, client):
        await client.login(self.login_url, "tom@mindlogger.com", "Test1234!")

        create_data = dict(
            submit_id="270d86e0-2158-4d18-befd-86b3ce0122ae",
            applet_id="92917a56-d586-4613-b7aa-991f2c4b15b1",
            activity_id="09e3dbf0-aefb-4d0e-9177-bdb321bf3611",
            version="1.0.0",
            answer=dict(
                user_public_key="user key",
                events=json.dumps(dict(events=["event1", "event2"])),
                answer=json.dumps(
                    dict(
                        value="2ba4bb83-ed1c-4140-a225-c2c9b4db66d2",
                        additional_text=None,
                    )
                ),
                item_ids=[
                    "a18d3409-2c96-4a5e-a1f3-1c1c14be0011",
                    "a18d3409-2c96-4a5e-a1f3-1c1c14be0014",
                ],
                scheduled_time=1690188679657,
                start_time=1690188679657,
                end_time=1690188731636,
            ),
            client=dict(
                appId="mindlogger-mobile",
                appVersion="0.21.48",
                width=819,
                height=1080,
            ),
        )

        response = await client.post(self.answer_url, data=create_data)
        assert response.status_code == 201, response.json()

        response = await client.get(
            self.applet_submit_dates_url.format(
                applet_id="92917a56-d586-4613-b7aa-991f2c4b15b1"
            ),
            dict(
                respondentId="7484f34a-3acc-4ee6-8a94-fd7299502fa1",
                fromDate=datetime.date.today() - datetime.timedelta(days=10),
                toDate=datetime.date.today() + datetime.timedelta(days=10),
            ),
        )
        assert response.status_code == 200
        assert len(response.json()["result"]["dates"]) == 1

    async def test_answer_flow_items_create_for_respondent(
        self, mock_kiq_report, client
    ):
        await client.login(self.login_url, "tom@mindlogger.com", "Test1234!")

        create_data = dict(
            submit_id="270d86e0-2158-4d18-befd-86b3ce0122ae",
            applet_id="92917a56-d586-4613-b7aa-991f2c4b15b1",
            version="1.0.0",
            created_at=1690188731636,
            flow_id="3013dfb1-9202-4577-80f2-ba7450fb5831",
            activity_id="09e3dbf0-aefb-4d0e-9177-bdb321bf3611",
            answer=dict(
                user_public_key="user key",
                events=json.dumps(dict(events=["event1", "event2"])),
                answer=json.dumps(
                    dict(
                        value="2ba4bb83-ed1c-4140-a225-c2c9b4db66d2",
                        additional_text=None,
                    )
                ),
                item_ids=[
                    "a18d3409-2c96-4a5e-a1f3-1c1c14be0011",
                    "a18d3409-2c96-4a5e-a1f3-1c1c14be0014",
                ],
                scheduled_time=1690188679657,
                start_time=1690188679657,
                end_time=1690188731636,
            ),
            client=dict(
                appId="mindlogger-mobile",
                appVersion="0.21.48",
                width=819,
                height=1080,
            ),
        )

        response = await client.post(self.answer_url, data=create_data)

        assert response.status_code == 201, response.json()

    async def test_answer_with_skipping_all(self, mock_kiq_report, client):
        await client.login(self.login_url, "tom@mindlogger.com", "Test1234!")

        create_data = dict(
            submit_id="270d86e0-2158-4d18-befd-86b3ce0122ae",
            applet_id="92917a56-d586-4613-b7aa-991f2c4b15b1",
            activity_id="09e3dbf0-aefb-4d0e-9177-bdb321bf3611",
            version="1.0.0",
            created_at=1690188731636,
            answer=dict(
                start_time=1690188679657,
                end_time=1690188731636,
                itemIds=[
                    "a18d3409-2c96-4a5e-a1f3-1c1c14be0011",
                    "a18d3409-2c96-4a5e-a1f3-1c1c14be0012",
                ],
            ),
            client=dict(
                appId="mindlogger-mobile",
                appVersion="0.21.48",
                width=819,
                height=1080,
            ),
        )

        response = await client.post(self.answer_url, data=create_data)

        assert response.status_code == 201, response.json()

    async def test_answered_applet_activities(self, mock_kiq_report, client):
        await client.login(self.login_url, "tom@mindlogger.com", "Test1234!")

        create_data = dict(
            submit_id="270d86e0-2158-4d18-befd-86b3ce0122ae",
            applet_id="92917a56-d586-4613-b7aa-991f2c4b15b1",
            version="1.0.0",
            activity_id="09e3dbf0-aefb-4d0e-9177-bdb321bf3611",
            answer=dict(
                user_public_key="user key",
                events=json.dumps(dict(events=["event1", "event2"])),
                answer=json.dumps(
                    dict(
                        value="2ba4bb83-ed1c-4140-a225-c2c9b4db66d2",
                        additional_text=None,
                    )
                ),
                item_ids=[
                    "a18d3409-2c96-4a5e-a1f3-1c1c14be0011",
                    "a18d3409-2c96-4a5e-a1f3-1c1c14be0014",
                ],
                scheduled_time=1690188679657,
                start_time=1690188679657,
                end_time=1690188731636,
            ),
            client=dict(
                appId="mindlogger-mobile",
                appVersion="0.21.48",
                width=819,
                height=1080,
            ),
        )

        response = await client.post(self.answer_url, data=create_data)

        assert response.status_code == 201, response.json()

        response = await client.get(
            self.review_activities_url.format(
                applet_id="92917a56-d586-4613-b7aa-991f2c4b15b1"
            ),
            dict(
                respondentId="7484f34a-3acc-4ee6-8a94-fd7299502fa1",
                createdDate=datetime.datetime.utcnow().date(),
            ),
        )

        assert response.status_code == 200, response.json()
        assert response.json()["count"] == 1
        assert len(response.json()["result"][0]["answerDates"]) == 1

        answer_id = response.json()["result"][0]["answerDates"][0]["answerId"]
        response = await client.get(
            self.activity_answers_url.format(
                applet_id="92917a56-d586-4613-b7aa-991f2c4b15b1",
                answer_id=answer_id,
                activity_id="09e3dbf0-aefb-4d0e-9177-bdb321bf3611",
            )
        )

        assert response.status_code == 200, response.json()

        response = await client.get(
            self.activity_answers_url.format(
                applet_id="92917a56-d586-4613-b7aa-991f2c4b15b1",
                answer_id=answer_id,
                activity_id="09e3dbf0-aefb-4d0e-9177-bdb321bf3611",
            )
        )

        assert response.status_code == 200, response.json()
        assert (
            response.json()["result"]["events"]
            == '{"events": ["event1", "event2"]}'
        )

    async def test_fail_answered_applet_not_existed_activities(
        self, mock_kiq_report, client
    ):
        await client.login(self.login_url, "tom@mindlogger.com", "Test1234!")

        create_data = dict(
            submit_id="270d86e0-2158-4d18-befd-86b3ce0122ae",
            applet_id="92917a56-d586-4613-b7aa-991f2c4b15b1",
            version="1.0.0",
            activity_id="09e3dbf0-aefb-4d0e-9177-bdb321bf3611",
            answer=dict(
                user_public_key="user key",
                events=json.dumps(dict(events=["event1", "event2"])),
                answer=json.dumps(
                    dict(
                        value="2ba4bb83-ed1c-4140-a225-c2c9b4db66d2",
                        additional_text=None,
                    )
                ),
                item_ids=[
                    "a18d3409-2c96-4a5e-a1f3-1c1c14be0011",
                    "a18d3409-2c96-4a5e-a1f3-1c1c14be0014",
                ],
                scheduled_time=1690188679657,
                start_time=1690188679657,
                end_time=1690188731636,
            ),
            client=dict(
                appId="mindlogger-mobile",
                appVersion="0.21.48",
                width=819,
                height=1080,
            ),
        )

        response = await client.post(self.answer_url, data=create_data)

        assert response.status_code == 201, response.json()

        response = await client.get(
            self.review_activities_url.format(
                applet_id="92917a56-d586-4613-b7aa-991f2c4b15b1"
            ),
            dict(
                respondentId="7484f34a-3acc-4ee6-8a94-fd7299502fa1",
                createdDate=datetime.datetime.utcnow().date(),
            ),
        )

        assert response.status_code == 200, response.json()
        assert response.json()["count"] == 1
        assert len(response.json()["result"][0]["answerDates"]) == 1

        answer_id = response.json()["result"][0]["answerDates"][0]["answerId"]
        response = await client.get(
            self.activity_answers_url.format(
                applet_id="92917a56-d586-4613-b7aa-991f2c4b15b1",
                answer_id=answer_id,
                activity_id="00000000-0000-0000-0000-000000000000",
            )
        )

        assert response.status_code == 404, response.json()

    async def test_applet_activity_answers(self, mock_kiq_report, client):
        await client.login(self.login_url, "tom@mindlogger.com", "Test1234!")

        create_data = dict(
            submit_id="270d86e0-2158-4d18-befd-86b3ce0122ae",
            applet_id="92917a56-d586-4613-b7aa-991f2c4b15b1",
            version="1.0.0",
            activity_id="09e3dbf0-aefb-4d0e-9177-bdb321bf3611",
            answer=dict(
                user_public_key="user key",
                events=json.dumps(dict(events=["event1", "event2"])),
                answer=json.dumps(
                    dict(
                        value="2ba4bb83-ed1c-4140-a225-c2c9b4db66d2",
                        additional_text=None,
                    )
                ),
                item_ids=[
                    "a18d3409-2c96-4a5e-a1f3-1c1c14be0011",
                    "a18d3409-2c96-4a5e-a1f3-1c1c14be0014",
                ],
                scheduled_time=1690188679657,
                start_time=1690188679657,
                end_time=1690188731636,
            ),
            client=dict(
                appId="mindlogger-mobile",
                appVersion="0.21.48",
                width=819,
                height=1080,
            ),
        )

        response = await client.post(self.answer_url, data=create_data)

        assert response.status_code == 201, response.json()

        response = await client.get(
            self.answers_for_activity_url.format(
                applet_id="92917a56-d586-4613-b7aa-991f2c4b15b1",
                activity_id="09e3dbf0-aefb-4d0e-9177-bdb321bf3611",
            ),
        )

        assert response.status_code == 200, response.json()
        assert response.json()["count"] == 1

    async def test_applet_assessment_retrieve(self, mock_kiq_report, client):
        await client.login(self.login_url, "tom@mindlogger.com", "Test1234!")

        create_data = dict(
            submit_id="270d86e0-2158-4d18-befd-86b3ce0122ae",
            applet_id="92917a56-d586-4613-b7aa-991f2c4b15b1",
            version="1.0.0",
            activity_id="09e3dbf0-aefb-4d0e-9177-bdb321bf3611",
            answer=dict(
                user_public_key="user key",
                answer=json.dumps(
                    dict(
                        value="2ba4bb83-ed1c-4140-a225-c2c9b4db66d2",
                        additional_text=None,
                    )
                ),
                item_ids=[
                    "a18d3409-2c96-4a5e-a1f3-1c1c14be0011",
                    "a18d3409-2c96-4a5e-a1f3-1c1c14be0014",
                ],
                scheduled_time=1690188679657,
                start_time=1690188679657,
                end_time=1690188731636,
            ),
            client=dict(
                appId="mindlogger-mobile",
                appVersion="0.21.48",
                width=819,
                height=1080,
            ),
        )

        response = await client.post(self.answer_url, data=create_data)

        assert response.status_code == 201, response.json()

        response = await client.get(
            self.review_activities_url.format(
                applet_id="92917a56-d586-4613-b7aa-991f2c4b15b1"
            ),
            dict(
                respondentId="7484f34a-3acc-4ee6-8a94-fd7299502fa1",
                createdDate=datetime.datetime.utcnow().date(),
            ),
        )

        assert response.status_code == 200, response.json()
        assert response.json()["count"] == 1
        assert len(response.json()["result"][0]["answerDates"]) == 1

        answer_id = response.json()["result"][0]["answerDates"][0]["answerId"]
        response = await client.get(
            self.assessment_answers_url.format(
                applet_id="92917a56-d586-4613-b7aa-991f2c4b15b1",
                answer_id=answer_id,
            )
        )

        assert response.status_code == 200, response.json()

    async def test_applet_assessment_create(self, mock_kiq_report, client):
        await client.login(self.login_url, "tom@mindlogger.com", "Test1234!")

        create_data = dict(
            submit_id="270d86e0-2158-4d18-befd-86b3ce0122ae",
            applet_id="92917a56-d586-4613-b7aa-991f2c4b15b1",
            version="1.0.0",
            activity_id="09e3dbf0-aefb-4d0e-9177-bdb321bf3611",
            answer=dict(
                user_public_key="user key",
                answer=json.dumps(
                    dict(
                        value="2ba4bb83-ed1c-4140-a225-c2c9b4db66d2",
                        additional_text=None,
                    )
                ),
                item_ids=[
                    "a18d3409-2c96-4a5e-a1f3-1c1c14be0011",
                    "a18d3409-2c96-4a5e-a1f3-1c1c14be0014",
                ],
                scheduled_time=1690188679657,
                start_time=1690188679657,
                end_time=1690188731636,
            ),
            client=dict(
                appId="mindlogger-mobile",
                appVersion="0.21.48",
                width=819,
                height=1080,
            ),
        )

        response = await client.post(self.answer_url, data=create_data)

        assert response.status_code == 201, response.json()

        response = await client.get(
            self.review_activities_url.format(
                applet_id="92917a56-d586-4613-b7aa-991f2c4b15b1"
            ),
            dict(
                respondentId="7484f34a-3acc-4ee6-8a94-fd7299502fa1",
                createdDate=datetime.datetime.utcnow().date(),
            ),
        )

        assert response.status_code == 200, response.json()
        assert response.json()["count"] == 1
        assert len(response.json()["result"][0]["answerDates"]) == 1

        answer_id = response.json()["result"][0]["answerDates"][0]["answerId"]

        response = await client.post(
            self.assessment_answers_url.format(
                applet_id="92917a56-d586-4613-b7aa-991f2c4b15b1",
                answer_id=answer_id,
            ),
            dict(
                answer="some answer",
                item_ids=["a18d3409-2c96-4a5e-a1f3-1c1c14be0021"],
                reviewer_public_key="some public key",
                assessment_version_id=(
                    "09e3dbf0-aefb-4d0e-9177-bdb321bf3621_1.0.0"
                ),
            ),
        )

        assert response.status_code == 201

        response = await client.get(
            self.assessment_answers_url.format(
                applet_id="92917a56-d586-4613-b7aa-991f2c4b15b1",
                answer_id=answer_id,
            )
        )

        assert response.status_code == 200, response.json()
        assert response.json()["result"]["answer"] == "some answer"
        assert (
            response.json()["result"]["reviewerPublicKey"] == "some public key"
        )
        assert response.json()["result"]["itemIds"] == [
            "a18d3409-2c96-4a5e-a1f3-1c1c14be0021"
        ]

        response = await client.post(
            self.assessment_answers_url.format(
                applet_id="92917a56-d586-4613-b7aa-991f2c4b15b1",
                answer_id=answer_id,
            ),
            dict(
                answer="some answer",
                item_ids=["a18d3409-2c96-4a5e-a1f3-1c1c14be0021"],
                reviewer_public_key="some public key",
                assessment_version_id=(
                    "09e3dbf0-aefb-4d0e-9177-bdb321bf3621_1.0.0"
                ),
            ),
        )

        assert response.status_code == 201

        response = await client.get(
            self.assessment_answers_url.format(
                applet_id="92917a56-d586-4613-b7aa-991f2c4b15b1",
                answer_id=answer_id,
            )
        )

        assert response.status_code == 200, response.json()
        assert response.json()["result"]["answer"] == "some answer"
        assert (
            response.json()["result"]["reviewerPublicKey"] == "some public key"
        )
        assert response.json()["result"]["itemIds"] == [
            "a18d3409-2c96-4a5e-a1f3-1c1c14be0021"
        ]
        response = await client.get(
            self.answer_reviews_url.format(
                applet_id="92917a56-d586-4613-b7aa-991f2c4b15b1",
                answer_id=answer_id,
            )
        )

        assert response.status_code == 200, response.json()
        assert response.json()["count"] == 1
        assert response.json()["result"][0]["answer"] == "some answer"
        assert (
            response.json()["result"][0]["reviewerPublicKey"]
            == "some public key"
        )
        assert response.json()["result"][0]["itemIds"] == [
            "a18d3409-2c96-4a5e-a1f3-1c1c14be0021"
        ]
        assert response.json()["result"][0]["reviewer"]["firstName"] == "Tom"
        assert response.json()["result"][0]["reviewer"]["lastName"] == "Isaak"

    async def test_applet_activities(self, mock_kiq_report, client):
        await client.login(self.login_url, "tom@mindlogger.com", "Test1234!")

        response = await client.get(
            self.review_activities_url.format(
                applet_id="92917a56-d586-4613-b7aa-991f2c4b15b1"
            ),
            dict(
                respondentId="7484f34a-3acc-4ee6-8a94-fd7299502fa1",
                createdDate=datetime.datetime.utcnow().date(),
            ),
        )

        assert response.status_code == 200, response.json()
        assert response.json()["count"] == 1
        assert len(response.json()["result"][0]["answerDates"]) == 0

    async def test_add_note(self, mock_kiq_report, client):
        await client.login(self.login_url, "tom@mindlogger.com", "Test1234!")

        create_data = dict(
            submit_id="270d86e0-2158-4d18-befd-86b3ce0122ae",
            applet_id="92917a56-d586-4613-b7aa-991f2c4b15b1",
            version="1.0.0",
            activity_id="09e3dbf0-aefb-4d0e-9177-bdb321bf3611",
            answer=dict(
                user_public_key="user key",
                answer=json.dumps(
                    dict(
                        value="2ba4bb83-ed1c-4140-a225-c2c9b4db66d2",
                        additional_text=None,
                    )
                ),
                item_ids=[
                    "a18d3409-2c96-4a5e-a1f3-1c1c14be0011",
                    "a18d3409-2c96-4a5e-a1f3-1c1c14be0014",
                ],
                scheduled_time=1690188679657,
                start_time=1690188679657,
                end_time=1690188731636,
            ),
            client=dict(
                appId="mindlogger-mobile",
                appVersion="0.21.48",
                width=819,
                height=1080,
            ),
        )

        response = await client.post(self.answer_url, data=create_data)

        assert response.status_code == 201, response.json()

        response = await client.get(
            self.review_activities_url.format(
                applet_id="92917a56-d586-4613-b7aa-991f2c4b15b1"
            ),
            dict(
                respondentId="7484f34a-3acc-4ee6-8a94-fd7299502fa1",
                createdDate=datetime.datetime.utcnow().date(),
            ),
        )
        answer_id = response.json()["result"][0]["answerDates"][0]["answerId"]

        response = await client.post(
            self.answer_notes_url.format(
                applet_id="92917a56-d586-4613-b7aa-991f2c4b15b1",
                answer_id=answer_id,
                activity_id="09e3dbf0-aefb-4d0e-9177-bdb321bf3611",
            ),
            dict(note="Some note"),
        )

        assert response.status_code == 201, response.json()

        response = await client.get(
            self.answer_notes_url.format(
                applet_id="92917a56-d586-4613-b7aa-991f2c4b15b1",
                answer_id=answer_id,
                activity_id="09e3dbf0-aefb-4d0e-9177-bdb321bf3611",
            ),
        )

        assert response.status_code == 200, response.json()
        assert response.json()["count"] == 1

    async def test_edit_note(self, mock_kiq_report, client):
        await client.login(self.login_url, "tom@mindlogger.com", "Test1234!")

        create_data = dict(
            submit_id="270d86e0-2158-4d18-befd-86b3ce0122ae",
            applet_id="92917a56-d586-4613-b7aa-991f2c4b15b1",
            version="1.0.0",
            activity_id="09e3dbf0-aefb-4d0e-9177-bdb321bf3611",
            answer=dict(
                user_public_key="user key",
                answer=json.dumps(
                    dict(
                        value="2ba4bb83-ed1c-4140-a225-c2c9b4db66d2",
                        additional_text=None,
                    )
                ),
                item_ids=[
                    "a18d3409-2c96-4a5e-a1f3-1c1c14be0011",
                    "a18d3409-2c96-4a5e-a1f3-1c1c14be0014",
                ],
                scheduled_time=1690188679657,
                start_time=1690188679657,
                end_time=1690188731636,
            ),
            client=dict(
                appId="mindlogger-mobile",
                appVersion="0.21.48",
                width=819,
                height=1080,
            ),
        )

        response = await client.post(self.answer_url, data=create_data)

        assert response.status_code == 201, response.json()

        response = await client.get(
            self.review_activities_url.format(
                applet_id="92917a56-d586-4613-b7aa-991f2c4b15b1"
            ),
            dict(
                respondentId="7484f34a-3acc-4ee6-8a94-fd7299502fa1",
                createdDate=datetime.datetime.utcnow().date(),
            ),
        )
        answer_id = response.json()["result"][0]["answerDates"][0]["answerId"]

        response = await client.post(
            self.answer_notes_url.format(
                applet_id="92917a56-d586-4613-b7aa-991f2c4b15b1",
                answer_id=answer_id,
                activity_id="09e3dbf0-aefb-4d0e-9177-bdb321bf3611",
            ),
            dict(note="Some note"),
        )

        assert response.status_code == 201, response.json()

        response = await client.get(
            self.answer_notes_url.format(
                applet_id="92917a56-d586-4613-b7aa-991f2c4b15b1",
                answer_id=answer_id,
                activity_id="09e3dbf0-aefb-4d0e-9177-bdb321bf3611",
            ),
        )

        assert response.status_code == 200, response.json()
        assert response.json()["count"] == 1
        assert response.json()["result"][0]["note"] == "Some note"

        response = await client.put(
            self.answer_note_detail_url.format(
                applet_id="92917a56-d586-4613-b7aa-991f2c4b15b1",
                answer_id=answer_id,
                activity_id="09e3dbf0-aefb-4d0e-9177-bdb321bf3611",
                note_id=response.json()["result"][0]["id"],
            ),
            dict(note="Some note 2"),
        )
        assert response.status_code == 200

        response = await client.get(
            self.answer_notes_url.format(
                applet_id="92917a56-d586-4613-b7aa-991f2c4b15b1",
                answer_id=answer_id,
                activity_id="09e3dbf0-aefb-4d0e-9177-bdb321bf3611",
            ),
        )

        assert response.status_code == 200, response.json()
        assert response.json()["count"] == 1
        assert response.json()["result"][0]["note"] == "Some note 2"

    async def test_delete_note(self, mock_kiq_report, client):
        await client.login(self.login_url, "tom@mindlogger.com", "Test1234!")

        create_data = dict(
            submit_id="270d86e0-2158-4d18-befd-86b3ce0122ae",
            applet_id="92917a56-d586-4613-b7aa-991f2c4b15b1",
            version="1.0.0",
            activity_id="09e3dbf0-aefb-4d0e-9177-bdb321bf3611",
            answer=dict(
                user_public_key="user key",
                answer=json.dumps(
                    dict(
                        value="2ba4bb83-ed1c-4140-a225-c2c9b4db66d2",
                        additional_text=None,
                    )
                ),
                item_ids=[
                    "a18d3409-2c96-4a5e-a1f3-1c1c14be0011",
                    "a18d3409-2c96-4a5e-a1f3-1c1c14be0014",
                ],
                scheduled_time=None,
                start_time=1690188679657,
                end_time=1690188731636,
            ),
            client=dict(
                appId="mindlogger-mobile",
                appVersion="0.21.48",
                width=819,
                height=1080,
            ),
        )

        response = await client.post(self.answer_url, data=create_data)

        assert response.status_code == 201, response.json()

        response = await client.get(
            self.review_activities_url.format(
                applet_id="92917a56-d586-4613-b7aa-991f2c4b15b1"
            ),
            dict(
                respondentId="7484f34a-3acc-4ee6-8a94-fd7299502fa1",
                createdDate=datetime.datetime.utcnow().date(),
            ),
        )
        answer_id = response.json()["result"][0]["answerDates"][0]["answerId"]

        response = await client.post(
            self.answer_notes_url.format(
                applet_id="92917a56-d586-4613-b7aa-991f2c4b15b1",
                answer_id=answer_id,
                activity_id="09e3dbf0-aefb-4d0e-9177-bdb321bf3611",
            ),
            dict(note="Some note"),
        )

        assert response.status_code == 201, response.json()

        response = await client.get(
            self.answer_notes_url.format(
                applet_id="92917a56-d586-4613-b7aa-991f2c4b15b1",
                answer_id=answer_id,
                activity_id="09e3dbf0-aefb-4d0e-9177-bdb321bf3611",
            ),
        )

        assert response.status_code == 200, response.json()
        assert response.json()["count"] == 1
        assert response.json()["result"][0]["note"] == "Some note"

        response = await client.delete(
            self.answer_note_detail_url.format(
                applet_id="92917a56-d586-4613-b7aa-991f2c4b15b1",
                answer_id=answer_id,
                activity_id="09e3dbf0-aefb-4d0e-9177-bdb321bf3611",
                note_id=response.json()["result"][0]["id"],
            )
        )
        assert response.status_code == 204

        response = await client.get(
            self.answer_notes_url.format(
                applet_id="92917a56-d586-4613-b7aa-991f2c4b15b1",
                answer_id=answer_id,
                activity_id="09e3dbf0-aefb-4d0e-9177-bdb321bf3611",
            ),
        )

        assert response.status_code == 200, response.json()
        assert response.json()["count"] == 0

    async def test_answer_activity_items_create_for_not_respondent(
        self, mock_kiq_report, client
    ):
        await client.login(self.login_url, "patric@gmail.com", "Test1234")

        create_data = dict(
            submit_id="270d86e0-2158-4d18-befd-86b3ce0122ae",
            applet_id="92917a56-d586-4613-b7aa-991f2c4b15b1",
            version="1.0.0",
            activity_id="09e3dbf0-aefb-4d0e-9177-bdb321bf3611",
            answer=dict(
                user_public_key="user key",
                answer=json.dumps(
                    dict(
                        value="2ba4bb83-ed1c-4140-a225-c2c9b4db66d2",
                    )
                ),
                item_ids=[
                    "a18d3409-2c96-4a5e-a1f3-1c1c14be0011",
                    "a18d3409-2c96-4a5e-a1f3-1c1c14be0014",
                ],
                scheduled_time=1690188679657,
                start_time=1690188679657,
                end_time=1690188731636,
            ),
            client=dict(
                appId="mindlogger-mobile",
                appVersion="0.21.48",
                width=819,
                height=1080,
            ),
        )

        response = await client.post(self.answer_url, data=create_data)

        assert response.status_code == 403, response.json()

    async def test_answers_export(self, mock_kiq_report, client):
        await client.login(self.login_url, "tom@mindlogger.com", "Test1234!")

        # create answer
        create_data = dict(
            submit_id="270d86e0-2158-4d18-befd-86b3ce0122ae",
            applet_id="92917a56-d586-4613-b7aa-991f2c4b15b1",
            version="1.0.0",
            activity_id="09e3dbf0-aefb-4d0e-9177-bdb321bf3611",
            answer=dict(
                user_public_key="user key",
                answer=json.dumps(
                    dict(
                        value="2ba4bb83-ed1c-4140-a225-c2c9b4db66d2",
                        additional_text=None,
                    )
                ),
                item_ids=[
                    "a18d3409-2c96-4a5e-a1f3-1c1c14be0011",
                    "a18d3409-2c96-4a5e-a1f3-1c1c14be0014",
                ],
                scheduled_time=1690188679657,
                start_time=1690188679657,
                end_time=1690188731636,
            ),
            client=dict(
                appId="mindlogger-mobile",
                appVersion="0.21.48",
                width=819,
                height=1080,
            ),
        )

        response = await client.post(self.answer_url, data=create_data)

        assert response.status_code == 201

        # get answer id
        response = await client.get(
            self.review_activities_url.format(
                applet_id="92917a56-d586-4613-b7aa-991f2c4b15b1"
            ),
            dict(
                respondentId="7484f34a-3acc-4ee6-8a94-fd7299502fa1",
                createdDate=datetime.datetime.utcnow().date(),
            ),
        )

        assert response.status_code == 200, response.json()
        answer_id = response.json()["result"][0]["answerDates"][0]["answerId"]

        # create assessment
        response = await client.post(
            self.assessment_answers_url.format(
                applet_id="92917a56-d586-4613-b7aa-991f2c4b15b1",
                answer_id=answer_id,
            ),
            dict(
                answer="some answer",
                item_ids=["a18d3409-2c96-4a5e-a1f3-1c1c14be0021"],
                reviewer_public_key="some public key",
                assessment_version_id=(
                    "09e3dbf0-aefb-4d0e-9177-bdb321bf3621_1.0.0"
                ),
            ),
        )

        assert response.status_code == 201

        # test export
        response = await client.get(
            self.applet_answers_export_url.format(
                applet_id="92917a56-d586-4613-b7aa-991f2c4b15b1",
            )
        )

        assert response.status_code == 200, response.json()
        resp_data = response.json()
        data = resp_data["result"]
        assert set(data.keys()) == {"answers", "activities"}
        assert len(data["answers"]) == 2
        assert resp_data["count"] == 2

        assessment, answer = data["answers"][0], data["answers"][1]
        # fmt: off
        expected_keys = {
            "activityHistoryId", "activityId", "answer", "appletHistoryId",
            "appletId", "createdAt", "events", "flowHistoryId", "flowId",
            "flowName", "id", "itemIds", "migratedData", "respondentId",
            "respondentSecretId", "reviewedAnswerId", "userPublicKey",
            "version", "submitId", "scheduledDatetime", "startDatetime",
<<<<<<< HEAD
            "endDatetime", "legacyProfileId", "migratedDate",
            "relation", "sourceSubjectId", "targetSubjectId",
=======
            "endDatetime", "legacyProfileId", "migratedDate", "client",
>>>>>>> 7ff696ed
        }
        assert int(answer['startDatetime'] * 1000) == 1690188679657
        # fmt: on

        assert set(assessment.keys()) == expected_keys
        assert assessment["reviewedAnswerId"] == answer["id"]

        # test filters
        response = await client.get(
            self.applet_answers_export_url.format(
                applet_id="92917a56-d586-4613-b7aa-991f2c4b15b1",
            ),
            dict(
                respondentIds="7484f34a-3acc-4ee6-8a94-000000000000",
            ),
        )

        assert response.status_code == 200, response.json()
        data = response.json()["result"]
        assert not data["answers"]

    @pytest.mark.parametrize(
        ("query"),
        (
            {},
            {"respondentId": "7484f34a-3acc-4ee6-8a94-fd7299502fa1"},
            {"targetSubjectId": "ee5e2f55-8e32-40af-8ef9-24e332c31d7c"},
        ),
    )
    async def test_get_identifiers(self, mock_kiq_report, client, query):
        await client.login(self.login_url, "tom@mindlogger.com", "Test1234!")

        response = await client.get(
            self.identifiers_url.format(
                applet_id="92917a56-d586-4613-b7aa-991f2c4b15b1",
                activity_id="09e3dbf0-aefb-4d0e-9177-bdb321bf3611",
            )
        )

        assert response.status_code == 200
        assert response.json()["count"] == 0

        create_data = dict(
            submit_id="270d86e0-2158-4d18-befd-86b3ce0122ae",
            applet_id="92917a56-d586-4613-b7aa-991f2c4b15b1",
            version="1.0.0",
            activity_id="09e3dbf0-aefb-4d0e-9177-bdb321bf3611",
            answer=dict(
                user_public_key="user key",
                answer=json.dumps(
                    dict(
                        value="2ba4bb83-ed1c-4140-a225-c2c9b4db66d2",
                        additional_text=None,
                    )
                ),
                item_ids=[
                    "a18d3409-2c96-4a5e-a1f3-1c1c14be0011",
                    "a18d3409-2c96-4a5e-a1f3-1c1c14be0014",
                ],
                identifier="some identifier",
                scheduled_time=1690188679657,
                start_time=1690188679657,
                end_time=1690188731636,
            ),
            client=dict(
                appId="mindlogger-mobile",
                appVersion="0.21.48",
                width=819,
                height=1080,
            ),
        )

        response = await client.post(self.answer_url, data=create_data)

        assert response.status_code == 201, response.json()

        response = await client.get(
            self.identifiers_url.format(
                applet_id="92917a56-d586-4613-b7aa-991f2c4b15b1",
                activity_id="09e3dbf0-aefb-4d0e-9177-bdb321bf3611",
            ),
            query=query,
        )

        assert response.status_code == 200
        assert response.json()["count"] == 1
        assert response.json()["result"][0]["identifier"] == "some identifier"
        assert response.json()["result"][0]["userPublicKey"] == "user key"

    async def test_get_versions(self, mock_kiq_report, client):
        await client.login(self.login_url, "tom@mindlogger.com", "Test1234!")

        response = await client.get(
            self.versions_url.format(
                applet_id="92917a56-d586-4613-b7aa-991f2c4b15b1",
                activity_id="09e3dbf0-aefb-4d0e-9177-bdb321bf3611",
            )
        )

        assert response.status_code == 200
        assert response.json()["count"] == 2
        assert response.json()["result"][0]["version"] == "1.0.0"
        assert response.json()["result"][0]["createdAt"]
        assert response.json()["result"][1]["version"] == "1.9.9"
        assert response.json()["result"][1]["createdAt"]

    @pytest.mark.parametrize(
        ("query"),
        (
            {},
            {"respondentId": "7484f34a-3acc-4ee6-8a94-fd7299502fa1"},
            {"targetSubjectId": "ee5e2f55-8e32-40af-8ef9-24e332c31d7c"},
        ),
    )
    async def test_get_summary_activities(
        self, mock_kiq_report, client, query
    ):
        await client.login(self.login_url, "tom@mindlogger.com", "Test1234!")

        response = await client.get(
            self.summary_activities_url.format(
                applet_id="92917a56-d586-4613-b7aa-991f2c4b15b1",
            ),
            query=query,
        )

        assert response.status_code == 200
        assert response.json()["count"] == 1
        assert response.json()["result"][0]["name"] == "Flanker"
        assert response.json()["result"][0]["isPerformanceTask"]
        assert not response.json()["result"][0]["hasAnswer"]

    async def test_get_summary_activities_after_submitted_answer(
        self, mock_kiq_report, client
    ):
        await client.login(self.login_url, "tom@mindlogger.com", "Test1234!")

        create_data = dict(
            submit_id="270d86e0-2158-4d18-befd-86b3ce0122ae",
            applet_id="92917a56-d586-4613-b7aa-991f2c4b15b1",
            version="1.0.0",
            activity_id="09e3dbf0-aefb-4d0e-9177-bdb321bf3611",
            answer=dict(
                user_public_key="user key",
                answer=json.dumps(
                    dict(
                        value="2ba4bb83-ed1c-4140-a225-c2c9b4db66d2",
                        additional_text=None,
                    )
                ),
                item_ids=[
                    "a18d3409-2c96-4a5e-a1f3-1c1c14be0011",
                    "a18d3409-2c96-4a5e-a1f3-1c1c14be0014",
                ],
                identifier="some identifier",
                scheduled_time=1690188679657,
                start_time=1690188679657,
                end_time=1690188731636,
            ),
            client=dict(
                appId="mindlogger-mobile",
                appVersion="0.21.48",
                width=819,
                height=1080,
            ),
        )

        response = await client.post(self.answer_url, data=create_data)
        assert response.status_code == 201

        response = await client.get(
            self.summary_activities_url.format(
                applet_id="92917a56-d586-4613-b7aa-991f2c4b15b1",
            )
        )

        assert response.status_code == 200
        assert response.json()["count"] == 1
        assert response.json()["result"][0]["name"] == "Flanker"
        assert response.json()["result"][0]["isPerformanceTask"]
        assert response.json()["result"][0]["hasAnswer"]

    async def test_store_client_meta(self, mock_kiq_report, client, session):
        app_id = "mindlogger-mobile"
        app_version = "0.21.48"
        app_width = 819
        app_height = 1080

        await client.login(self.login_url, "tom@mindlogger.com", "Test1234!")
        create_data = dict(
            submit_id="270d86e0-2158-4d18-befd-86b3ce0122ae",
            applet_id="92917a56-d586-4613-b7aa-991f2c4b15b1",
            version="1.0.0",
            activity_id="09e3dbf0-aefb-4d0e-9177-bdb321bf3611",
            answer=dict(
                user_public_key="user key",
                answer=json.dumps(
                    dict(
                        value="2ba4bb83-ed1c-4140-a225-c2c9b4db66d2",
                        additional_text=None,
                    )
                ),
                item_ids=[
                    "a18d3409-2c96-4a5e-a1f3-1c1c14be0011",
                    "a18d3409-2c96-4a5e-a1f3-1c1c14be0014",
                ],
                identifier="some identifier",
                scheduled_time=10,
                start_time=10,
                end_time=11,
            ),
            client=dict(
                appId=app_id,
                appVersion=app_version,
                width=app_width,
                height=app_height,
            ),
        )
        response = await client.post(self.answer_url, data=create_data)
        assert response.status_code == 201
        db_result = await session.execute(select(AnswerSchema))
        res: AnswerSchema = db_result.scalars().first()
        assert app_id == res.client["app_id"]
        assert app_version == res.client["app_version"]
        assert app_width == res.client["width"]
        assert app_height == res.client["height"]

    async def test_activity_answers_by_identifier(
        self, mock_kiq_report, client
    ):
        await client.login(self.login_url, "tom@mindlogger.com", "Test1234!")

        create_data = dict(
            submit_id="270d86e0-2158-4d18-befd-86b3ce0122ae",
            applet_id="92917a56-d586-4613-b7aa-991f2c4b15b1",
            version="1.0.0",
            activity_id="09e3dbf0-aefb-4d0e-9177-bdb321bf3611",
            answer=dict(
                user_public_key="user key",
                events=json.dumps(dict(events=["event1", "event2"])),
                answer=json.dumps(
                    dict(
                        value="2ba4bb83-ed1c-4140-a225-c2c9b4db66d2",
                        additional_text=None,
                    )
                ),
                item_ids=[
                    "a18d3409-2c96-4a5e-a1f3-1c1c14be0011",
                    "a18d3409-2c96-4a5e-a1f3-1c1c14be0014",
                ],
                scheduled_time=1690188679657,
                start_time=1690188679657,
                end_time=1690188731636,
                identifier="encrypted",
            ),
            client=dict(
                appId="mindlogger-mobile",
                appVersion="0.21.48",
                width=819,
                height=1080,
            ),
        )

        response = await client.post(self.answer_url, data=create_data)

        assert response.status_code == 201, response.json()

        response = await client.get(
            self.answers_for_activity_url.format(
                applet_id="92917a56-d586-4613-b7aa-991f2c4b15b1",
                activity_id="09e3dbf0-aefb-4d0e-9177-bdb321bf3611",
            ),
            query={"emptyIdentifiers": False, "identifiers": "encrypted"},
        )

        assert response.status_code == 200, response.json()
        result = response.json()
        assert result["count"] == 1

    async def test_applet_completions(self, mock_kiq_report, client):
        await client.login(self.login_url, "tom@mindlogger.com", "Test1234!")

        # create answer
        create_data = dict(
            submit_id="270d86e0-2158-4d18-befd-86b3ce0122ae",
            applet_id="92917a56-d586-4613-b7aa-991f2c4b15b1",
            version="1.0.0",
            activity_id="09e3dbf0-aefb-4d0e-9177-bdb321bf3611",
            answer=dict(
                user_public_key="user key",
                answer=json.dumps(
                    dict(
                        value="2ba4bb83-ed1c-4140-a225-c2c9b4db66d2",
                        additional_text=None,
                    )
                ),
                item_ids=[
                    "a18d3409-2c96-4a5e-a1f3-1c1c14be0011",
                    "a18d3409-2c96-4a5e-a1f3-1c1c14be0014",
                ],
                scheduled_time=1690188679657,
                start_time=1690188679657,
                end_time=1690188731636,
                scheduledEventId="eventId",
                localEndDate="2022-10-01",
                localEndTime="12:35:00",
            ),
            client=dict(
                appId="mindlogger-mobile",
                appVersion="0.21.48",
                width=819,
                height=1080,
            ),
        )

        response = await client.post(self.answer_url, data=create_data)

        assert response.status_code == 201

        # get answer id
        response = await client.get(
            self.review_activities_url.format(
                applet_id="92917a56-d586-4613-b7aa-991f2c4b15b1"
            ),
            dict(
                respondentId="7484f34a-3acc-4ee6-8a94-fd7299502fa1",
                createdDate=datetime.datetime.utcnow().date(),
            ),
        )

        assert response.status_code == 200, response.json()
        answer_id = response.json()["result"][0]["answerDates"][0]["answerId"]

        # test completions
        response = await client.get(
            self.applet_answers_completions_url.format(
                applet_id="92917a56-d586-4613-b7aa-991f2c4b15b1",
            ),
            {"fromDate": "2022-10-01", "version": "1.0.0"},
        )

        assert response.status_code == 200, response.json()
        data = response.json()["result"]
        assert set(data.keys()) == {
            "id",
            "version",
            "activities",
            "activityFlows",
        }
        assert len(data["activities"]) == 1
        activity_answer_data = data["activities"][0]
        assert set(activity_answer_data.keys()) == {
            "id",
            "answerId",
            "submitId",
            "scheduledEventId",
            "localEndDate",
            "localEndTime",
        }
        assert activity_answer_data["answerId"] == answer_id
        assert activity_answer_data["localEndTime"] == "12:35:00"

    async def test_applets_completions(self, mock_kiq_report, client):
        await client.login(self.login_url, "tom@mindlogger.com", "Test1234!")

        # create answer
        create_data = dict(
            submit_id="270d86e0-2158-4d18-befd-86b3ce0122ae",
            applet_id="92917a56-d586-4613-b7aa-991f2c4b15b1",
            version="1.0.0",
            activity_id="09e3dbf0-aefb-4d0e-9177-bdb321bf3611",
            answer=dict(
                user_public_key="user key",
                answer=json.dumps(
                    dict(
                        value="2ba4bb83-ed1c-4140-a225-c2c9b4db66d2",
                        additional_text=None,
                    )
                ),
                item_ids=[
                    "a18d3409-2c96-4a5e-a1f3-1c1c14be0011",
                    "a18d3409-2c96-4a5e-a1f3-1c1c14be0014",
                ],
                scheduled_time=1690188679657,
                start_time=1690188679657,
                end_time=1690188731636,
                scheduledEventId="eventId",
                localEndDate="2022-10-01",
                localEndTime="12:35:00",
            ),
            client=dict(
                appId="mindlogger-mobile",
                appVersion="0.21.48",
                width=819,
                height=1080,
            ),
        )

        response = await client.post(self.answer_url, data=create_data)

        assert response.status_code == 201

        # get answer id
        response = await client.get(
            self.review_activities_url.format(
                applet_id="92917a56-d586-4613-b7aa-991f2c4b15b1"
            ),
            dict(
                respondentId="7484f34a-3acc-4ee6-8a94-fd7299502fa1",
                createdDate=datetime.datetime.utcnow().date(),
            ),
        )

        assert response.status_code == 200, response.json()
        answer_id = response.json()["result"][0]["answerDates"][0]["answerId"]

        # test completions
        response = await client.get(
            url=self.applets_answers_completions_url,
            query={"fromDate": "2022-10-01"},
        )

        assert response.status_code == 200, response.json()
        data = sorted(response.json()["result"], key=lambda x: x["id"])

        assert len(data) == 2
        apppet_0 = data[0]
        apppet_1 = data[1]

        assert set(apppet_0.keys()) == {
            "id",
            "version",
            "activities",
            "activityFlows",
        }
        assert apppet_0["id"] == "92917a56-d586-4613-b7aa-991f2c4b15b1"
        assert apppet_0["version"] == "1.0.0"
        assert len(apppet_0["activities"]) == 1
        activity_answer_data = apppet_0["activities"][0]
        assert set(activity_answer_data.keys()) == {
            "id",
            "answerId",
            "submitId",
            "scheduledEventId",
            "localEndDate",
            "localEndTime",
        }
        assert activity_answer_data["answerId"] == answer_id
        assert activity_answer_data["scheduledEventId"] == "eventId"
        assert activity_answer_data["localEndDate"] == "2022-10-01"
        assert activity_answer_data["localEndTime"] == "12:35:00"

        assert set(apppet_1.keys()) == {
            "id",
            "version",
            "activities",
            "activityFlows",
        }
        assert apppet_1["id"] == "92917a56-d586-4613-b7aa-991f2c4b15b2"
        assert apppet_1["version"] == "2.0.1"
        assert len(apppet_1["activities"]) == 0

    async def test_summary_restricted_for_reviewer_if_external_respondent(
        self,
        mock_kiq_report,
        client,
    ):
        await client.login(self.login_url, "tom@mindlogger.com", "Test1234!")

        create_data = dict(
            submit_id="270d86e0-2158-4d18-befd-86b3ce0122ae",
            applet_id="92917a56-d586-4613-b7aa-991f2c4b15b1",
            version="1.0.0",
            activity_id="09e3dbf0-aefb-4d0e-9177-bdb321bf3611",
            answer=dict(
                user_public_key="user key",
                answer=json.dumps(
                    dict(
                        value="2ba4bb83-ed1c-4140-a225-c2c9b4db66d2",
                        additional_text=None,
                    )
                ),
                item_ids=[
                    "a18d3409-2c96-4a5e-a1f3-1c1c14be0011",
                    "a18d3409-2c96-4a5e-a1f3-1c1c14be0014",
                ],
                identifier="some identifier",
                scheduled_time=1690188679657,
                start_time=1690188679657,
                end_time=1690188731636,
            ),
            client=dict(
                appId="mindlogger-mobile",
                appVersion="0.21.48",
                width=819,
                height=1080,
            ),
        )

        response = await client.post(self.answer_url, data=create_data)
        assert response.status_code == 201

        await client.logout()
        await client.login(self.login_url, "reviewer@mail.com", "Test1234!")

        response = await client.get(
            self.summary_activities_url.format(
                applet_id="92917a56-d586-4613-b7aa-991f2c4b15b1",
            )
        )

        assert response.status_code == 403

    async def test_public_answer_with_zero_timestamps(
        self, mock_kiq_report, client
    ):
        create_data = dict(
            submit_id="270d86e0-2158-4d18-befd-86b3ce0122ae",
            applet_id="92917a56-d586-4613-b7aa-991f2c4b15b1",
            version="1.0.0",
            activity_id="09e3dbf0-aefb-4d0e-9177-bdb321bf3611",
            created_at=1690188731636,
            answer=dict(
                user_public_key="user key",
                events=json.dumps(dict(events=["event1", "event2"])),
                answer=json.dumps(
                    dict(
                        value="2ba4bb83-ed1c-4140-a225-c2c9b4db66d2",
                        additional_text=None,
                    )
                ),
                item_ids=[
                    "a18d3409-2c96-4a5e-a1f3-1c1c14be0011",
                    "a18d3409-2c96-4a5e-a1f3-1c1c14be0014",
                ],
                scheduled_time=1690188679657,
                start_time=0,
                end_time=0,
            ),
            client=dict(
                appId="mindlogger-mobile",
                appVersion="0.21.48",
                width=819,
                height=1080,
            ),
        )

        response = await client.post(self.public_answer_url, data=create_data)

        assert response.status_code == 201, response.json()<|MERGE_RESOLUTION|>--- conflicted
+++ resolved
@@ -1153,12 +1153,8 @@
             "flowName", "id", "itemIds", "migratedData", "respondentId",
             "respondentSecretId", "reviewedAnswerId", "userPublicKey",
             "version", "submitId", "scheduledDatetime", "startDatetime",
-<<<<<<< HEAD
             "endDatetime", "legacyProfileId", "migratedDate",
-            "relation", "sourceSubjectId", "targetSubjectId",
-=======
-            "endDatetime", "legacyProfileId", "migratedDate", "client",
->>>>>>> 7ff696ed
+            "relation", "sourceSubjectId", "targetSubjectId", "client"
         }
         assert int(answer['startDatetime'] * 1000) == 1690188679657
         # fmt: on
