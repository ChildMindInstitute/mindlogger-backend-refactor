--- conflicted
+++ resolved
@@ -1889,7 +1889,23 @@
         response = await client.get(url)
         assert response.status_code == expected
 
-<<<<<<< HEAD
+    async def test_review_flows_one_answer_without_target_subject_id(
+        self, mock_kiq_report, client, tom: User, applet_with_flow: AppletFull, tom_answer_activity_flow, session
+    ):
+        client.login(tom)
+        url = self.review_flows_url.format(applet_id=applet_with_flow.id)
+
+        response = await client.get(
+            url,
+            dict(
+                createdDate=datetime.datetime.utcnow().date(),
+            ),
+        )
+        assert response.status_code == 422
+        data = response.json()
+        assert data["result"][0]["message"] == "field required"
+        assert data["result"][0]["path"] == ["query", "targetSubjectId"]
+
     async def test_get_summary_activities_no_answer_no_empty_deleted_history(
         self, client: TestClient, tom: User, applet: AppletFull
     ):
@@ -1946,22 +1962,4 @@
         payload = response.json()
         assert applet__deleted_flow_without_answers.activity_flows[0].id
         assert payload["count"] == 1
-        assert payload["result"][0]["id"] == str(applet__deleted_flow_without_answers.activity_flows[0].id)
-=======
-    async def test_review_flows_one_answer_without_target_subject_id(
-        self, mock_kiq_report, client, tom: User, applet_with_flow: AppletFull, tom_answer_activity_flow, session
-    ):
-        client.login(tom)
-        url = self.review_flows_url.format(applet_id=applet_with_flow.id)
-
-        response = await client.get(
-            url,
-            dict(
-                createdDate=datetime.datetime.utcnow().date(),
-            ),
-        )
-        assert response.status_code == 422
-        data = response.json()
-        assert data["result"][0]["message"] == "field required"
-        assert data["result"][0]["path"] == ["query", "targetSubjectId"]
->>>>>>> 6f0dc8ac
+        assert payload["result"][0]["id"] == str(applet__deleted_flow_without_answers.activity_flows[0].id)