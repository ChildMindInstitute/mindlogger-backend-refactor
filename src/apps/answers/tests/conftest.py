import uuid
from typing import cast

import pytest
from pytest_mock import MockerFixture
from sqlalchemy.ext.asyncio import AsyncSession

from apps.activities.domain.response_type_config import SingleSelectionConfig
from apps.activities.domain.response_values import SingleSelectionValues
from apps.activities.domain.scores_reports import ReportType, ScoresAndReports, Section
from apps.activity_flows.domain.flow_create import FlowCreate, FlowItemCreate
from apps.applets.domain.applet_create_update import AppletCreate
from apps.applets.domain.applet_full import AppletFull
from apps.applets.domain.applet_link import CreateAccessLink
from apps.applets.domain.base import AppletReportConfigurationBase
from apps.applets.service.applet import AppletService
from apps.shared.enums import Language
from apps.users.db.schemas import UserSchema
from apps.users.domain import User
from apps.workspaces.domain.constants import Role
from apps.workspaces.service.user_applet_access import UserAppletAccessService


@pytest.fixture
async def user_reviewer_applet_one(
    user: UserSchema, session: AsyncSession, mocker: MockerFixture, applet_one: AppletFull, lucy: User
):
    srv = UserAppletAccessService(session, user.id, applet_one.id)
    mocker.patch(
        "apps.workspaces.service.user_applet_access.UserAppletAccessService._get_default_role_meta",
        return_value={"respondents": [str(lucy.id)]},
    )
    await srv.add_role(user.id, Role.REVIEWER)


@pytest.fixture
def section() -> Section:
    return Section(type=ReportType.section, name="testsection")


@pytest.fixture
def scores_and_reports(section: Section) -> ScoresAndReports:
    return ScoresAndReports(
        generate_report=True,
        show_score_summary=True,
        reports=[section],
    )


@pytest.fixture
def applet_data(
    applet_minimal_data: AppletCreate,
    applet_report_configuration_data: AppletReportConfigurationBase,
    scores_and_reports: ScoresAndReports,
) -> AppletCreate:
    data = applet_minimal_data.copy(deep=True)
    data.display_name = "answers"
    data.activities[0].items[0].response_values = cast(
        SingleSelectionValues, data.activities[0].items[0].response_values
    )
    data.activities[0].items[0].config = cast(SingleSelectionConfig, data.activities[0].items[0].config)
    data.activities[0].items[0].response_values.options[0].alert = "alert"
    data.activities[0].items[0].config.set_alerts = True
    data.activities[0].scores_and_reports = scores_and_reports
    data.report_server_ip = applet_report_configuration_data.report_server_ip
    data.report_public_key = applet_report_configuration_data.report_public_key
    data.report_recipients = applet_report_configuration_data.report_recipients
    return AppletCreate(**data.dict())


# TODO: investigate why scope class does not work if run all tests in app and if fixute is defined in conftest
@pytest.fixture
async def applet(session: AsyncSession, tom: User, applet_data: AppletCreate) -> AppletFull:
    srv = AppletService(session, tom.id)
    applet = await srv.create(applet_data)
    return applet


@pytest.fixture
async def public_applet(session: AsyncSession, applet: AppletFull, tom: User) -> AppletFull:
    srv = AppletService(session, tom.id)
    await srv.create_access_link(applet.id, CreateAccessLink(require_login=False))
    applet = await srv.get_full_applet(applet.id)
    assert applet.link is not None
    return applet


@pytest.fixture
async def applet_with_reviewable_activity(
    session: AsyncSession, applet_minimal_data: AppletCreate, tom: User
) -> AppletFull:
    data = applet_minimal_data.copy(deep=True)
    data.display_name = "applet with reviewable activity"
    second_activity = data.activities[0].copy(deep=True)
    second_activity.name = data.activities[0].name + " review"
    data.activities.append(second_activity)
    data.activities[1].is_reviewable = True
    applet_create = AppletCreate(**data.dict())
    srv = AppletService(session, tom.id)
    # NOTE: Fixture 'applet' with scoped class already bound default applet_id
    applet = await srv.create(applet_create, applet_id=uuid.uuid4())
    return applet


@pytest.fixture
async def applet_with_flow(session: AsyncSession, applet_minimal_data: AppletCreate, tom: User) -> AppletFull:
    data = applet_minimal_data.copy(deep=True)
    data.display_name = "applet with flow"
    data.activity_flows = [
        FlowCreate(
            name="flow",
            description={Language.ENGLISH: "description"},
            items=[FlowItemCreate(activity_key=data.activities[0].key)],
        )
    ]
    applet_create = AppletCreate(**data.dict())
    srv = AppletService(session, tom.id)
    applet = await srv.create(applet_create, applet_id=uuid.uuid4())
<<<<<<< HEAD
=======

>>>>>>> be20fbec
    return applet<|MERGE_RESOLUTION|>--- conflicted
+++ resolved
@@ -116,8 +116,5 @@
     applet_create = AppletCreate(**data.dict())
     srv = AppletService(session, tom.id)
     applet = await srv.create(applet_create, applet_id=uuid.uuid4())
-<<<<<<< HEAD
-=======
 
->>>>>>> be20fbec
     return applet