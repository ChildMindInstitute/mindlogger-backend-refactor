import datetime
import uuid
from typing import cast

import pytest
from pytest_mock import MockerFixture
from sqlalchemy import select
from sqlalchemy.ext.asyncio import AsyncSession

from apps.activities.domain.activity_create import ActivityItemCreate
from apps.activities.domain.response_type_config import SingleSelectionConfig
from apps.activities.domain.response_values import SingleSelectionValues
from apps.activities.domain.scores_reports import ReportType, ScoresAndReports, Section
from apps.activity_flows.domain.flow_create import FlowCreate, FlowItemCreate
from apps.answers.db.schemas import AnswerNoteSchema, AnswerSchema
from apps.answers.domain import AnswerNote, ClientMeta
from apps.answers.domain.answers import AnswerAlert, AppletAnswerCreate, AssessmentAnswerCreate, ItemAnswerCreate
from apps.answers.service import AnswerService
from apps.applets.domain.applet_create_update import AppletCreate, AppletUpdate
from apps.applets.domain.applet_full import AppletFull
from apps.applets.domain.applet_link import CreateAccessLink
from apps.applets.domain.base import AppletReportConfigurationBase
from apps.applets.service.applet import AppletService
from apps.shared.enums import Language
from apps.subjects.db.schemas import SubjectSchema
from apps.users.db.schemas import UserSchema
from apps.users.domain import User
from apps.workspaces.domain.constants import Role
from apps.workspaces.service.user_applet_access import UserAppletAccessService


@pytest.fixture
async def user_reviewer_applet_one(
    user: UserSchema, session: AsyncSession, mocker: MockerFixture, applet_one: AppletFull, lucy: User
) -> AppletFull:
    srv = UserAppletAccessService(session, user.id, applet_one.id)
    mocker.patch(
        "apps.workspaces.service.user_applet_access.UserAppletAccessService._get_default_role_meta",
        return_value={"respondents": [str(lucy.id)]},
    )
    await srv.add_role(user.id, Role.REVIEWER)
    return applet_one


@pytest.fixture
def section() -> Section:
    return Section(type=ReportType.section, name="testsection")


@pytest.fixture
def scores_and_reports(section: Section) -> ScoresAndReports:
    return ScoresAndReports(
        generate_report=True,
        show_score_summary=True,
        reports=[section],
    )


@pytest.fixture
def applet_data(
    applet_minimal_data: AppletCreate,
    applet_report_configuration_data: AppletReportConfigurationBase,
    scores_and_reports: ScoresAndReports,
) -> AppletCreate:
    data = applet_minimal_data.copy(deep=True)
    data.display_name = "answers"
    data.activities[0].items[0].response_values = cast(
        SingleSelectionValues, data.activities[0].items[0].response_values
    )
    data.activities[0].items[0].config = cast(SingleSelectionConfig, data.activities[0].items[0].config)
    data.activities[0].items[0].response_values.options[0].alert = "alert"
    data.activities[0].items[0].config.set_alerts = True
    data.activities[0].scores_and_reports = scores_and_reports
    data.report_server_ip = applet_report_configuration_data.report_server_ip
    data.report_public_key = applet_report_configuration_data.report_public_key
    data.report_recipients = applet_report_configuration_data.report_recipients
    return AppletCreate(**data.dict())


# TODO: investigate why scope class does not work if run all tests in app and if fixute is defined in conftest
@pytest.fixture
async def applet(session: AsyncSession, tom: User, applet_data: AppletCreate) -> AppletFull:
    srv = AppletService(session, tom.id)
    applet = await srv.create(applet_data)
    return applet


@pytest.fixture
async def tom_applet_subject(session: AsyncSession, tom: User, applet: AppletFull) -> SubjectSchema:
    query = select(SubjectSchema).where(SubjectSchema.user_id == tom.id, SubjectSchema.applet_id == applet.id)
    res = await session.execute(query, execution_options={"synchronize_session": False})
    model = res.scalars().one()
    return model


@pytest.fixture
async def public_applet(session: AsyncSession, applet: AppletFull, tom: User) -> AppletFull:
    srv = AppletService(session, tom.id)
    await srv.create_access_link(applet.id, CreateAccessLink(require_login=False))
    applet = await srv.get_full_applet(applet.id)
    assert applet.link is not None
    return applet


@pytest.fixture
async def applet_with_reviewable_activity(
    session: AsyncSession, applet_minimal_data: AppletCreate, tom: User
) -> AppletFull:
    data = applet_minimal_data.copy(deep=True)
    data.display_name = "applet with reviewable activity"
    reviewable_activity = data.activities[0].copy(deep=True)
    reviewable_activity.name = data.activities[0].name + " review"
    reviewable_activity.is_reviewable = True
    data.activities.append(reviewable_activity)
    applet_create = AppletCreate(**data.dict())
    srv = AppletService(session, tom.id)
    applet = await srv.create(applet_create)
    return applet


@pytest.fixture
def client_meta() -> ClientMeta:
    return ClientMeta(app_id="pytest", app_version="pytest", width=0, height=0)


@pytest.fixture
async def applet_with_flow(
    session: AsyncSession,
    applet_minimal_data: AppletCreate,
    tom: User,
    applet_report_configuration_data: AppletReportConfigurationBase,
) -> AppletFull:
    data = applet_minimal_data.copy(deep=True)
    data.display_name = "applet with flow"

    second_activity = data.activities[0].copy(deep=True)
    second_activity.name = data.activities[0].name + " second"
    second_activity.key = uuid.uuid4()
    data.activities.append(second_activity)

    data.activity_flows = [
        FlowCreate(
            name="flow",
            description={Language.ENGLISH: "description"},
            items=[FlowItemCreate(activity_key=data.activities[0].key)],
        ),
        FlowCreate(
            name="flow2",
            description={Language.ENGLISH: "description2"},
            items=[
                FlowItemCreate(activity_key=data.activities[0].key),
                FlowItemCreate(activity_key=data.activities[1].key),
            ],
        ),
    ]
    data.report_server_ip = applet_report_configuration_data.report_server_ip
    data.report_public_key = applet_report_configuration_data.report_public_key
    data.report_recipients = applet_report_configuration_data.report_recipients
    applet_create = AppletCreate(**data.dict())
    srv = AppletService(session, tom.id)
    applet = await srv.create(applet_create, applet_id=uuid.uuid4())

    return applet


@pytest.fixture
def answer_item_create(
    applet: AppletFull,
    single_select_item_create: ActivityItemCreate,
) -> ItemAnswerCreate:
    assert applet.activities[0].items[0].response_type == single_select_item_create.response_type
    single_select_item_create.response_values = cast(
        SingleSelectionValues,
        single_select_item_create.response_values,
    )
    option = single_select_item_create.response_values.options[0]
    row_answer = str([{"value": option.value, "text": option.text}])
    encrypted_answer = row_answer
    return ItemAnswerCreate(
        answer=encrypted_answer,
        events=str(["event1", "event2"]),
        item_ids=[i.id for i in applet.activities[0].items],
        identifier="encrypted_identifier",
        scheduled_time=None,
        scheduled_event_id=str(uuid.uuid4()),
        start_time=datetime.datetime.utcnow(),
        end_time=datetime.datetime.utcnow() + datetime.timedelta(seconds=1),
        local_end_date=datetime.datetime.utcnow().date() - datetime.timedelta(days=1),
        local_end_time=datetime.time(15, 0),
        user_public_key="public_key",
    )


@pytest.fixture
def answer_create(
    applet: AppletFull,
    answer_item_create: ItemAnswerCreate,
    client_meta: ClientMeta,
) -> AppletAnswerCreate:
    return AppletAnswerCreate(
        applet_id=applet.id,
        version=applet.version,
        submit_id=uuid.uuid4(),
        activity_id=applet.activities[0].id,
        answer=answer_item_create,
        created_at=datetime.datetime.utcnow().replace(microsecond=0),
        client=client_meta,
    )


@pytest.fixture
def answer_alert(applet: AppletFull) -> AnswerAlert:
    return AnswerAlert(activity_item_id=applet.activities[0].items[0].id, message="answer alert")


@pytest.fixture
def answer_with_alert_create(
    applet: AppletFull,
    answer_item_create: ItemAnswerCreate,
    client_meta: ClientMeta,
    answer_alert: AnswerAlert,
) -> AppletAnswerCreate:
    return AppletAnswerCreate(
        applet_id=applet.id,
        version=applet.version,
        submit_id=uuid.uuid4(),
        activity_id=applet.activities[0].id,
        answer=answer_item_create,
        created_at=datetime.datetime.utcnow().replace(microsecond=0),
        client=client_meta,
        alerts=[answer_alert],
    )


@pytest.fixture
async def answer(session: AsyncSession, tom: User, answer_create: AppletAnswerCreate) -> AnswerSchema:
    srv = AnswerService(session, tom.id)
    answer = await srv.create_answer(answer_create)
    return answer


@pytest.fixture
def public_answer_create(
    public_applet: AppletFull, answer_item_create: ItemAnswerCreate, client_meta: ClientMeta
) -> AppletAnswerCreate:
    item_create = answer_item_create.copy(deep=True)
    item_create.item_ids = [i.id for i in public_applet.activities[0].items]
    return AppletAnswerCreate(
        applet_id=public_applet.id,
        version=public_applet.version,
        submit_id=uuid.uuid4(),
        activity_id=public_applet.activities[0].id,
        answer=item_create,
        created_at=datetime.datetime.utcnow().replace(microsecond=0),
        client=client_meta,
    )


@pytest.fixture
def answer_with_flow_create(
    applet: AppletFull,
    answer_item_create: ItemAnswerCreate,
    client_meta: ClientMeta,
) -> AppletAnswerCreate:
    return AppletAnswerCreate(
        applet_id=applet.id,
        version=applet.version,
        submit_id=uuid.uuid4(),
        activity_id=applet.activities[0].id,
        answer=answer_item_create,
        created_at=datetime.datetime.utcnow().replace(microsecond=0),
        client=client_meta,
        flow_id=applet.activity_flows[0].id,
        is_flow_completed=True,
    )


@pytest.fixture
async def applet_with_additional_item(applet: AppletFull, session: AsyncSession, tom: User) -> AppletFull:
    data = AppletUpdate(**applet.dict())
    item = data.activities[0].items[0].copy(deep=True)
    item.name += "second"
    item.id = None
    data.activities[0].items.append(item)
    srv = AppletService(session, tom.id)
    updated_applet = await srv.update(applet.id, data)
    return updated_applet


@pytest.fixture
def answer_reviewable_activity_create(
    applet_with_reviewable_activity: AppletFull, answer_item_create: ItemAnswerCreate, client_meta: ClientMeta
) -> AppletAnswerCreate:
    item_create = answer_item_create.copy(deep=True)
    activity = next(i for i in applet_with_reviewable_activity.activities if not i.is_reviewable)
    item_create.item_ids = [i.id for i in activity.items]
    return AppletAnswerCreate(
        applet_id=applet_with_reviewable_activity.id,
        version=applet_with_reviewable_activity.version,
        submit_id=uuid.uuid4(),
        activity_id=activity.id,
        answer=item_create,
        created_at=datetime.datetime.utcnow().replace(microsecond=0),
        client=client_meta,
    )


@pytest.fixture
async def answer_reviewable_activity(
    session: AsyncSession,
    tom: User,
    answer_reviewable_activity_create: AppletAnswerCreate,
) -> AnswerSchema:
    srv = AnswerService(session, tom.id)
    answer = await srv.create_answer(answer_reviewable_activity_create)
    return answer


@pytest.fixture
def answer_reviewable_activity_with_tz_offset_create(
    answer_reviewable_activity_create: AppletAnswerCreate,
) -> AppletAnswerCreate:
    data = answer_reviewable_activity_create.copy(deep=True)
    # US/Pacific
    tz_offset = -420
    # To minutes like in api
    data.answer.tz_offset = tz_offset // 60
    return data


@pytest.fixture
async def answer_reviewable_activity_with_ts_offset(
    session: AsyncSession,
    tom: User,
    answer_reviewable_activity_with_tz_offset_create: AppletAnswerCreate,
) -> AnswerSchema:
    srv = AnswerService(session, tom.id)
    answer = await srv.create_answer(answer_reviewable_activity_with_tz_offset_create)
    return answer


@pytest.fixture
def assessment_create(
    tom: User, answer_reviewable_activity: AnswerSchema, applet_with_reviewable_activity: AppletFull
) -> AssessmentAnswerCreate:
    # Possible answer need to make correct answer
    activity = next(i for i in applet_with_reviewable_activity.activities if i.is_reviewable)
    return AssessmentAnswerCreate(
        answer="assessment answer",
        item_ids=[(i.id) for i in activity.items],
        assessment_version_id=answer_reviewable_activity.activity_history_id,
        # By some reasons from UI we have uuid (user_id)
        reviewer_public_key=str(tom.id),
    )


@pytest.fixture
async def assessment(
    session: AsyncSession,
    tom: User,
    answer_reviewable_activity: AnswerSchema,
    assessment_create: AssessmentAnswerCreate,
) -> None:
    srv = AnswerService(session, tom.id)
    await srv.create_assessment_answer(
        answer_reviewable_activity.applet_id, answer_reviewable_activity.id, assessment_create
    )


@pytest.fixture
def note_create_data() -> AnswerNote:
    return AnswerNote(note="note")


@pytest.fixture
async def answer_note(
    session: AsyncSession, tom: User, answer: AnswerSchema, note_create_data: AnswerNote
) -> AnswerNoteSchema:
    return await AnswerService(session, tom.id).add_answer_note(
        answer.applet_id, answer.id, uuid.UUID(answer.activity_history_id.split("_")[0]), note=note_create_data.note
    )


@pytest.fixture
async def answer_arbitrary(
    session: AsyncSession, arbitrary_session: AsyncSession, tom: User, answer_create: AppletAnswerCreate
) -> AnswerSchema:
    srv = AnswerService(session, tom.id, arbitrary_session)
    answer = await srv.create_answer(answer_create)
    return answer


@pytest.fixture
async def answer_reviewable_activity_arbitrary(
    session: AsyncSession,
    arbitrary_session: AsyncSession,
    tom: User,
    answer_reviewable_activity_create: AppletAnswerCreate,
) -> AnswerSchema:
    srv = AnswerService(session, tom.id, arbitrary_session)
    answer = await srv.create_answer(answer_reviewable_activity_create)
    return answer


@pytest.fixture
def assessment_arbitrary_create(
    tom: User, answer_reviewable_activity_arbitrary: AnswerSchema, applet_with_reviewable_activity: AppletFull
) -> AssessmentAnswerCreate:
    # Possible answer need to make correct answer
    activity = next(i for i in applet_with_reviewable_activity.activities if i.is_reviewable)
    return AssessmentAnswerCreate(
        answer="assessment answer",
        item_ids=[(i.id) for i in activity.items],
        assessment_version_id=answer_reviewable_activity_arbitrary.activity_history_id,
        # By some reasons from UI we have uuid (user_id)
        reviewer_public_key=str(tom.id),
    )


@pytest.fixture
async def assessment_arbitrary(
    session: AsyncSession,
    arbitrary_session: AsyncSession,
    tom: User,
    answer_reviewable_activity_arbitrary: AnswerSchema,
    assessment_arbitrary_create: AssessmentAnswerCreate,
) -> None:
    srv = AnswerService(session, tom.id, arbitrary_session)
    await srv.create_assessment_answer(
        answer_reviewable_activity_arbitrary.applet_id,
        answer_reviewable_activity_arbitrary.id,
        assessment_arbitrary_create,
    )


@pytest.fixture
async def answer_note_arbitrary(
    session: AsyncSession,
    arbitrary_session: AsyncSession,
    tom: User,
    answer_arbitrary: AnswerSchema,
    note_create_data: AnswerNote,
) -> AnswerNoteSchema:
    return await AnswerService(session, tom.id, arbitrary_session).add_answer_note(
        answer_arbitrary.applet_id,
        answer_arbitrary.id,
        uuid.UUID(answer_arbitrary.activity_history_id.split("_")[0]),
        note=note_create_data.note,
    )


@pytest.fixture
def tom_answer_create_data(tom, applet_with_reviewable_activity) -> AppletAnswerCreate:
    return AppletAnswerCreate(
        applet_id=applet_with_reviewable_activity.id,
        version=applet_with_reviewable_activity.version,
        submit_id=uuid.uuid4(),
        activity_id=applet_with_reviewable_activity.activities[0].id,
        answer=ItemAnswerCreate(
            item_ids=[applet_with_reviewable_activity.activities[0].items[0].id],
            start_time=datetime.datetime.utcnow(),
            end_time=datetime.datetime.utcnow(),
            user_public_key=str(tom.id),
        ),
        client=ClientMeta(app_id=f"{uuid.uuid4()}", app_version="1.1", width=984, height=623),
    )


@pytest.fixture
def tom_answer_assessment_create_data(tom, applet_with_reviewable_activity) -> AssessmentAnswerCreate:
    activity_assessment_id = applet_with_reviewable_activity.activities[1].id
    return AssessmentAnswerCreate(
        answer="0x00",
        item_ids=[applet_with_reviewable_activity.activities[1].items[0].id],
        reviewer_public_key=f"{tom.id}",
        assessment_version_id=f"{activity_assessment_id}_{applet_with_reviewable_activity.version}",
    )


@pytest.fixture
async def editor_user_reviewer_applet_one(user: UserSchema, session: AsyncSession, mocker: MockerFixture):
    applet_id = uuid.UUID("92917a56-d586-4613-b7aa-991f2c4b15b1")
    srv = UserAppletAccessService(session, user.id, applet_id)
    await srv.add_role(user.id, Role.EDITOR)


@pytest.fixture
<<<<<<< HEAD
async def applet_with_reviewable_flow(
    session: AsyncSession, applet_minimal_data: AppletCreate, tom: User
) -> AppletFull:
    data = applet_minimal_data.copy(deep=True)
    data.display_name = "applet with reviewable flow"

    second_activity = data.activities[0].copy(deep=True)
    second_activity.name = data.activities[0].name + " second"
    second_activity.key = uuid.uuid4()

    third_activity = data.activities[0].copy(deep=True)
    third_activity.name = data.activities[0].name + " third"
    third_activity.key = uuid.uuid4()
    third_activity.is_reviewable = True

    data.activities.append(second_activity)
    data.activities.append(third_activity)

    data.activity_flows = [
        FlowCreate(
            name="flow",
            description={Language.ENGLISH: "description"},
            items=[
                FlowItemCreate(activity_key=data.activities[0].key),
                FlowItemCreate(activity_key=data.activities[1].key),
            ],
        ),
    ]
    applet_create = AppletCreate(**data.dict())
    srv = AppletService(session, tom.id)
    applet = await srv.create(applet_create, applet_id=uuid.uuid4())
    return applet


@pytest.fixture
def answers_reviewable_submission_create(
    applet_with_reviewable_flow: AppletFull, answer_item_create: ItemAnswerCreate, client_meta: ClientMeta
) -> list[AppletAnswerCreate]:
    item_create = answer_item_create.copy(deep=True)
    activities = []
    for activity in applet_with_reviewable_flow.activities:
        if activity.is_reviewable:
            continue

        item_create.item_ids = [i.id for i in activity.items]
        answer_create_data = AppletAnswerCreate(
            applet_id=applet_with_reviewable_flow.id,
            version=applet_with_reviewable_flow.version,
            submit_id=uuid.uuid4(),
            activity_id=activity.id,
            answer=item_create,
            created_at=datetime.datetime.utcnow().replace(microsecond=0),
            client=client_meta,
            flow_id=applet_with_reviewable_flow.activity_flows[0].id,
        )
        activities.append(answer_create_data)
    return activities


@pytest.fixture
async def answers_reviewable_submission(
    session: AsyncSession,
    tom: User,
    answers_reviewable_submission_create: list[AppletAnswerCreate],
) -> list[AnswerSchema]:
    srv = AnswerService(session, tom.id)
    answer_schemas = []
    size_t = len(answers_reviewable_submission_create)
    for i in range(size_t):
        answer_data = answers_reviewable_submission_create[i]
        if i == (size_t - 1):
            answer_data.is_flow_completed = True
        answer = await srv.create_answer(answer_data)
        answer_schemas.append(answer)
    return answer_schemas


@pytest.fixture
async def answers_reviewable_submission_arbitrary(
    session: AsyncSession,
    arbitrary_session: AsyncSession,
    tom: User,
    answers_reviewable_submission_create: list[AppletAnswerCreate],
) -> list[AnswerSchema]:
    srv = AnswerService(session, tom.id, arbitrary_session)
    answer_schemas = []
    size_t = len(answers_reviewable_submission_create)
    for i in range(size_t):
        answer_data = answers_reviewable_submission_create[i]
        if i == (size_t - 1):
            answer_data.is_flow_completed = True
        answer = await srv.create_answer(answer_data)
        answer_schemas.append(answer)
    return answer_schemas


@pytest.fixture
def assessment_submission_create(
    tom: User, answers_reviewable_submission: list[AnswerSchema], applet_with_reviewable_flow: AppletFull
) -> AssessmentAnswerCreate:
    assessment_activity = next(i for i in applet_with_reviewable_flow.activities if i.is_reviewable)
    last_flow_answer: AnswerSchema = next(filter(lambda a: a.is_flow_completed, answers_reviewable_submission))
    return AssessmentAnswerCreate(
        answer="assessment answer",
        item_ids=[(i.id) for i in assessment_activity.items],
        assessment_version_id=f"{assessment_activity.id}_{applet_with_reviewable_flow.version}",
        reviewer_public_key=str(tom.id),
        reviewed_flow_submit_id=last_flow_answer.submit_id,
    )


@pytest.fixture
async def assessment_for_submission(
    session: AsyncSession,
    tom: User,
    answers_reviewable_submission: list[AnswerSchema],
    assessment_submission_create: AssessmentAnswerCreate,
) -> None:
    last_flow_answer: AnswerSchema = next(filter(lambda a: a.is_flow_completed, answers_reviewable_submission))
    srv = AnswerService(session, tom.id)
    await srv.create_assessment_answer(last_flow_answer.applet_id, last_flow_answer.id, assessment_submission_create)


@pytest.fixture
async def assessment_for_submission_arbitrary(
    session: AsyncSession,
    arbitrary_session: AsyncSession,
    tom: User,
    answers_reviewable_submission_arbitrary: list[AnswerSchema],
    assessment_submission_create: AssessmentAnswerCreate,
) -> None:
    last_flow_answer: AnswerSchema = next(
        filter(lambda a: a.is_flow_completed, answers_reviewable_submission_arbitrary)
    )
    srv = AnswerService(session, tom.id, arbitrary_session=arbitrary_session)
    await srv.create_assessment_answer(last_flow_answer.applet_id, last_flow_answer.id, assessment_submission_create)


@pytest.fixture
async def submission_note(
    session: AsyncSession, tom: User, answers_reviewable_submission: list[AnswerSchema], note_create_data: AnswerNote
) -> AnswerNoteSchema:
    last_flow_answer: AnswerSchema = next(filter(lambda a: a.is_flow_completed, answers_reviewable_submission))
    return await AnswerService(session, tom.id).add_submission_note(
        last_flow_answer.applet_id,
        last_flow_answer.submit_id,
        uuid.UUID(last_flow_answer.flow_history_id.split("_")[0]),
        note=note_create_data.note,
    )
=======
async def applet__activity_turned_into_assessment(
    session: AsyncSession, tom: User, applet_data: AppletCreate
) -> AppletFull:
    """
    Applet with one Activity0 updated into applet with Activity0(is_reviewable=True) and Activity1
    All activities has no answers
    """
    srv = AppletService(session, tom.id)
    applet = await srv.create(applet_data)
    data = AppletUpdate(**applet.dict())

    activity_new = data.activities[0].copy(deep=True)
    activity_new.id = uuid.uuid4()
    activity_new.key = uuid.uuid4()
    for i in range(len(activity_new.items)):
        activity_new.items[i].id = uuid.uuid4()
    activity_new.name = "New activity"
    data.activities.append(activity_new)

    data.activities[0].is_reviewable = True
    data.activities[0].name = "Reviewer assessment"
    updated_applet = await srv.update(applet.id, data)
    return updated_applet


@pytest.fixture
async def applet__deleted_activity_without_answers(
    session: AsyncSession, tom: User, applet_data: AppletCreate
) -> AppletFull:
    """
    Applet with one Activity0 updated into applet with Activity1 and deleted Activity1
    All activities has no answers
    """
    srv = AppletService(session, tom.id)
    applet = await srv.create(applet_data)
    data = AppletUpdate(**applet.dict())

    activity_new = data.activities[0].copy(deep=True)
    activity_new.id = uuid.uuid4()
    activity_new.key = uuid.uuid4()
    for i in range(len(activity_new.items)):
        activity_new.items[i].id = uuid.uuid4()
    activity_new.name = "New activity"
    data.activities = [activity_new]
    updated_applet = await srv.update(applet.id, data)
    return updated_applet


@pytest.fixture
async def applet__deleted_flow_without_answers(
    session: AsyncSession, tom: User, applet_with_flow: AppletFull
) -> AppletFull:
    srv = AppletService(session, tom.id)
    data = applet_with_flow.dict()
    activity_flow = data["activity_flows"][0]
    for i in range(len(activity_flow["items"])):
        activity_flow["items"][i]["activity_key"] = data["activities"][0]["key"]
    data["activity_flows"] = [activity_flow]
    update_data = AppletUpdate(**data)
    updated_applet = await srv.update(applet_with_flow.id, update_data)
    return updated_applet
>>>>>>> 806aac15
<|MERGE_RESOLUTION|>--- conflicted
+++ resolved
@@ -485,7 +485,6 @@
 
 
 @pytest.fixture
-<<<<<<< HEAD
 async def applet_with_reviewable_flow(
     session: AsyncSession, applet_minimal_data: AppletCreate, tom: User
 ) -> AppletFull:
@@ -635,7 +634,9 @@
         uuid.UUID(last_flow_answer.flow_history_id.split("_")[0]),
         note=note_create_data.note,
     )
-=======
+
+
+@pytest.fixture
 async def applet__activity_turned_into_assessment(
     session: AsyncSession, tom: User, applet_data: AppletCreate
 ) -> AppletFull:
@@ -696,5 +697,4 @@
     data["activity_flows"] = [activity_flow]
     update_data = AppletUpdate(**data)
     updated_applet = await srv.update(applet_with_flow.id, update_data)
-    return updated_applet
->>>>>>> 806aac15
+    return updated_applet