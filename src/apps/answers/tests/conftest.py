import datetime
import uuid
from typing import cast

import pytest
from pytest_mock import MockerFixture
from sqlalchemy.ext.asyncio import AsyncSession

from apps.activities.domain.activity_create import ActivityItemCreate
from apps.activities.domain.response_type_config import SingleSelectionConfig
from apps.activities.domain.response_values import SingleSelectionValues
from apps.activities.domain.scores_reports import ReportType, ScoresAndReports, Section
<<<<<<< HEAD
from apps.answers.db.schemas import AnswerNoteSchema, AnswerSchema
from apps.answers.domain import AnswerNote, ClientMeta
from apps.answers.domain.answers import AnswerAlert, AppletAnswerCreate, AssessmentAnswerCreate, ItemAnswerCreate
from apps.answers.service import AnswerService
from apps.applets.domain.applet_create_update import AppletCreate, AppletUpdate
=======
from apps.activity_flows.domain.flow_create import FlowCreate, FlowItemCreate
from apps.applets.domain.applet_create_update import AppletCreate
>>>>>>> b2b24680
from apps.applets.domain.applet_full import AppletFull
from apps.applets.domain.applet_link import CreateAccessLink
from apps.applets.domain.base import AppletReportConfigurationBase
from apps.applets.service.applet import AppletService
from apps.shared.enums import Language
from apps.users.db.schemas import UserSchema
from apps.users.domain import User
from apps.workspaces.domain.constants import Role
from apps.workspaces.service.user_applet_access import UserAppletAccessService


@pytest.fixture
async def user_reviewer_applet_one(
    user: UserSchema, session: AsyncSession, mocker: MockerFixture, applet_one: AppletFull, lucy: User
) -> AppletFull:
    srv = UserAppletAccessService(session, user.id, applet_one.id)
    mocker.patch(
        "apps.workspaces.service.user_applet_access.UserAppletAccessService._get_default_role_meta",
        return_value={"respondents": [str(lucy.id)]},
    )
    await srv.add_role(user.id, Role.REVIEWER)
    return applet_one


@pytest.fixture
def section() -> Section:
    return Section(type=ReportType.section, name="testsection")


@pytest.fixture
def scores_and_reports(section: Section) -> ScoresAndReports:
    return ScoresAndReports(
        generate_report=True,
        show_score_summary=True,
        reports=[section],
    )


@pytest.fixture
def applet_data(
    applet_minimal_data: AppletCreate,
    applet_report_configuration_data: AppletReportConfigurationBase,
    scores_and_reports: ScoresAndReports,
) -> AppletCreate:
    data = applet_minimal_data.copy(deep=True)
    data.display_name = "answers"
    data.activities[0].items[0].response_values = cast(
        SingleSelectionValues, data.activities[0].items[0].response_values
    )
    data.activities[0].items[0].config = cast(SingleSelectionConfig, data.activities[0].items[0].config)
    data.activities[0].items[0].response_values.options[0].alert = "alert"
    data.activities[0].items[0].config.set_alerts = True
    data.activities[0].scores_and_reports = scores_and_reports
    data.report_server_ip = applet_report_configuration_data.report_server_ip
    data.report_public_key = applet_report_configuration_data.report_public_key
    data.report_recipients = applet_report_configuration_data.report_recipients
    return AppletCreate(**data.dict())


# TODO: investigate why scope class does not work if run all tests in app and if fixute is defined in conftest
@pytest.fixture
async def applet(session: AsyncSession, tom: User, applet_data: AppletCreate) -> AppletFull:
    srv = AppletService(session, tom.id)
    applet = await srv.create(applet_data)
    return applet


@pytest.fixture
async def public_applet(session: AsyncSession, applet: AppletFull, tom: User) -> AppletFull:
    srv = AppletService(session, tom.id)
    await srv.create_access_link(applet.id, CreateAccessLink(require_login=False))
    applet = await srv.get_full_applet(applet.id)
    assert applet.link is not None
    return applet


@pytest.fixture
async def applet_with_reviewable_activity(
    session: AsyncSession, applet_minimal_data: AppletCreate, tom: User
) -> AppletFull:
    data = applet_minimal_data.copy(deep=True)
    data.display_name = "applet with reviewable activity"
    reviewable_activity = data.activities[0].copy(deep=True)
    reviewable_activity.name = data.activities[0].name + " review"
    reviewable_activity.is_reviewable = True
    data.activities.append(reviewable_activity)
    applet_create = AppletCreate(**data.dict())
    srv = AppletService(session, tom.id)
<<<<<<< HEAD
    applet = await srv.create(applet_create)
=======
    # NOTE: Fixture 'applet' with scoped class already bound default applet_id
    applet = await srv.create(applet_create, applet_id=uuid.uuid4())
>>>>>>> b2b24680
    return applet


@pytest.fixture
<<<<<<< HEAD
def client_meta() -> ClientMeta:
    return ClientMeta(app_id="pytest", app_version="pytest", width=0, height=0)


@pytest.fixture
def answer_item_create(
    applet: AppletFull,
    single_select_item_create: ActivityItemCreate,
) -> ItemAnswerCreate:
    assert applet.activities[0].items[0].response_type == single_select_item_create.response_type
    single_select_item_create.response_values = cast(
        SingleSelectionValues,
        single_select_item_create.response_values,
    )
    option = single_select_item_create.response_values.options[0]
    row_answer = str([{"value": option.value, "text": option.text}])
    encrypted_answer = row_answer
    return ItemAnswerCreate(
        answer=encrypted_answer,
        events=str(["event1", "event2"]),
        item_ids=[i.id for i in applet.activities[0].items],
        identifier="identifier",
        scheduled_time=None,
        scheduled_event_id=str(uuid.uuid4()),
        start_time=datetime.datetime.utcnow(),
        end_time=datetime.datetime.utcnow() + datetime.timedelta(seconds=1),
        local_end_date=datetime.datetime.utcnow().date() - datetime.timedelta(days=1),
        local_end_time=datetime.time(15, 0),
        user_public_key="public_key",
    )


@pytest.fixture
def answer_create(
    applet: AppletFull,
    answer_item_create: ItemAnswerCreate,
    client_meta: ClientMeta,
) -> AppletAnswerCreate:
    return AppletAnswerCreate(
        applet_id=applet.id,
        version=applet.version,
        submit_id=uuid.uuid4(),
        activity_id=applet.activities[0].id,
        answer=answer_item_create,
        created_at=datetime.datetime.utcnow().replace(microsecond=0),
        client=client_meta,
    )


@pytest.fixture
def answer_alert(applet: AppletFull) -> AnswerAlert:
    return AnswerAlert(activity_item_id=applet.activities[0].items[0].id, message="answer alert")


@pytest.fixture
def answer_with_alert_create(
    applet: AppletFull,
    answer_item_create: ItemAnswerCreate,
    client_meta: ClientMeta,
    answer_alert: AnswerAlert,
) -> AppletAnswerCreate:
    return AppletAnswerCreate(
        applet_id=applet.id,
        version=applet.version,
        submit_id=uuid.uuid4(),
        activity_id=applet.activities[0].id,
        answer=answer_item_create,
        created_at=datetime.datetime.utcnow().replace(microsecond=0),
        client=client_meta,
        alerts=[answer_alert],
    )


@pytest.fixture
async def answer(session: AsyncSession, tom: User, answer_create: AppletAnswerCreate) -> AnswerSchema:
    srv = AnswerService(session, tom.id)
    answer = await srv.create_answer(answer_create)
    return answer


@pytest.fixture
def public_answer_create(
    public_applet: AppletFull, answer_item_create: ItemAnswerCreate, client_meta: ClientMeta
) -> AppletAnswerCreate:
    item_create = answer_item_create.copy(deep=True)
    item_create.item_ids = [i.id for i in public_applet.activities[0].items]
    return AppletAnswerCreate(
        applet_id=public_applet.id,
        version=public_applet.version,
        submit_id=uuid.uuid4(),
        activity_id=public_applet.activities[0].id,
        answer=item_create,
        created_at=datetime.datetime.utcnow().replace(microsecond=0),
        client=client_meta,
    )


@pytest.fixture
def answer_with_flow_create(
    applet: AppletFull,
    answer_item_create: ItemAnswerCreate,
    client_meta: ClientMeta,
) -> AppletAnswerCreate:
    return AppletAnswerCreate(
        applet_id=applet.id,
        version=applet.version,
        submit_id=uuid.uuid4(),
        activity_id=applet.activities[0].id,
        answer=answer_item_create,
        created_at=datetime.datetime.utcnow().replace(microsecond=0),
        client=client_meta,
        flow_id=applet.activity_flows[0].id,
        is_flow_completed=True,
    )


@pytest.fixture
async def applet_with_additional_item(applet: AppletFull, session: AsyncSession, tom: User) -> AppletFull:
    data = AppletUpdate(**applet.dict())
    item = data.activities[0].items[0].copy(deep=True)
    item.name += "second"
    item.id = None
    data.activities[0].items.append(item)
    srv = AppletService(session, tom.id)
    updated_applet = await srv.update(applet.id, data)
    return updated_applet


@pytest.fixture
def answer_reviewable_activity_create(
    applet_with_reviewable_activity: AppletFull, answer_item_create: ItemAnswerCreate, client_meta: ClientMeta
) -> AppletAnswerCreate:
    item_create = answer_item_create.copy(deep=True)
    activity = next(i for i in applet_with_reviewable_activity.activities if not i.is_reviewable)
    item_create.item_ids = [i.id for i in activity.items]
    return AppletAnswerCreate(
        applet_id=applet_with_reviewable_activity.id,
        version=applet_with_reviewable_activity.version,
        submit_id=uuid.uuid4(),
        activity_id=activity.id,
        answer=item_create,
        created_at=datetime.datetime.utcnow().replace(microsecond=0),
        client=client_meta,
    )


@pytest.fixture
async def answer_reviewable_activity(
    session: AsyncSession,
    tom: User,
    answer_reviewable_activity_create: AppletAnswerCreate,
) -> AnswerSchema:
    srv = AnswerService(session, tom.id)
    answer = await srv.create_answer(answer_reviewable_activity_create)
    return answer


@pytest.fixture
def answer_reviewable_activity_with_tz_offset_create(
    answer_reviewable_activity_create: AppletAnswerCreate,
) -> AppletAnswerCreate:
    data = answer_reviewable_activity_create.copy(deep=True)
    # US/Pacific
    tz_offset = -420
    # To minutes like in api
    data.answer.tz_offset = tz_offset // 60
    return data


@pytest.fixture
async def answer_reviewable_activity_with_ts_offset(
    session: AsyncSession,
    tom: User,
    answer_reviewable_activity_with_tz_offset_create: AppletAnswerCreate,
) -> AnswerSchema:
    srv = AnswerService(session, tom.id)
    answer = await srv.create_answer(answer_reviewable_activity_with_tz_offset_create)
    return answer


@pytest.fixture
def assessment_create(
    tom: User, answer_reviewable_activity: AnswerSchema, applet_with_reviewable_activity: AppletFull
) -> AssessmentAnswerCreate:
    # Possible answer need to make correct answer
    activity = next(i for i in applet_with_reviewable_activity.activities if i.is_reviewable)
    return AssessmentAnswerCreate(
        answer="assessment answer",
        item_ids=[(i.id) for i in activity.items],
        assessment_version_id=answer_reviewable_activity.activity_history_id,
        # By some reasons from UI we have uuid (user_id)
        reviewer_public_key=str(tom.id),
    )


@pytest.fixture
async def assessment(
    session: AsyncSession,
    tom: User,
    answer_reviewable_activity: AnswerSchema,
    assessment_create: AssessmentAnswerCreate,
) -> None:
    srv = AnswerService(session, tom.id)
    await srv.create_assessment_answer(
        answer_reviewable_activity.applet_id, answer_reviewable_activity.id, assessment_create
    )


@pytest.fixture
def note_create_data() -> AnswerNote:
    return AnswerNote(note="note")


@pytest.fixture
async def answer_note(
    session: AsyncSession, tom: User, answer: AnswerSchema, note_create_data: AnswerNote
) -> AnswerNoteSchema:
    return await AnswerService(session, tom.id).add_note(
        answer.applet_id, answer.id, uuid.UUID(answer.activity_history_id.split("_")[0]), note=note_create_data.note
    )


@pytest.fixture
async def answer_arbitrary(
    session: AsyncSession, arbitrary_session: AsyncSession, tom: User, answer_create: AppletAnswerCreate
) -> AnswerSchema:
    srv = AnswerService(session, tom.id, arbitrary_session)
    answer = await srv.create_answer(answer_create)
    return answer


@pytest.fixture
async def answer_reviewable_activity_arbitrary(
    session: AsyncSession,
    arbitrary_session: AsyncSession,
    tom: User,
    answer_reviewable_activity_create: AppletAnswerCreate,
) -> AnswerSchema:
    srv = AnswerService(session, tom.id, arbitrary_session)
    answer = await srv.create_answer(answer_reviewable_activity_create)
    return answer


@pytest.fixture
def assessment_arbitrary_create(
    tom: User, answer_reviewable_activity_arbitrary: AnswerSchema, applet_with_reviewable_activity: AppletFull
) -> AssessmentAnswerCreate:
    # Possible answer need to make correct answer
    activity = next(i for i in applet_with_reviewable_activity.activities if i.is_reviewable)
    return AssessmentAnswerCreate(
        answer="assessment answer",
        item_ids=[(i.id) for i in activity.items],
        assessment_version_id=answer_reviewable_activity_arbitrary.activity_history_id,
        # By some reasons from UI we have uuid (user_id)
        reviewer_public_key=str(tom.id),
    )


@pytest.fixture
async def assessment_arbitrary(
    session: AsyncSession,
    arbitrary_session: AsyncSession,
    tom: User,
    answer_reviewable_activity_arbitrary: AnswerSchema,
    assessment_arbitrary_create: AssessmentAnswerCreate,
) -> None:
    srv = AnswerService(session, tom.id, arbitrary_session)
    await srv.create_assessment_answer(
        answer_reviewable_activity_arbitrary.applet_id,
        answer_reviewable_activity_arbitrary.id,
        assessment_arbitrary_create,
    )


@pytest.fixture
async def answer_note_arbitrary(
    session: AsyncSession,
    arbitrary_session: AsyncSession,
    tom: User,
    answer_arbitrary: AnswerSchema,
    note_create_data: AnswerNote,
) -> AnswerNoteSchema:
    return await AnswerService(session, tom.id, arbitrary_session).add_note(
        answer_arbitrary.applet_id,
        answer_arbitrary.id,
        uuid.UUID(answer_arbitrary.activity_history_id.split("_")[0]),
        note=note_create_data.note,
    )
=======
async def applet_with_flow(session: AsyncSession, applet_minimal_data: AppletCreate, tom: User) -> AppletFull:
    data = applet_minimal_data.copy(deep=True)
    data.display_name = "applet with flow"
    data.activity_flows = [
        FlowCreate(
            name="flow",
            description={Language.ENGLISH: "description"},
            items=[FlowItemCreate(activity_key=data.activities[0].key)],
        )
    ]
    applet_create = AppletCreate(**data.dict())
    srv = AppletService(session, tom.id)
    applet = await srv.create(applet_create, applet_id=uuid.uuid4())

    return applet
>>>>>>> b2b24680
<|MERGE_RESOLUTION|>--- conflicted
+++ resolved
@@ -10,16 +10,12 @@
 from apps.activities.domain.response_type_config import SingleSelectionConfig
 from apps.activities.domain.response_values import SingleSelectionValues
 from apps.activities.domain.scores_reports import ReportType, ScoresAndReports, Section
-<<<<<<< HEAD
+from apps.activity_flows.domain.flow_create import FlowCreate, FlowItemCreate
 from apps.answers.db.schemas import AnswerNoteSchema, AnswerSchema
 from apps.answers.domain import AnswerNote, ClientMeta
 from apps.answers.domain.answers import AnswerAlert, AppletAnswerCreate, AssessmentAnswerCreate, ItemAnswerCreate
 from apps.answers.service import AnswerService
 from apps.applets.domain.applet_create_update import AppletCreate, AppletUpdate
-=======
-from apps.activity_flows.domain.flow_create import FlowCreate, FlowItemCreate
-from apps.applets.domain.applet_create_update import AppletCreate
->>>>>>> b2b24680
 from apps.applets.domain.applet_full import AppletFull
 from apps.applets.domain.applet_link import CreateAccessLink
 from apps.applets.domain.base import AppletReportConfigurationBase
@@ -108,306 +104,16 @@
     data.activities.append(reviewable_activity)
     applet_create = AppletCreate(**data.dict())
     srv = AppletService(session, tom.id)
-<<<<<<< HEAD
     applet = await srv.create(applet_create)
-=======
-    # NOTE: Fixture 'applet' with scoped class already bound default applet_id
-    applet = await srv.create(applet_create, applet_id=uuid.uuid4())
->>>>>>> b2b24680
     return applet
 
 
 @pytest.fixture
-<<<<<<< HEAD
 def client_meta() -> ClientMeta:
     return ClientMeta(app_id="pytest", app_version="pytest", width=0, height=0)
 
 
 @pytest.fixture
-def answer_item_create(
-    applet: AppletFull,
-    single_select_item_create: ActivityItemCreate,
-) -> ItemAnswerCreate:
-    assert applet.activities[0].items[0].response_type == single_select_item_create.response_type
-    single_select_item_create.response_values = cast(
-        SingleSelectionValues,
-        single_select_item_create.response_values,
-    )
-    option = single_select_item_create.response_values.options[0]
-    row_answer = str([{"value": option.value, "text": option.text}])
-    encrypted_answer = row_answer
-    return ItemAnswerCreate(
-        answer=encrypted_answer,
-        events=str(["event1", "event2"]),
-        item_ids=[i.id for i in applet.activities[0].items],
-        identifier="identifier",
-        scheduled_time=None,
-        scheduled_event_id=str(uuid.uuid4()),
-        start_time=datetime.datetime.utcnow(),
-        end_time=datetime.datetime.utcnow() + datetime.timedelta(seconds=1),
-        local_end_date=datetime.datetime.utcnow().date() - datetime.timedelta(days=1),
-        local_end_time=datetime.time(15, 0),
-        user_public_key="public_key",
-    )
-
-
-@pytest.fixture
-def answer_create(
-    applet: AppletFull,
-    answer_item_create: ItemAnswerCreate,
-    client_meta: ClientMeta,
-) -> AppletAnswerCreate:
-    return AppletAnswerCreate(
-        applet_id=applet.id,
-        version=applet.version,
-        submit_id=uuid.uuid4(),
-        activity_id=applet.activities[0].id,
-        answer=answer_item_create,
-        created_at=datetime.datetime.utcnow().replace(microsecond=0),
-        client=client_meta,
-    )
-
-
-@pytest.fixture
-def answer_alert(applet: AppletFull) -> AnswerAlert:
-    return AnswerAlert(activity_item_id=applet.activities[0].items[0].id, message="answer alert")
-
-
-@pytest.fixture
-def answer_with_alert_create(
-    applet: AppletFull,
-    answer_item_create: ItemAnswerCreate,
-    client_meta: ClientMeta,
-    answer_alert: AnswerAlert,
-) -> AppletAnswerCreate:
-    return AppletAnswerCreate(
-        applet_id=applet.id,
-        version=applet.version,
-        submit_id=uuid.uuid4(),
-        activity_id=applet.activities[0].id,
-        answer=answer_item_create,
-        created_at=datetime.datetime.utcnow().replace(microsecond=0),
-        client=client_meta,
-        alerts=[answer_alert],
-    )
-
-
-@pytest.fixture
-async def answer(session: AsyncSession, tom: User, answer_create: AppletAnswerCreate) -> AnswerSchema:
-    srv = AnswerService(session, tom.id)
-    answer = await srv.create_answer(answer_create)
-    return answer
-
-
-@pytest.fixture
-def public_answer_create(
-    public_applet: AppletFull, answer_item_create: ItemAnswerCreate, client_meta: ClientMeta
-) -> AppletAnswerCreate:
-    item_create = answer_item_create.copy(deep=True)
-    item_create.item_ids = [i.id for i in public_applet.activities[0].items]
-    return AppletAnswerCreate(
-        applet_id=public_applet.id,
-        version=public_applet.version,
-        submit_id=uuid.uuid4(),
-        activity_id=public_applet.activities[0].id,
-        answer=item_create,
-        created_at=datetime.datetime.utcnow().replace(microsecond=0),
-        client=client_meta,
-    )
-
-
-@pytest.fixture
-def answer_with_flow_create(
-    applet: AppletFull,
-    answer_item_create: ItemAnswerCreate,
-    client_meta: ClientMeta,
-) -> AppletAnswerCreate:
-    return AppletAnswerCreate(
-        applet_id=applet.id,
-        version=applet.version,
-        submit_id=uuid.uuid4(),
-        activity_id=applet.activities[0].id,
-        answer=answer_item_create,
-        created_at=datetime.datetime.utcnow().replace(microsecond=0),
-        client=client_meta,
-        flow_id=applet.activity_flows[0].id,
-        is_flow_completed=True,
-    )
-
-
-@pytest.fixture
-async def applet_with_additional_item(applet: AppletFull, session: AsyncSession, tom: User) -> AppletFull:
-    data = AppletUpdate(**applet.dict())
-    item = data.activities[0].items[0].copy(deep=True)
-    item.name += "second"
-    item.id = None
-    data.activities[0].items.append(item)
-    srv = AppletService(session, tom.id)
-    updated_applet = await srv.update(applet.id, data)
-    return updated_applet
-
-
-@pytest.fixture
-def answer_reviewable_activity_create(
-    applet_with_reviewable_activity: AppletFull, answer_item_create: ItemAnswerCreate, client_meta: ClientMeta
-) -> AppletAnswerCreate:
-    item_create = answer_item_create.copy(deep=True)
-    activity = next(i for i in applet_with_reviewable_activity.activities if not i.is_reviewable)
-    item_create.item_ids = [i.id for i in activity.items]
-    return AppletAnswerCreate(
-        applet_id=applet_with_reviewable_activity.id,
-        version=applet_with_reviewable_activity.version,
-        submit_id=uuid.uuid4(),
-        activity_id=activity.id,
-        answer=item_create,
-        created_at=datetime.datetime.utcnow().replace(microsecond=0),
-        client=client_meta,
-    )
-
-
-@pytest.fixture
-async def answer_reviewable_activity(
-    session: AsyncSession,
-    tom: User,
-    answer_reviewable_activity_create: AppletAnswerCreate,
-) -> AnswerSchema:
-    srv = AnswerService(session, tom.id)
-    answer = await srv.create_answer(answer_reviewable_activity_create)
-    return answer
-
-
-@pytest.fixture
-def answer_reviewable_activity_with_tz_offset_create(
-    answer_reviewable_activity_create: AppletAnswerCreate,
-) -> AppletAnswerCreate:
-    data = answer_reviewable_activity_create.copy(deep=True)
-    # US/Pacific
-    tz_offset = -420
-    # To minutes like in api
-    data.answer.tz_offset = tz_offset // 60
-    return data
-
-
-@pytest.fixture
-async def answer_reviewable_activity_with_ts_offset(
-    session: AsyncSession,
-    tom: User,
-    answer_reviewable_activity_with_tz_offset_create: AppletAnswerCreate,
-) -> AnswerSchema:
-    srv = AnswerService(session, tom.id)
-    answer = await srv.create_answer(answer_reviewable_activity_with_tz_offset_create)
-    return answer
-
-
-@pytest.fixture
-def assessment_create(
-    tom: User, answer_reviewable_activity: AnswerSchema, applet_with_reviewable_activity: AppletFull
-) -> AssessmentAnswerCreate:
-    # Possible answer need to make correct answer
-    activity = next(i for i in applet_with_reviewable_activity.activities if i.is_reviewable)
-    return AssessmentAnswerCreate(
-        answer="assessment answer",
-        item_ids=[(i.id) for i in activity.items],
-        assessment_version_id=answer_reviewable_activity.activity_history_id,
-        # By some reasons from UI we have uuid (user_id)
-        reviewer_public_key=str(tom.id),
-    )
-
-
-@pytest.fixture
-async def assessment(
-    session: AsyncSession,
-    tom: User,
-    answer_reviewable_activity: AnswerSchema,
-    assessment_create: AssessmentAnswerCreate,
-) -> None:
-    srv = AnswerService(session, tom.id)
-    await srv.create_assessment_answer(
-        answer_reviewable_activity.applet_id, answer_reviewable_activity.id, assessment_create
-    )
-
-
-@pytest.fixture
-def note_create_data() -> AnswerNote:
-    return AnswerNote(note="note")
-
-
-@pytest.fixture
-async def answer_note(
-    session: AsyncSession, tom: User, answer: AnswerSchema, note_create_data: AnswerNote
-) -> AnswerNoteSchema:
-    return await AnswerService(session, tom.id).add_note(
-        answer.applet_id, answer.id, uuid.UUID(answer.activity_history_id.split("_")[0]), note=note_create_data.note
-    )
-
-
-@pytest.fixture
-async def answer_arbitrary(
-    session: AsyncSession, arbitrary_session: AsyncSession, tom: User, answer_create: AppletAnswerCreate
-) -> AnswerSchema:
-    srv = AnswerService(session, tom.id, arbitrary_session)
-    answer = await srv.create_answer(answer_create)
-    return answer
-
-
-@pytest.fixture
-async def answer_reviewable_activity_arbitrary(
-    session: AsyncSession,
-    arbitrary_session: AsyncSession,
-    tom: User,
-    answer_reviewable_activity_create: AppletAnswerCreate,
-) -> AnswerSchema:
-    srv = AnswerService(session, tom.id, arbitrary_session)
-    answer = await srv.create_answer(answer_reviewable_activity_create)
-    return answer
-
-
-@pytest.fixture
-def assessment_arbitrary_create(
-    tom: User, answer_reviewable_activity_arbitrary: AnswerSchema, applet_with_reviewable_activity: AppletFull
-) -> AssessmentAnswerCreate:
-    # Possible answer need to make correct answer
-    activity = next(i for i in applet_with_reviewable_activity.activities if i.is_reviewable)
-    return AssessmentAnswerCreate(
-        answer="assessment answer",
-        item_ids=[(i.id) for i in activity.items],
-        assessment_version_id=answer_reviewable_activity_arbitrary.activity_history_id,
-        # By some reasons from UI we have uuid (user_id)
-        reviewer_public_key=str(tom.id),
-    )
-
-
-@pytest.fixture
-async def assessment_arbitrary(
-    session: AsyncSession,
-    arbitrary_session: AsyncSession,
-    tom: User,
-    answer_reviewable_activity_arbitrary: AnswerSchema,
-    assessment_arbitrary_create: AssessmentAnswerCreate,
-) -> None:
-    srv = AnswerService(session, tom.id, arbitrary_session)
-    await srv.create_assessment_answer(
-        answer_reviewable_activity_arbitrary.applet_id,
-        answer_reviewable_activity_arbitrary.id,
-        assessment_arbitrary_create,
-    )
-
-
-@pytest.fixture
-async def answer_note_arbitrary(
-    session: AsyncSession,
-    arbitrary_session: AsyncSession,
-    tom: User,
-    answer_arbitrary: AnswerSchema,
-    note_create_data: AnswerNote,
-) -> AnswerNoteSchema:
-    return await AnswerService(session, tom.id, arbitrary_session).add_note(
-        answer_arbitrary.applet_id,
-        answer_arbitrary.id,
-        uuid.UUID(answer_arbitrary.activity_history_id.split("_")[0]),
-        note=note_create_data.note,
-    )
-=======
 async def applet_with_flow(session: AsyncSession, applet_minimal_data: AppletCreate, tom: User) -> AppletFull:
     data = applet_minimal_data.copy(deep=True)
     data.display_name = "applet with flow"
@@ -423,4 +129,317 @@
     applet = await srv.create(applet_create, applet_id=uuid.uuid4())
 
     return applet
->>>>>>> b2b24680
+
+
+@pytest.fixture
+def answer_item_create(
+    applet: AppletFull,
+    single_select_item_create: ActivityItemCreate,
+) -> ItemAnswerCreate:
+    assert applet.activities[0].items[0].response_type == single_select_item_create.response_type
+    single_select_item_create.response_values = cast(
+        SingleSelectionValues,
+        single_select_item_create.response_values,
+    )
+    option = single_select_item_create.response_values.options[0]
+    row_answer = str([{"value": option.value, "text": option.text}])
+    encrypted_answer = row_answer
+    return ItemAnswerCreate(
+        answer=encrypted_answer,
+        events=str(["event1", "event2"]),
+        item_ids=[i.id for i in applet.activities[0].items],
+        identifier="encrypted_identifier",
+        scheduled_time=None,
+        scheduled_event_id=str(uuid.uuid4()),
+        start_time=datetime.datetime.utcnow(),
+        end_time=datetime.datetime.utcnow() + datetime.timedelta(seconds=1),
+        local_end_date=datetime.datetime.utcnow().date() - datetime.timedelta(days=1),
+        local_end_time=datetime.time(15, 0),
+        user_public_key="public_key",
+    )
+
+
+@pytest.fixture
+def answer_create(
+    applet: AppletFull,
+    answer_item_create: ItemAnswerCreate,
+    client_meta: ClientMeta,
+) -> AppletAnswerCreate:
+    return AppletAnswerCreate(
+        applet_id=applet.id,
+        version=applet.version,
+        submit_id=uuid.uuid4(),
+        activity_id=applet.activities[0].id,
+        answer=answer_item_create,
+        created_at=datetime.datetime.utcnow().replace(microsecond=0),
+        client=client_meta,
+    )
+
+
+@pytest.fixture
+def answer_alert(applet: AppletFull) -> AnswerAlert:
+    return AnswerAlert(activity_item_id=applet.activities[0].items[0].id, message="answer alert")
+
+
+@pytest.fixture
+def answer_with_alert_create(
+    applet: AppletFull,
+    answer_item_create: ItemAnswerCreate,
+    client_meta: ClientMeta,
+    answer_alert: AnswerAlert,
+) -> AppletAnswerCreate:
+    return AppletAnswerCreate(
+        applet_id=applet.id,
+        version=applet.version,
+        submit_id=uuid.uuid4(),
+        activity_id=applet.activities[0].id,
+        answer=answer_item_create,
+        created_at=datetime.datetime.utcnow().replace(microsecond=0),
+        client=client_meta,
+        alerts=[answer_alert],
+    )
+
+
+@pytest.fixture
+async def answer(session: AsyncSession, tom: User, answer_create: AppletAnswerCreate) -> AnswerSchema:
+    srv = AnswerService(session, tom.id)
+    answer = await srv.create_answer(answer_create)
+    return answer
+
+
+@pytest.fixture
+def public_answer_create(
+    public_applet: AppletFull, answer_item_create: ItemAnswerCreate, client_meta: ClientMeta
+) -> AppletAnswerCreate:
+    item_create = answer_item_create.copy(deep=True)
+    item_create.item_ids = [i.id for i in public_applet.activities[0].items]
+    return AppletAnswerCreate(
+        applet_id=public_applet.id,
+        version=public_applet.version,
+        submit_id=uuid.uuid4(),
+        activity_id=public_applet.activities[0].id,
+        answer=item_create,
+        created_at=datetime.datetime.utcnow().replace(microsecond=0),
+        client=client_meta,
+    )
+
+
+@pytest.fixture
+def answer_with_flow_create(
+    applet: AppletFull,
+    answer_item_create: ItemAnswerCreate,
+    client_meta: ClientMeta,
+) -> AppletAnswerCreate:
+    return AppletAnswerCreate(
+        applet_id=applet.id,
+        version=applet.version,
+        submit_id=uuid.uuid4(),
+        activity_id=applet.activities[0].id,
+        answer=answer_item_create,
+        created_at=datetime.datetime.utcnow().replace(microsecond=0),
+        client=client_meta,
+        flow_id=applet.activity_flows[0].id,
+        is_flow_completed=True,
+    )
+
+
+@pytest.fixture
+async def applet_with_additional_item(applet: AppletFull, session: AsyncSession, tom: User) -> AppletFull:
+    data = AppletUpdate(**applet.dict())
+    item = data.activities[0].items[0].copy(deep=True)
+    item.name += "second"
+    item.id = None
+    data.activities[0].items.append(item)
+    srv = AppletService(session, tom.id)
+    updated_applet = await srv.update(applet.id, data)
+    return updated_applet
+
+
+@pytest.fixture
+def answer_reviewable_activity_create(
+    applet_with_reviewable_activity: AppletFull, answer_item_create: ItemAnswerCreate, client_meta: ClientMeta
+) -> AppletAnswerCreate:
+    item_create = answer_item_create.copy(deep=True)
+    activity = next(i for i in applet_with_reviewable_activity.activities if not i.is_reviewable)
+    item_create.item_ids = [i.id for i in activity.items]
+    return AppletAnswerCreate(
+        applet_id=applet_with_reviewable_activity.id,
+        version=applet_with_reviewable_activity.version,
+        submit_id=uuid.uuid4(),
+        activity_id=activity.id,
+        answer=item_create,
+        created_at=datetime.datetime.utcnow().replace(microsecond=0),
+        client=client_meta,
+    )
+
+
+@pytest.fixture
+async def answer_reviewable_activity(
+    session: AsyncSession,
+    tom: User,
+    answer_reviewable_activity_create: AppletAnswerCreate,
+) -> AnswerSchema:
+    srv = AnswerService(session, tom.id)
+    answer = await srv.create_answer(answer_reviewable_activity_create)
+    return answer
+
+
+@pytest.fixture
+def answer_reviewable_activity_with_tz_offset_create(
+    answer_reviewable_activity_create: AppletAnswerCreate,
+) -> AppletAnswerCreate:
+    data = answer_reviewable_activity_create.copy(deep=True)
+    # US/Pacific
+    tz_offset = -420
+    # To minutes like in api
+    data.answer.tz_offset = tz_offset // 60
+    return data
+
+
+@pytest.fixture
+async def answer_reviewable_activity_with_ts_offset(
+    session: AsyncSession,
+    tom: User,
+    answer_reviewable_activity_with_tz_offset_create: AppletAnswerCreate,
+) -> AnswerSchema:
+    srv = AnswerService(session, tom.id)
+    answer = await srv.create_answer(answer_reviewable_activity_with_tz_offset_create)
+    return answer
+
+
+@pytest.fixture
+def assessment_create(
+    tom: User, answer_reviewable_activity: AnswerSchema, applet_with_reviewable_activity: AppletFull
+) -> AssessmentAnswerCreate:
+    # Possible answer need to make correct answer
+    activity = next(i for i in applet_with_reviewable_activity.activities if i.is_reviewable)
+    return AssessmentAnswerCreate(
+        answer="assessment answer",
+        item_ids=[(i.id) for i in activity.items],
+        assessment_version_id=answer_reviewable_activity.activity_history_id,
+        # By some reasons from UI we have uuid (user_id)
+        reviewer_public_key=str(tom.id),
+    )
+
+
+@pytest.fixture
+async def assessment(
+    session: AsyncSession,
+    tom: User,
+    answer_reviewable_activity: AnswerSchema,
+    assessment_create: AssessmentAnswerCreate,
+) -> None:
+    srv = AnswerService(session, tom.id)
+    await srv.create_assessment_answer(
+        answer_reviewable_activity.applet_id, answer_reviewable_activity.id, assessment_create
+    )
+
+
+@pytest.fixture
+def note_create_data() -> AnswerNote:
+    return AnswerNote(note="note")
+
+
+@pytest.fixture
+async def answer_note(
+    session: AsyncSession, tom: User, answer: AnswerSchema, note_create_data: AnswerNote
+) -> AnswerNoteSchema:
+    return await AnswerService(session, tom.id).add_note(
+        answer.applet_id, answer.id, uuid.UUID(answer.activity_history_id.split("_")[0]), note=note_create_data.note
+    )
+
+
+@pytest.fixture
+async def answer_arbitrary(
+    session: AsyncSession, arbitrary_session: AsyncSession, tom: User, answer_create: AppletAnswerCreate
+) -> AnswerSchema:
+    srv = AnswerService(session, tom.id, arbitrary_session)
+    answer = await srv.create_answer(answer_create)
+    return answer
+
+
+@pytest.fixture
+async def answer_reviewable_activity_arbitrary(
+    session: AsyncSession,
+    arbitrary_session: AsyncSession,
+    tom: User,
+    answer_reviewable_activity_create: AppletAnswerCreate,
+) -> AnswerSchema:
+    srv = AnswerService(session, tom.id, arbitrary_session)
+    answer = await srv.create_answer(answer_reviewable_activity_create)
+    return answer
+
+
+@pytest.fixture
+def assessment_arbitrary_create(
+    tom: User, answer_reviewable_activity_arbitrary: AnswerSchema, applet_with_reviewable_activity: AppletFull
+) -> AssessmentAnswerCreate:
+    # Possible answer need to make correct answer
+    activity = next(i for i in applet_with_reviewable_activity.activities if i.is_reviewable)
+    return AssessmentAnswerCreate(
+        answer="assessment answer",
+        item_ids=[(i.id) for i in activity.items],
+        assessment_version_id=answer_reviewable_activity_arbitrary.activity_history_id,
+        # By some reasons from UI we have uuid (user_id)
+        reviewer_public_key=str(tom.id),
+    )
+
+
+@pytest.fixture
+async def assessment_arbitrary(
+    session: AsyncSession,
+    arbitrary_session: AsyncSession,
+    tom: User,
+    answer_reviewable_activity_arbitrary: AnswerSchema,
+    assessment_arbitrary_create: AssessmentAnswerCreate,
+) -> None:
+    srv = AnswerService(session, tom.id, arbitrary_session)
+    await srv.create_assessment_answer(
+        answer_reviewable_activity_arbitrary.applet_id,
+        answer_reviewable_activity_arbitrary.id,
+        assessment_arbitrary_create,
+    )
+
+
+@pytest.fixture
+async def answer_note_arbitrary(
+    session: AsyncSession,
+    arbitrary_session: AsyncSession,
+    tom: User,
+    answer_arbitrary: AnswerSchema,
+    note_create_data: AnswerNote,
+) -> AnswerNoteSchema:
+    return await AnswerService(session, tom.id, arbitrary_session).add_note(
+        answer_arbitrary.applet_id,
+        answer_arbitrary.id,
+        uuid.UUID(answer_arbitrary.activity_history_id.split("_")[0]),
+        note=note_create_data.note,
+    )
+
+
+@pytest.fixture
+def tom_answer_create_data(tom, applet_with_reviewable_activity) -> AppletAnswerCreate:
+    return AppletAnswerCreate(
+        applet_id=applet_with_reviewable_activity.id,
+        version=applet_with_reviewable_activity.version,
+        submit_id=uuid.uuid4(),
+        activity_id=applet_with_reviewable_activity.activities[0].id,
+        answer=ItemAnswerCreate(
+            item_ids=[applet_with_reviewable_activity.activities[0].items[0].id],
+            start_time=datetime.datetime.utcnow(),
+            end_time=datetime.datetime.utcnow(),
+            user_public_key=str(tom.id),
+        ),
+        client=ClientMeta(app_id=f"{uuid.uuid4()}", app_version="1.1", width=984, height=623),
+    )
+
+
+@pytest.fixture
+def tom_answer_assessment_create_data(tom, applet_with_reviewable_activity) -> AssessmentAnswerCreate:
+    activity_assessment_id = applet_with_reviewable_activity.activities[1].id
+    return AssessmentAnswerCreate(
+        answer="0x00",
+        item_ids=[applet_with_reviewable_activity.activities[1].items[0].id],
+        reviewer_public_key=f"{tom.id}",
+        assessment_version_id=f"{activity_assessment_id}_{applet_with_reviewable_activity.version}",
+    )