--- conflicted
+++ resolved
@@ -470,7 +470,13 @@
 
 
 @pytest.fixture
-<<<<<<< HEAD
+async def editor_user_reviewer_applet_one(user: UserSchema, session: AsyncSession, mocker: MockerFixture):
+    applet_id = uuid.UUID("92917a56-d586-4613-b7aa-991f2c4b15b1")
+    srv = UserAppletAccessService(session, user.id, applet_id)
+    await srv.add_role(user.id, Role.EDITOR)
+
+
+@pytest.fixture
 async def applet_with_reviewable_flow(
     session: AsyncSession, applet_minimal_data: AppletCreate, tom: User
 ) -> AppletFull:
@@ -619,10 +625,4 @@
         last_flow_answer.submit_id,
         uuid.UUID(last_flow_answer.flow_history_id.split("_")[0]),
         note=note_create_data.note,
-    )
-=======
-async def editor_user_reviewer_applet_one(user: UserSchema, session: AsyncSession, mocker: MockerFixture):
-    applet_id = uuid.UUID("92917a56-d586-4613-b7aa-991f2c4b15b1")
-    srv = UserAppletAccessService(session, user.id, applet_id)
-    await srv.add_role(user.id, Role.EDITOR)
->>>>>>> cb5285b6
+    )