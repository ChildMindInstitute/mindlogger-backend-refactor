--- conflicted
+++ resolved
@@ -619,14 +619,9 @@
             "flowName", "id", "itemIds", "migratedData", "respondentId",
             "respondentSecretId", "reviewedAnswerId", "userPublicKey",
             "version", "submitId", "scheduledDatetime", "startDatetime",
-<<<<<<< HEAD
-            "endDatetime", "legacyProfileId", "migratedDate", "client",
-            "tzOffset", "scheduledEventId", "reviewedFlowSubmissionId"
-=======
             "endDatetime", "legacyProfileId", "migratedDate",
             "relation", "sourceSubjectId", "targetSubjectId", "client",
-            "tzOffset", "scheduledEventId",
->>>>>>> cb5285b6
+            "tzOffset", "scheduledEventId", "reviewedFlowSubmissionId"
         }
 
         assert set(assessment.keys()) == expected_keys
