import datetime
import http
import uuid
from typing import Any, cast
from unittest.mock import AsyncMock

import pytest
from pytest import FixtureRequest
from sqlalchemy import select, update
from sqlalchemy.ext.asyncio import AsyncSession
from sqlalchemy.orm import Query

from apps.answers.crud import AnswerItemsCRUD
from apps.answers.crud.answers import AnswersCRUD
from apps.answers.db.schemas import AnswerItemSchema, AnswerNoteSchema, AnswerSchema
from apps.answers.domain import AnswerNote, AppletAnswerCreate, AssessmentAnswerCreate
from apps.answers.service import AnswerService
from apps.applets.domain.applet_full import AppletFull
from apps.applets.errors import InvalidVersionError
from apps.mailing.services import TestMail
from apps.shared.test import BaseTest
from apps.shared.test.client import TestClient
from apps.subjects.domain import Subject
from apps.subjects.services import SubjectsService
from apps.users.domain import User
from apps.workspaces.crud.user_applet_access import UserAppletAccessCRUD
from apps.workspaces.db.schemas import UserAppletAccessSchema, UserWorkspaceSchema
from apps.workspaces.domain.constants import Role
from infrastructure.utility import RedisCacheTest


def note_url_path_data(answer: AnswerSchema) -> dict[str, Any]:
    return {
        "applet_id": answer.applet_id,
        "answer_id": answer.id,
        "activity_id": answer.activity_history_id.split("_")[0],
    }


# This id is getting from JSON fixtures for answers
WORKSPACE_ARBITRARY_ID = uuid.UUID("8b83d791-0d27-42c5-8b1d-e0c8d7faf808")


async def set_db_uri(db_uri: str, session: AsyncSession):
    query: Query = update(UserWorkspaceSchema)
    query = query.where(UserWorkspaceSchema.id == WORKSPACE_ARBITRARY_ID)
    query = query.values(database_uri=db_uri)
    await session.execute(query)


async def get_answer_by_submit_id(submit_id: uuid.UUID, session: AsyncSession) -> AnswerSchema | None:
    query: Query = select(AnswerSchema)
    query = query.filter(AnswerSchema.submit_id == submit_id)
    result = await session.execute(query)
    return result.scalars().all()


async def assert_answer_exist_on_arbitrary(submit_id: str, session: AsyncSession):
    answer = await get_answer_by_submit_id(uuid.UUID(submit_id), session)
    assert answer


async def assert_answer_not_exist_on_arbitrary(submit_id: str, session: AsyncSession):
    answer = await get_answer_by_submit_id(uuid.UUID(submit_id), session)
    assert not answer


@pytest.fixture
async def lucy_manager_in_applet_with_reviewable_flow(session, tom, lucy, applet_with_reviewable_flow) -> User:
    await UserAppletAccessCRUD(session).save(
        UserAppletAccessSchema(
            user_id=lucy.id,
            applet_id=applet_with_reviewable_flow.id,
            role=Role.MANAGER,
            owner_id=tom.id,
            invitor_id=tom.id,
            meta=dict(),
            nickname=str(uuid.uuid4()),
        )
    )
    return lucy


@pytest.fixture
async def submission_assessment_answer(
    tom: User,
    session: AsyncSession,
    arbitrary_session: AsyncSession,
    assessment_submission_create: AssessmentAnswerCreate,
    applet_with_reviewable_flow: AppletFull,
) -> AnswerItemSchema | None:
    service = AnswerService(session, tom.id, arbitrary_session)
    assert assessment_submission_create.reviewed_flow_submit_id
    answer = await service.get_submission_last_answer(assessment_submission_create.reviewed_flow_submit_id)
    assert answer
    submission_id = assessment_submission_create.reviewed_flow_submit_id
    assert submission_id
    await service.create_assessment_answer(
        applet_with_reviewable_flow.id, answer.id, assessment_submission_create, submission_id
    )
    return await AnswerItemsCRUD(arbitrary_session).get_assessment(answer.id, tom.id)


@pytest.mark.usefixtures("mock_kiq_report")
class TestAnswerActivityItems(BaseTest):
    fixtures = ["answers/fixtures/arbitrary_server_answers.json"]
    login_url = "/auth/login"
    answer_url = "/answers"
    public_answer_url = "/public/answers"

    review_activities_url = "/answers/applet/{applet_id}/review/activities"

    summary_activities_url = "/answers/applet/{applet_id}/summary/activities"
    identifiers_url = f"{summary_activities_url}/{{activity_id}}/identifiers"
    versions_url = f"{summary_activities_url}/{{activity_id}}/versions"

    answers_for_activity_url = "/answers/applet/{applet_id}/activities/{activity_id}/answers"
    applet_answers_export_url = "/answers/applet/{applet_id}/data"
    applet_submit_dates_url = "/answers/applet/{applet_id}/dates"

    activity_answers_url = "/answers/applet/{applet_id}/activities/{activity_id}/answers/{answer_id}"
    assessment_answers_url = "/answers/applet/{applet_id}/answers/{answer_id}/assessment"

    answer_reviews_url = "/answers/applet/{applet_id}/answers/{answer_id}/reviews"
    answer_notes_url = "/answers/applet/{applet_id}/answers/{answer_id}/activities/{activity_id}/notes"
    answer_note_detail_url = "/answers/applet/{applet_id}/answers/{answer_id}/activities/{activity_id}/notes/{note_id}"
    latest_report_url = "/answers/applet/{applet_id}/activities/{activity_id}/subjects/{subject_id}/latest_report"

    arbitrary_url = "postgresql+asyncpg://postgres:postgres@localhost:5432/test_arbitrary"
    applet_answers_completions_url = "/answers/applet/{applet_id}/completions"
    applets_answers_completions_url = "/answers/applet/completions"
    check_existence_url = "/answers/check-existence"
    assessment_delete_url = "/answers/applet/{applet_id}/answers/{answer_id}/assessment/{assessment_id}"

    assessment_submissions_url = "/answers/applet/{applet_id}/submissions/{submission_id}/assessments"
    assessment_submissions_retrieve_url = "/answers/applet/{applet_id}/submissions/{submission_id}/assessments"
    assessment_submission_delete_url = (
        "/answers/applet/{applet_id}/submissions/{submission_id}/assessments/{assessment_id}"
    )

    async def test_answer_activity_items_create_for_respondent(
        self,
        mock_kiq_report: AsyncMock,
        arbitrary_client: TestClient,
        tom: User,
        redis: RedisCacheTest,
        answer_with_alert_create: AppletAnswerCreate,
        mailbox: TestMail,
        session: AsyncSession,
    ):
        arbitrary_client.login(tom)
        response = await arbitrary_client.post(self.answer_url, data=answer_with_alert_create)
        assert response.status_code == http.HTTPStatus.CREATED, response.json()

        mock_kiq_report.assert_awaited_once()

        published_values = await redis.get(f"channel_{tom.id}")
        published_values = published_values or []
        assert len(published_values) == 1
        # 2 because alert for lucy and for tom
        assert len(redis._storage) == 1
        assert len(mailbox.mails) == 1
        assert mailbox.mails[0].subject == "Response alert"

        # TODO: Fix greenlet error and use fixture instead
        subject = await SubjectsService(session, tom.id).get_by_user_and_applet(
            tom.id, answer_with_alert_create.applet_id
        )
        assert subject
        response = await arbitrary_client.get(
            self.review_activities_url.format(applet_id=str(answer_with_alert_create.applet_id)),
            dict(
                targetSubjectId=subject.id,
                createdDate=datetime.datetime.utcnow().date(),
            ),
        )

        assert response.status_code == http.HTTPStatus.OK, response.json()
        assert response.json()["count"] == 1
        assert len(response.json()["result"][0]["answerDates"]) == 1

        answer_id = response.json()["result"][0]["answerDates"][0]["answerId"]
        response = await arbitrary_client.get(
            self.assessment_answers_url.format(
                applet_id=str(answer_with_alert_create.applet_id),
                answer_id=answer_id,
            )
        )

        assert response.status_code == http.HTTPStatus.OK, response.json()

    async def test_create_answer__wrong_applet_version(
        self,
        arbitrary_client: TestClient,
        tom: User,
        answer_create: AppletAnswerCreate,
    ):
        arbitrary_client.login(tom)
        data = answer_create.copy(deep=True)
        data.version = "0.0.0"
        response = await arbitrary_client.post(self.answer_url, data=data)
        assert response.status_code == http.HTTPStatus.BAD_REQUEST
        assert response.json()["result"][0]["message"] == InvalidVersionError.message

    @pytest.mark.usefixtures("mock_report_server_response", "answer_arbitrary")
    async def test_get_latest_summary(
        self,
        arbitrary_session: AsyncSession,
        arbitrary_client: TestClient,
        tom: User,
        applet: AppletFull,
        tom_applet_subject: Subject,
    ):
        arbitrary_client.login(tom)

        response = await arbitrary_client.post(
            self.latest_report_url.format(
                applet_id=str(applet.id),
                activity_id=str(applet.activities[0].id),
                subject_id=str(tom_applet_subject.id),
            ),
        )
        assert response.status_code == http.HTTPStatus.OK
        assert response.content == b"pdf body"
        response = await arbitrary_client.post(
            self.latest_report_url.format(
                applet_id=str(applet.id),
                activity_id=str(applet.activities[0].id),
                subject_id=str(uuid.uuid4()),
            ),
        )
        assert response.status_code == 404

    async def test_public_answer_activity_items_create_for_respondent(
        self, arbitrary_session: AsyncSession, arbitrary_client: TestClient, public_answer_create: AppletAnswerCreate
    ):
        response = await arbitrary_client.post(self.public_answer_url, data=public_answer_create)
        assert response.status_code == 201, response.json()
        await assert_answer_exist_on_arbitrary(str(public_answer_create.submit_id), arbitrary_session)

    async def test_answer_skippable_activity_items_create_for_respondent(
        self,
        arbitrary_session: AsyncSession,
        arbitrary_client: TestClient,
        tom: User,
        answer_create: AppletAnswerCreate,
        applet: AppletFull,
    ):
        arbitrary_client.login(tom)

        response = await arbitrary_client.post(self.answer_url, data=answer_create)

        assert response.status_code == http.HTTPStatus.CREATED, response.json()

        response = await arbitrary_client.get(
            self.applet_submit_dates_url.format(applet_id=str(applet.id)),
            dict(
                respondentId=tom.id,
                fromDate=datetime.date.today() - datetime.timedelta(days=10),
                toDate=datetime.date.today() + datetime.timedelta(days=10),
            ),
        )
        assert response.status_code == http.HTTPStatus.OK
        assert len(response.json()["result"]["dates"]) == 1
        await assert_answer_exist_on_arbitrary(str(answer_create.submit_id), arbitrary_session)

    async def test_list_submit_dates(
        self,
        arbitrary_session: AsyncSession,
        arbitrary_client: TestClient,
        tom: User,
        answer_create: AppletAnswerCreate,
        applet: AppletFull,
    ):
        arbitrary_client.login(tom)

        response = await arbitrary_client.post(self.answer_url, data=answer_create)
        assert response.status_code == http.HTTPStatus.CREATED

        response = await arbitrary_client.get(
            self.applet_submit_dates_url.format(applet_id=str(applet.id)),
            dict(
                respondentId=tom.id,
                fromDate=datetime.date.today() - datetime.timedelta(days=10),
                toDate=datetime.date.today() + datetime.timedelta(days=10),
            ),
        )
        assert response.status_code == http.HTTPStatus.OK
        assert len(response.json()["result"]["dates"]) == 1
        await assert_answer_exist_on_arbitrary(str(answer_create.submit_id), arbitrary_session)

        response = await arbitrary_client.get(
            self.applet_submit_dates_url.format(applet_id=str(applet.id)),
            dict(
                respondentId=tom.id,
                fromDate=datetime.date.today() - datetime.timedelta(days=10),
                toDate=datetime.date.today() + datetime.timedelta(days=10),
            ),
        )
        assert response.status_code == 200
        assert len(response.json()["result"]["dates"]) == 1

    async def test_answer_flow_items_create_for_respondent(
        self,
        arbitrary_session: AsyncSession,
        arbitrary_client: TestClient,
        tom: User,
        answer_create: AppletAnswerCreate,
    ):
        arbitrary_client.login(tom)

        response = await arbitrary_client.post(self.answer_url, data=answer_create)

        assert response.status_code == http.HTTPStatus.CREATED
        await assert_answer_exist_on_arbitrary(str(answer_create.submit_id), arbitrary_session)

    async def test_answer_with_skipping_all(
        self,
        arbitrary_session: AsyncSession,
        arbitrary_client: TestClient,
        tom: User,
        answer_create: AppletAnswerCreate,
    ):
        arbitrary_client.login(tom)
        response = await arbitrary_client.post(self.answer_url, data=answer_create)

        assert response.status_code == http.HTTPStatus.CREATED
        await assert_answer_exist_on_arbitrary(str(answer_create.submit_id), arbitrary_session)

    async def test_answered_applet_activities(
        self,
        arbitrary_session: AsyncSession,
        arbitrary_client: TestClient,
        tom: User,
        answer_create: AppletAnswerCreate,
        session: AsyncSession,
    ):
        arbitrary_client.login(tom)

        response = await arbitrary_client.post(self.answer_url, data=answer_create)

        assert response.status_code == http.HTTPStatus.CREATED
        # TODO: Fix greenlet error and use fixture instead
        tom_subject = await SubjectsService(session, tom.id).get_by_user_and_applet(tom.id, answer_create.applet_id)
        assert tom_subject
        response = await arbitrary_client.get(
            self.review_activities_url.format(applet_id=str(answer_create.applet_id)),
            dict(
                targetSubjectId=tom_subject.id,
                createdDate=datetime.datetime.utcnow().date(),
            ),
        )

        assert response.status_code == http.HTTPStatus.OK
        assert response.json()["count"] == 1
        assert len(response.json()["result"][0]["answerDates"]) == 1

        answer_id = response.json()["result"][0]["answerDates"][0]["answerId"]
        response = await arbitrary_client.get(
            self.activity_answers_url.format(
                applet_id=str(answer_create.applet_id),
                answer_id=answer_id,
                activity_id=str(answer_create.activity_id),
            )
        )

        assert response.status_code == http.HTTPStatus.OK
        assert response.json()["result"]["answer"]["events"] == answer_create.answer.events
        await assert_answer_exist_on_arbitrary(str(answer_create.submit_id), arbitrary_session)

        response = await arbitrary_client.get(
            self.review_activities_url.format(applet_id=str(answer_create.applet_id)),
            dict(
                targetSubjectId=tom_subject.id,
                createdDate=datetime.datetime.utcnow().date(),
            ),
        )

        assert response.status_code == 200, response.json()
        assert response.json()["count"] == 1
        assert len(response.json()["result"][0]["answerDates"]) == 1

        answer_id = response.json()["result"][0]["answerDates"][0]["answerId"]
        response = await arbitrary_client.get(
            self.activity_answers_url.format(
                applet_id=str(answer_create.applet_id),
                answer_id=answer_id,
                activity_id=str(answer_create.activity_id),
            )
        )

        assert response.status_code == 200, response.json()
        assert response.json()["result"]["answer"]["events"] == answer_create.answer.events

    async def test_fail_answered_applet_not_existed_activities(
        self,
        arbitrary_client: TestClient,
        tom: User,
        applet: AppletFull,
        uuid_zero: uuid.UUID,
        answer_arbitrary: AnswerSchema,
    ):
        arbitrary_client.login(tom)
        response = await arbitrary_client.get(
            self.activity_answers_url.format(
                applet_id=str(applet.id),
                answer_id=answer_arbitrary.id,
                activity_id=uuid_zero,
            )
        )
        assert response.status_code == http.HTTPStatus.NOT_FOUND

    async def test_applet_activity_answers(
        self, arbitrary_client: TestClient, tom: User, applet: AppletFull, answer_arbitrary: AnswerSchema
    ):
        arbitrary_client.login(tom)
        response = await arbitrary_client.get(
            self.answers_for_activity_url.format(
                applet_id=str(applet.id),
                activity_id=str(applet.activities[0].id),
            ),
        )

        assert response.status_code == http.HTTPStatus.OK
        assert response.json()["count"] == 1

    async def test_applet_assessment_retrieve(
        self, arbitrary_client: TestClient, tom: User, answer_reviewable_activity_arbitrary: AnswerSchema
    ):
        arbitrary_client.login(tom)
        response = await arbitrary_client.get(
            self.assessment_answers_url.format(
                applet_id=str(answer_reviewable_activity_arbitrary.applet_id),
                answer_id=answer_reviewable_activity_arbitrary.id,
            )
        )

        assert response.status_code == http.HTTPStatus.OK
        assert response.json()["result"]

    async def test_applet_assessment_create(
        self,
        arbitrary_client: TestClient,
        tom: User,
        assessment_arbitrary_create: AssessmentAnswerCreate,
        answer_reviewable_activity_arbitrary: AnswerSchema,
        applet_with_reviewable_activity: AppletFull,
    ):
        arbitrary_client.login(tom)

        response = await arbitrary_client.post(
            self.assessment_answers_url.format(
                applet_id=str(answer_reviewable_activity_arbitrary.applet_id),
                answer_id=answer_reviewable_activity_arbitrary.id,
            ),
            data=assessment_arbitrary_create,
        )

        assert response.status_code == http.HTTPStatus.CREATED
        review_activity = next(i for i in applet_with_reviewable_activity.activities if i.is_reviewable)
        general_activity = next(i for i in applet_with_reviewable_activity.activities if not i.is_reviewable)

        response = await arbitrary_client.get(
            self.assessment_answers_url.format(
                applet_id=str(answer_reviewable_activity_arbitrary.applet_id),
                answer_id=answer_reviewable_activity_arbitrary.id,
            )
        )
        assert response.status_code == http.HTTPStatus.OK
        assessment = response.json()["result"]
        assert assessment["answer"] == assessment_arbitrary_create.answer
        assert assessment["reviewerPublicKey"] == assessment_arbitrary_create.reviewer_public_key
        assert assessment["itemIds"] == [str(i) for i in assessment_arbitrary_create.item_ids]
        assert assessment["versions"] == [
            f"{general_activity.id}_{applet_with_reviewable_activity.version}",
            f"{review_activity.id}_{applet_with_reviewable_activity.version}",
        ]
        assert not assessment["itemsLast"] == general_activity.dict()["items"][0]
        assert not assessment["items"]

    @pytest.mark.usefixtures("assessment_arbitrary")
    async def test_get_review_assessment(
        self,
        arbitrary_client: TestClient,
        tom: User,
        answer_reviewable_activity_arbitrary: AnswerSchema,
        assessment_arbitrary_create: AssessmentAnswerCreate,
    ):
        arbitrary_client.login(tom)
        response = await arbitrary_client.get(
            self.answer_reviews_url.format(
                applet_id=str(answer_reviewable_activity_arbitrary.applet_id),
                answer_id=answer_reviewable_activity_arbitrary.id,
            )
        )

        assert response.status_code == http.HTTPStatus.OK
        assert response.json()["count"] == 1
        review = response.json()["result"][0]
        assert review["answer"] == assessment_arbitrary_create.answer
        assert review["reviewerPublicKey"] == assessment_arbitrary_create.reviewer_public_key
        assert review["itemIds"] == [str(i) for i in assessment_arbitrary_create.item_ids]
        assert review["reviewer"]["firstName"] == tom.first_name
        assert review["reviewer"]["lastName"] == tom.last_name

    async def test_applet_activities(
        self, arbitrary_client: TestClient, tom: User, answer_arbitrary: AnswerSchema, tom_applet_subject: Subject
    ):
        arbitrary_client.login(tom)

        response = await arbitrary_client.get(
            self.review_activities_url.format(applet_id=str(answer_arbitrary.applet_id)),
            dict(
                targetSubjectId=tom_applet_subject.id,
                createdDate=datetime.datetime.utcnow().date(),
            ),
        )

        assert response.status_code == http.HTTPStatus.OK, response.json()
        assert response.json()["count"] == 1
        assert len(response.json()["result"][0]["answerDates"]) == 1

    async def test_add_note(
        self, arbitrary_client: TestClient, tom: User, answer_arbitrary: AnswerSchema, note_create_data: AnswerNote
    ):
        arbitrary_client.login(tom)

        response = await arbitrary_client.post(
            self.answer_notes_url.format(**note_url_path_data(answer_arbitrary)), data=note_create_data
        )

        assert response.status_code == http.HTTPStatus.CREATED, response.json()

        response = await arbitrary_client.get(self.answer_notes_url.format(**note_url_path_data(answer_arbitrary)))

        assert response.status_code == http.HTTPStatus.OK, response.json()
        assert response.json()["count"] == 1
        note = response.json()["result"][0]
        assert note["note"] == note_create_data.note
        assert note["user"]["firstName"] == tom.first_name
        assert note["user"]["lastName"] == tom.last_name
        # Just check that other columns in place
        assert note["id"]
        assert note["createdAt"]

    async def test_edit_note(
        self,
        arbitrary_client: TestClient,
        tom: User,
        answer_arbitrary: AnswerSchema,
        answer_note_arbitrary: AnswerNoteSchema,
    ):
        arbitrary_client.login(tom)

        note_new = answer_note_arbitrary.note + "new"

        response = await arbitrary_client.put(
            self.answer_note_detail_url.format(
                **note_url_path_data(answer_arbitrary), note_id=answer_note_arbitrary.id
            ),
            dict(note=note_new),
        )
        assert response.status_code == http.HTTPStatus.OK

        response = await arbitrary_client.get(self.answer_notes_url.format(**note_url_path_data(answer_arbitrary)))

        assert response.status_code == http.HTTPStatus.OK
        assert response.json()["count"] == 1
        assert response.json()["result"][0]["note"] == note_new

    async def test_delete_note(
        self, arbitrary_client: TestClient, tom: User, answer_arbitrary: AnswerSchema, answer_note: AnswerNoteSchema
    ):
        arbitrary_client.login(tom)
        note_id = answer_note.id

        response = await arbitrary_client.delete(
            self.answer_note_detail_url.format(**note_url_path_data(answer_arbitrary), note_id=note_id)
        )
        assert response.status_code == http.HTTPStatus.NO_CONTENT

        response = await arbitrary_client.get(self.answer_notes_url.format(**note_url_path_data(answer_arbitrary)))
        assert response.status_code == http.HTTPStatus.OK
        assert response.json()["count"] == 0

    async def test_answer_activity_items_create_for_not_respondent(
        self, arbitrary_client: TestClient, user: User, answer_create: AppletAnswerCreate
    ):
        arbitrary_client.login(user)
        response = await arbitrary_client.post(self.answer_url, data=answer_create)
        assert response.status_code == http.HTTPStatus.FORBIDDEN

    @pytest.mark.usefixtures("assessment_arbitrary")
    async def test_answers_export(
        self,
        arbitrary_client: TestClient,
        tom: User,
        answer_reviewable_activity_arbitrary: AnswerSchema,
    ):
        arbitrary_client.login(tom)
        response = await arbitrary_client.get(
            self.applet_answers_export_url.format(
                applet_id=str(answer_reviewable_activity_arbitrary.applet_id),
            )
        )

        assert response.status_code == http.HTTPStatus.OK
        resp_data = response.json()
        data = resp_data["result"]
        assert set(data.keys()) == {"answers", "activities"}
        assert len(data["answers"]) == 2
        assert resp_data["count"] == 2

        assessment, answer = data["answers"][0], data["answers"][1]
        # fmt: off
        expected_keys = {
            "activityHistoryId", "activityId", "answer", "appletHistoryId",
            "appletId", "createdAt", "events", "flowHistoryId", "flowId",
            "flowName", "id", "itemIds", "migratedData", "respondentId",
            "respondentSecretId", "reviewedAnswerId", "userPublicKey",
            "version", "submitId", "scheduledDatetime", "startDatetime",
            "endDatetime", "legacyProfileId", "migratedDate",
<<<<<<< HEAD
            "relation", "sourceSubjectId", "targetSubjectId", "client",
            "tzOffset", "scheduledEventId", "reviewedFlowSubmitId"
=======
            "relation", "sourceSubjectId", "sourceSecretId", "targetSubjectId",
            "targetSecretId", "client", "tzOffset", "scheduledEventId",
>>>>>>> 4f48da31
        }

        assert set(assessment.keys()) == expected_keys
        assert assessment["reviewedAnswerId"] == answer["id"]

    @pytest.mark.parametrize(
        "user_fixture, exp_cnt",
        (("lucy", 0), ("tom", 1)),
    )
    async def test_get_applet_answers_export_filter_by_respondent_id(
        self,
        arbitrary_client: TestClient,
        tom: User,
        answer_arbitrary: AnswerSchema,
        request: FixtureRequest,
        user_fixture: str,
        exp_cnt: int,
    ):
        arbitrary_client.login(tom)
        respondent: User = request.getfixturevalue(user_fixture)
        response = await arbitrary_client.get(
            self.applet_answers_export_url.format(
                applet_id=str(answer_arbitrary.applet_id),
            ),
            dict(respondentIds=str(respondent.id)),
        )

        assert response.status_code == http.HTTPStatus.OK
        assert response.json()["count"] == exp_cnt
        assert len(response.json()["result"]["answers"]) == exp_cnt

    async def test_get_identifiers(
        self, arbitrary_client: TestClient, tom: User, answer_create: AppletAnswerCreate, applet: AppletFull
    ):
        arbitrary_client.login(tom)
        identifier_url = self.identifiers_url.format(applet_id=str(applet.id), activity_id=str(applet.activities[0].id))
        identifier_url = f"{identifier_url}?respondentId={tom.id}"
        response = await arbitrary_client.get(identifier_url)
        assert response.status_code == http.HTTPStatus.OK
        assert response.json()["count"] == 0

        created_at = datetime.datetime.utcnow()
        data = answer_create.copy(deep=True)
        data.created_at = created_at

        response = await arbitrary_client.post(self.answer_url, data=data)
        assert response.status_code == http.HTTPStatus.CREATED
        response = await arbitrary_client.get(identifier_url)
        assert response.status_code == http.HTTPStatus.OK
        assert response.json()["count"] == 1
        assert response.json()["result"][0]["identifier"] == answer_create.answer.identifier
        assert response.json()["result"][0]["userPublicKey"] == answer_create.answer.user_public_key
        assert datetime.datetime.fromisoformat(response.json()["result"][0]["lastAnswerDate"]) == created_at

    async def test_get_all_activity_versions_for_applet(
        self, arbitrary_client: TestClient, tom: User, applet: AppletFull
    ):
        arbitrary_client.login(tom)

        response = await arbitrary_client.get(
            self.versions_url.format(
                applet_id=str(applet.id),
                activity_id=str(applet.activities[0].id),
            )
        )

        assert response.status_code == http.HTTPStatus.OK
        assert response.json()["count"] == 1
        assert response.json()["result"][0]["version"] == applet.version
        assert response.json()["result"][0]["createdAt"]

    async def test_get_summary_activities_no_answer_no_performance_task(
        self, arbitrary_client: TestClient, tom: User, applet: AppletFull
    ):
        arbitrary_client.login(tom)

        response = await arbitrary_client.get(
            self.summary_activities_url.format(
                applet_id=str(applet.id),
            )
        )

        assert response.status_code == http.HTTPStatus.OK
        assert response.json()["count"] == 1
        assert response.json()["result"][0]["name"] == applet.activities[0].name
        assert response.json()["result"][0]["id"] == str(applet.activities[0].id)
        assert not response.json()["result"][0]["isPerformanceTask"]
        assert not response.json()["result"][0]["hasAnswer"]

    @pytest.mark.usefixtures("answer_arbitrary")
    async def test_get_summary_activities_has_answer_no_performance_task(
        self, arbitrary_client: TestClient, tom: User, applet: AppletFull
    ):
        arbitrary_client.login(tom)

        response = await arbitrary_client.get(
            self.summary_activities_url.format(
                applet_id=str(applet.id),
            )
        )

        assert response.status_code == http.HTTPStatus.OK
        assert response.json()["count"] == 1
        activity = response.json()["result"][0]
        assert activity["name"] == applet.activities[0].name
        assert activity["id"] == str(applet.activities[0].id)
        assert not activity["isPerformanceTask"]
        assert activity["hasAnswer"]

    async def test_store_client_meta(
        self,
        arbitrary_client: TestClient,
        arbitrary_session: AsyncSession,
        tom: User,
        answer_create: AppletAnswerCreate,
    ):
        arbitrary_client.login(tom)
        response = await arbitrary_client.post(self.answer_url, data=answer_create)
        assert response.status_code == http.HTTPStatus.CREATED

        db_result = await arbitrary_session.execute(select(AnswerSchema))
        res: AnswerSchema = db_result.scalars().first()
        assert res.client["app_id"] == answer_create.client.app_id
        assert res.client["app_version"] == answer_create.client.app_version
        assert res.client["width"] == answer_create.client.width
        assert res.client["height"] == answer_create.client.height

    async def test_activity_answers_by_identifier(
        self, arbitrary_client: TestClient, tom: User, answer_arbitrary: AnswerSchema, answer_create: AppletAnswerCreate
    ):
        arbitrary_client.login(tom)

        response = await arbitrary_client.get(
            self.answers_for_activity_url.format(
                applet_id=str(answer_create.applet_id),
                activity_id=str(answer_create.activity_id),
            ),
            query={"emptyIdentifiers": False, "identifiers": answer_create.answer.identifier},
        )

        assert response.status_code == http.HTTPStatus.OK
        result = response.json()
        assert result["count"] == 1
        assert result["result"][0]["answerId"] == str(answer_arbitrary.id)

    async def test_applet_completions(
        self, arbitrary_client: TestClient, tom: User, answer_arbitrary: AnswerSchema, answer_create: AppletAnswerCreate
    ):
        arbitrary_client.login(tom)
        answer_create.answer.local_end_date = cast(datetime.date, answer_create.answer.local_end_date)
        answer_create.answer.local_end_time = cast(datetime.time, answer_create.answer.local_end_time)
        response = await arbitrary_client.get(
            self.applet_answers_completions_url.format(
                applet_id=str(answer_arbitrary.applet_id),
            ),
            {"fromDate": answer_create.answer.local_end_date.isoformat(), "version": answer_arbitrary.version},
        )

        assert response.status_code == http.HTTPStatus.OK
        data = response.json()["result"]
        assert set(data.keys()) == {
            "id",
            "version",
            "activities",
            "activityFlows",
        }
        assert len(data["activities"]) == 1
        activity_answer_data = data["activities"][0]
        assert set(activity_answer_data.keys()) == {
            "id",
            "answerId",
            "submitId",
            "scheduledEventId",
            "localEndDate",
            "localEndTime",
        }
        assert activity_answer_data["answerId"] == str(answer_arbitrary.id)
        assert activity_answer_data["localEndTime"] == str(answer_create.answer.local_end_time)

    async def test_applets_completions(
        self,
        arbitrary_client: TestClient,
        tom: User,
        answer_arbitrary: AnswerSchema,
        answer_create: AppletAnswerCreate,
        session: AsyncSession,
        arbitrary_db_url: str,
    ):
        arbitrary_client.login(tom)
        # Just for this test, because in json fixtures we have hardcoded encrypted localhost. And it does not work
        # in container
        await set_db_uri(arbitrary_db_url, session)
        answer_create.answer.local_end_date = cast(datetime.date, answer_create.answer.local_end_date)
        answer_create.answer.local_end_time = cast(datetime.time, answer_create.answer.local_end_time)
        # test completions
        response = await arbitrary_client.get(
            url=self.applets_answers_completions_url,
            query={"fromDate": answer_create.answer.local_end_date.isoformat()},
        )

        assert response.status_code == http.HTTPStatus.OK
        data = response.json()["result"]
        # 2 session applets and 1 for answers
        assert len(data) == 3
        applet_with_answer = next(i for i in data if i["id"] == str(answer_arbitrary.applet_id))

        assert applet_with_answer["id"] == str(answer_arbitrary.applet_id)
        assert applet_with_answer["version"] == answer_arbitrary.version

    async def test_check_existance_answer_exists(
        self, arbitrary_client: TestClient, tom: User, answer_arbitrary: AnswerSchema
    ):
        arbitrary_client.login(tom)
        data = {
            "applet_id": str(answer_arbitrary.applet_id),
            "activity_id": answer_arbitrary.activity_history_id.split("_")[0],
            # On backend we devide on 1000
            "created_at": answer_arbitrary.created_at.timestamp() * 1000,
        }
        resp = await arbitrary_client.post(self.check_existence_url, data=data)
        assert resp.status_code == http.HTTPStatus.OK
        assert resp.json()["result"]["exists"]

    @pytest.mark.parametrize(
        "column,value",
        (
            ("activity_id", "00000000-0000-0000-0000-000000000000_99"),
            ("created_at", datetime.datetime.utcnow().timestamp() * 1000),
        ),
    )
    async def test_check_existance_answer_does_not_exist(
        self, arbitrary_client: TestClient, tom: User, answer_arbitrary: AnswerSchema, column: str, value: str
    ):
        arbitrary_client.login(tom)
        data = {
            "applet_id": str(answer_arbitrary.applet_id),
            "activity_id": answer_arbitrary.activity_history_id.split("_")[0],
            "created_at": answer_arbitrary.created_at.timestamp(),
        }
        data[column] = value
        resp = await arbitrary_client.post(self.check_existence_url, data=data)
        assert resp.status_code == http.HTTPStatus.OK
        assert not resp.json()["result"]["exists"]

    async def test_check_existance_answer_does_not_exist__not_answer_applet(
        self, arbitrary_client: TestClient, tom: User, answer_arbitrary: AnswerSchema, applet_one: AppletFull
    ):
        arbitrary_client.login(tom)
        data = {
            "applet_id": str(applet_one.id),
            "activity_id": answer_arbitrary.activity_history_id.split("_")[0],
            "created_at": answer_arbitrary.created_at.timestamp(),
        }
        resp = await arbitrary_client.post(self.check_existence_url, data=data)
        assert resp.status_code == http.HTTPStatus.OK
        assert not resp.json()["result"]["exists"]

    async def test_own_review_delete(
        self,
        tom_answer_create_data,
        tom_answer_assessment_create_data,
        session,
        arbitrary_client,
        tom,
        applet_with_reviewable_activity,
        arbitrary_session,
    ):
        arbitrary_client.login(tom)
        answer_service = AnswerService(session, tom.id, arbitrary_session)
        answer = await answer_service.create_answer(tom_answer_create_data)
        await answer_service.create_assessment_answer(
            applet_with_reviewable_activity.id, answer.id, tom_answer_assessment_create_data
        )
        assessment = await AnswerItemsCRUD(arbitrary_session).get_assessment(answer.id, tom.id)
        assert assessment
        response = await arbitrary_client.delete(
            self.assessment_delete_url.format(
                applet_id=str(applet_with_reviewable_activity.id), answer_id=answer.id, assessment_id=assessment.id
            )
        )
        assert response.status_code == 204
        assessment = await AnswerItemsCRUD(arbitrary_session).get_assessment(answer.id, tom.id)
        assert not assessment

    async def test_applet_assessment_create_for_submission(
        self,
        arbitrary_client: TestClient,
        tom: User,
        arbitrary_session: AsyncSession,
        assessment_for_submission_arbitrary: AssessmentAnswerCreate,
        applet_with_reviewable_flow: AppletFull,
        assessment_submission_create: AssessmentAnswerCreate,
    ):
        assert assessment_submission_create.reviewed_flow_submit_id
        arbitrary_client.login(tom)
        applet_id = str(applet_with_reviewable_flow.id)
        flow_id = str(applet_with_reviewable_flow.activity_flows[0].id)
        submission_id = assessment_submission_create.reviewed_flow_submit_id
        response = await arbitrary_client.post(
            self.assessment_submissions_url.format(
                applet_id=applet_id, flow_id=flow_id, submission_id=str(submission_id)
            ),
            data=assessment_submission_create,
        )
        assert response.status_code == http.HTTPStatus.CREATED
        answer = await AnswersCRUD(arbitrary_session).get_last_answer_in_flow(submission_id)
        assert answer
        assessment = await AnswerItemsCRUD(arbitrary_session).get_assessment(answer.id, tom.id, submission_id)
        assert assessment
        assert assessment_submission_create.reviewed_flow_submit_id == assessment.reviewed_flow_submit_id

    async def test_applet_assessment_retrieve_for_submission(
        self,
        arbitrary_client: TestClient,
        tom: User,
        arbitrary_session: AsyncSession,
        assessment_for_submission_arbitrary: AssessmentAnswerCreate,
        applet_with_reviewable_flow: AppletFull,
        assessment_submission_create: AssessmentAnswerCreate,
        submission_assessment_answer: AnswerItemSchema,
    ):
        assert assessment_submission_create.reviewed_flow_submit_id
        arbitrary_client.login(tom)
        applet_id = str(applet_with_reviewable_flow.id)
        submission_id = str(assessment_submission_create.reviewed_flow_submit_id)
        response = await arbitrary_client.get(
            self.assessment_submissions_retrieve_url.format(
                applet_id=applet_id,
                submission_id=submission_id,
            )
        )
        assert response.status_code == http.HTTPStatus.OK
        assert response.json()

    async def test_applet_assessment_delete_for_submission(
        self,
        arbitrary_client: TestClient,
        tom: User,
        session: AsyncSession,
        assessment_for_submission_arbitrary: AssessmentAnswerCreate,
        applet_with_reviewable_flow: AppletFull,
        assessment_submission_create: AssessmentAnswerCreate,
        submission_assessment_answer: AnswerItemSchema,
    ):
        assert assessment_submission_create.reviewed_flow_submit_id
        arbitrary_client.login(tom)
        applet_id = str(applet_with_reviewable_flow.id)
        submission_id = str(assessment_submission_create.reviewed_flow_submit_id)
        response = await arbitrary_client.delete(
            self.assessment_submission_delete_url.format(
                applet_id=applet_id, submission_id=submission_id, assessment_id=submission_assessment_answer.id
            )
        )
        assert response.status_code == http.HTTPStatus.NO_CONTENT<|MERGE_RESOLUTION|>--- conflicted
+++ resolved
@@ -620,13 +620,8 @@
             "respondentSecretId", "reviewedAnswerId", "userPublicKey",
             "version", "submitId", "scheduledDatetime", "startDatetime",
             "endDatetime", "legacyProfileId", "migratedDate",
-<<<<<<< HEAD
-            "relation", "sourceSubjectId", "targetSubjectId", "client",
-            "tzOffset", "scheduledEventId", "reviewedFlowSubmitId"
-=======
             "relation", "sourceSubjectId", "sourceSecretId", "targetSubjectId",
-            "targetSecretId", "client", "tzOffset", "scheduledEventId",
->>>>>>> 4f48da31
+            "targetSecretId", "client", "tzOffset", "scheduledEventId", "reviewedFlowSubmitId"
         }
 
         assert set(assessment.keys()) == expected_keys
