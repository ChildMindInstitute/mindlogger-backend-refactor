import datetime
import http
import uuid
from typing import Any, cast
from unittest.mock import AsyncMock

import pytest
from pytest import FixtureRequest
from sqlalchemy import select, update
from sqlalchemy.ext.asyncio import AsyncSession
from sqlalchemy.orm import Query

from apps.answers.crud import AnswerItemsCRUD
from apps.answers.db.schemas import AnswerNoteSchema, AnswerSchema
from apps.answers.domain import AnswerNote, AppletAnswerCreate, AssessmentAnswerCreate
from apps.answers.service import AnswerService
<<<<<<< HEAD
from apps.subjects.db.schemas import SubjectSchema
from apps.subjects.services import SubjectsService
=======
from apps.applets.domain.applet_full import AppletFull
from apps.applets.errors import InvalidVersionError
from apps.mailing.services import TestMail
from apps.shared.test import BaseTest
from apps.shared.test.client import TestClient
from apps.users.domain import User
from apps.workspaces.db.schemas import UserWorkspaceSchema
>>>>>>> a68b0674
from infrastructure.utility import RedisCacheTest


def note_url_path_data(answer: AnswerSchema) -> dict[str, Any]:
    return {
        "applet_id": answer.applet_id,
        "answer_id": answer.id,
        "activity_id": answer.activity_history_id.split("_")[0],
    }


# This id is getting from JSON fixtures for answers
WORKSPACE_ARBITRARY_ID = uuid.UUID("8b83d791-0d27-42c5-8b1d-e0c8d7faf808")


async def set_db_uri(db_uri: str, session: AsyncSession):
    query: Query = update(UserWorkspaceSchema)
    query = query.where(UserWorkspaceSchema.id == WORKSPACE_ARBITRARY_ID)
    query = query.values(database_uri=db_uri)
    await session.execute(query)


async def get_answer_by_submit_id(submit_id: uuid.UUID, session: AsyncSession) -> AnswerSchema | None:
    query: Query = select(AnswerSchema)
    query = query.filter(AnswerSchema.submit_id == submit_id)
    result = await session.execute(query)
    return result.scalars().all()


async def assert_answer_exist_on_arbitrary(submit_id: str, session: AsyncSession):
    answer = await get_answer_by_submit_id(uuid.UUID(submit_id), session)
    assert answer


async def assert_answer_not_exist_on_arbitrary(submit_id: str, session: AsyncSession):
    answer = await get_answer_by_submit_id(uuid.UUID(submit_id), session)
    assert not answer


@pytest.mark.usefixtures("mock_kiq_report")
class TestAnswerActivityItems(BaseTest):
    fixtures = ["answers/fixtures/arbitrary_server_answers.json"]
    login_url = "/auth/login"
    answer_url = "/answers"
    public_answer_url = "/public/answers"

    review_activities_url = "/answers/applet/{applet_id}/review/activities"

    summary_activities_url = "/answers/applet/{applet_id}/summary/activities"
    identifiers_url = f"{summary_activities_url}/{{activity_id}}/identifiers"
    versions_url = f"{summary_activities_url}/{{activity_id}}/versions"

    answers_for_activity_url = "/answers/applet/{applet_id}/activities/{activity_id}/answers"
    applet_answers_export_url = "/answers/applet/{applet_id}/data"
    applet_submit_dates_url = "/answers/applet/{applet_id}/dates"

    activity_answers_url = "/answers/applet/{applet_id}/activities/{activity_id}/answers/{answer_id}"
    assessment_answers_url = "/answers/applet/{applet_id}/answers/{answer_id}/assessment"

<<<<<<< HEAD
    answer_reviews_url = "/answers/applet/{applet_id}/answers/{answer_id}/reviews"  # noqa: E501
    answer_notes_url = "/answers/applet/{applet_id}/answers/{answer_id}/activities/{activity_id}/notes"  # noqa: E501
    answer_note_detail_url = "/answers/applet/{applet_id}/answers/{answer_id}/activities/{activity_id}/notes/{note_id}"  # noqa: E501
    assessment_delete_url = "/answers/applet/{applet_id}/answers/{answer_id}/assessment/{assessment_id}"
    latest_report_url = "/answers/applet/{applet_id}/activities/{activity_id}/subjects/{subject_id}/latest_report"  # noqa: E501

    arbitrary_url = "postgresql+asyncpg://postgres:postgres@localhost:5432" "/test_arbitrary"
=======
    answer_reviews_url = "/answers/applet/{applet_id}/answers/{answer_id}/reviews"
    answer_notes_url = "/answers/applet/{applet_id}/answers/{answer_id}/activities/{activity_id}/notes"
    answer_note_detail_url = "/answers/applet/{applet_id}/answers/{answer_id}/activities/{activity_id}/notes/{note_id}"
    latest_report_url = "/answers/applet/{applet_id}/activities/{activity_id}/answers/{respondent_id}/latest_report"

    arbitrary_url = "postgresql+asyncpg://postgres:postgres@localhost:5432/test_arbitrary"
    applet_answers_completions_url = "/answers/applet/{applet_id}/completions"
    applets_answers_completions_url = "/answers/applet/completions"
    check_existence_url = "/answers/check-existence"
    assessment_delete_url = "/answers/applet/{applet_id}/answers/{answer_id}/assessment/{assessment_id}"
>>>>>>> a68b0674

    async def test_answer_activity_items_create_for_respondent(
        self,
        mock_kiq_report: AsyncMock,
        arbitrary_client: TestClient,
        tom: User,
        redis: RedisCacheTest,
        answer_with_alert_create: AppletAnswerCreate,
        mailbox: TestMail,
    ):
        arbitrary_client.login(tom)
        response = await arbitrary_client.post(self.answer_url, data=answer_with_alert_create)
        assert response.status_code == http.HTTPStatus.CREATED, response.json()

        mock_kiq_report.assert_awaited_once()

        published_values = await redis.get(f"channel_{tom.id}")
        published_values = published_values or []
        assert len(published_values) == 1
<<<<<<< HEAD
        await assert_answer_exist_on_arbitrary(submit_id, arbitrary_session)
        # TODO: move to the fixtures with yield
        RedisCacheTest._storage = {}

    async def test_get_latest_summary(
        self,
        mock_report_server_response,
        mock_kiq_report,
        arbitrary_session,
        arbitrary_client,
        tom,
        applet,
        tom_applet_subject: SubjectSchema,
    ):
        submit_id = str(uuid.uuid4())
        subject_id = tom_applet_subject.id
        arbitrary_client.login(tom)

        create_data = dict(
            submit_id=submit_id,
            applet_id=str(applet.id),
            activity_id=str(applet.activities[0].id),
            version=applet.version,
            created_at=1690188731636,
            answer=dict(
                user_public_key="user key",
                answer=json.dumps(
                    dict(
                        value=str(uuid.uuid4()),
                        additional_text=None,
                    )
                ),
                events=json.dumps(dict(events=["event1", "event2"])),
                item_ids=[str(applet.activities[0].items[0].id)],
                identifier="encrypted_identifier",
                scheduled_time=1690188679657,
                start_time=1690188679657,
                end_time=1690188731636,
            ),
            client=dict(
                appId="mindlogger-mobile",
                appVersion="0.21.48",
                width=819,
                height=1080,
            ),
        )

        response = await arbitrary_client.post(self.answer_url, data=create_data)
        assert response.status_code == 201, response.json()
        await assert_answer_exist_on_arbitrary(submit_id, arbitrary_session)
        response = await arbitrary_client.post(
            self.latest_report_url.format(
                applet_id=str(applet.id),
                activity_id=str(applet.activities[0].id),
                subject_id=str(subject_id),
            ),
=======
        # 2 because alert for lucy and for tom
        assert len(redis._storage) == 1
        assert len(mailbox.mails) == 1
        assert mailbox.mails[0].subject == "Response alert"

        response = await arbitrary_client.get(
            self.review_activities_url.format(applet_id=str(answer_with_alert_create.applet_id)),
            dict(
                respondentId=tom.id,
                createdDate=datetime.datetime.utcnow().date(),
            ),
        )

        assert response.status_code == http.HTTPStatus.OK, response.json()
        assert response.json()["count"] == 1
        assert len(response.json()["result"][0]["answerDates"]) == 1

        answer_id = response.json()["result"][0]["answerDates"][0]["answerId"]
        response = await arbitrary_client.get(
            self.assessment_answers_url.format(
                applet_id=str(answer_with_alert_create.applet_id),
                answer_id=answer_id,
            )
>>>>>>> a68b0674
        )

        assert response.status_code == http.HTTPStatus.OK, response.json()

    async def test_create_answer__wrong_applet_version(
        self,
        arbitrary_client: TestClient,
        tom: User,
        answer_create: AppletAnswerCreate,
    ):
        arbitrary_client.login(tom)
        data = answer_create.copy(deep=True)
        data.version = "0.0.0"
        response = await arbitrary_client.post(self.answer_url, data=data)
        assert response.status_code == http.HTTPStatus.BAD_REQUEST
        assert response.json()["result"][0]["message"] == InvalidVersionError.message

    @pytest.mark.usefixtures("mock_report_server_response", "answer_arbitrary")
    async def test_get_latest_summary(
        self, arbitrary_session: AsyncSession, arbitrary_client: TestClient, tom: User, applet: AppletFull
    ):
        arbitrary_client.login(tom)

        response = await arbitrary_client.post(
            self.latest_report_url.format(
                applet_id=str(applet.id),
                activity_id=str(applet.activities[0].id),
<<<<<<< HEAD
                subject_id=str(uuid.uuid4()),
=======
                respondent_id=tom.id,
>>>>>>> a68b0674
            ),
        )
        assert response.status_code == http.HTTPStatus.OK
        assert response.content == b"pdf body"

    async def test_public_answer_activity_items_create_for_respondent(
        self, arbitrary_session: AsyncSession, arbitrary_client: TestClient, public_answer_create: AppletAnswerCreate
    ):
        response = await arbitrary_client.post(self.public_answer_url, data=public_answer_create)
        assert response.status_code == 201, response.json()
        await assert_answer_exist_on_arbitrary(str(public_answer_create.submit_id), arbitrary_session)

    async def test_answer_skippable_activity_items_create_for_respondent(
        self,
        arbitrary_session: AsyncSession,
        arbitrary_client: TestClient,
        tom: User,
        answer_create: AppletAnswerCreate,
        applet: AppletFull,
    ):
        arbitrary_client.login(tom)

        response = await arbitrary_client.post(self.answer_url, data=answer_create)

        assert response.status_code == http.HTTPStatus.CREATED, response.json()

        response = await arbitrary_client.get(
            self.applet_submit_dates_url.format(applet_id=str(applet.id)),
            dict(
                respondentId=tom.id,
                fromDate=datetime.date.today() - datetime.timedelta(days=10),
                toDate=datetime.date.today() + datetime.timedelta(days=10),
            ),
        )
        assert response.status_code == http.HTTPStatus.OK
        assert len(response.json()["result"]["dates"]) == 1
        await assert_answer_exist_on_arbitrary(str(answer_create.submit_id), arbitrary_session)

    async def test_list_submit_dates(
        self,
        arbitrary_session: AsyncSession,
        arbitrary_client: TestClient,
        tom: User,
        answer_create: AppletAnswerCreate,
        applet: AppletFull,
    ):
        arbitrary_client.login(tom)

        response = await arbitrary_client.post(self.answer_url, data=answer_create)
        assert response.status_code == http.HTTPStatus.CREATED

        response = await arbitrary_client.get(
            self.applet_submit_dates_url.format(applet_id=str(applet.id)),
            dict(
                respondentId=tom.id,
                fromDate=datetime.date.today() - datetime.timedelta(days=10),
                toDate=datetime.date.today() + datetime.timedelta(days=10),
            ),
        )
        assert response.status_code == http.HTTPStatus.OK
        assert len(response.json()["result"]["dates"]) == 1
        await assert_answer_exist_on_arbitrary(str(answer_create.submit_id), arbitrary_session)

        response = await arbitrary_client.get(
            self.applet_submit_dates_url.format(applet_id=str(applet.id)),
            dict(
                respondentId=tom.id,
                fromDate=datetime.date.today() - datetime.timedelta(days=10),
                toDate=datetime.date.today() + datetime.timedelta(days=10),
            ),
        )
        assert response.status_code == 200
        assert len(response.json()["result"]["dates"]) == 1

    async def test_answer_flow_items_create_for_respondent(
        self,
        arbitrary_session: AsyncSession,
        arbitrary_client: TestClient,
        tom: User,
        answer_create: AppletAnswerCreate,
    ):
        arbitrary_client.login(tom)

        response = await arbitrary_client.post(self.answer_url, data=answer_create)

        assert response.status_code == http.HTTPStatus.CREATED
        await assert_answer_exist_on_arbitrary(str(answer_create.submit_id), arbitrary_session)

    async def test_answer_with_skipping_all(
        self,
        arbitrary_session: AsyncSession,
        arbitrary_client: TestClient,
        tom: User,
        answer_create: AppletAnswerCreate,
    ):
        arbitrary_client.login(tom)
        response = await arbitrary_client.post(self.answer_url, data=answer_create)

        assert response.status_code == http.HTTPStatus.CREATED
        await assert_answer_exist_on_arbitrary(str(answer_create.submit_id), arbitrary_session)

<<<<<<< HEAD
        response = await arbitrary_client.post(self.answer_url, data=create_data)
        assert response.status_code == 201, response.json()
        await assert_answer_exist_on_arbitrary("270d86e0-2158-4d18-befd-86b3ce0122a7", arbitrary_session)

    async def test_answered_applet_activities(
        self, mock_kiq_report, session, arbitrary_session, arbitrary_client, tom, applet
=======
    async def test_answered_applet_activities(
        self,
        arbitrary_session: AsyncSession,
        arbitrary_client: TestClient,
        tom: User,
        answer_create: AppletAnswerCreate,
>>>>>>> a68b0674
    ):
        arbitrary_client.login(tom)

        response = await arbitrary_client.post(self.answer_url, data=answer_create)

        assert response.status_code == http.HTTPStatus.CREATED

        tom_subject = await SubjectsService(session, tom.id).get_by_user_and_applet(tom.id, applet.id)

        response = await arbitrary_client.get(
            self.review_activities_url.format(applet_id=str(answer_create.applet_id)),
            dict(
                targetSubjectId=tom_subject.id,
                createdDate=datetime.datetime.utcnow().date(),
            ),
        )

        assert response.status_code == http.HTTPStatus.OK
        assert response.json()["count"] == 1
        assert len(response.json()["result"][0]["answerDates"]) == 1

        answer_id = response.json()["result"][0]["answerDates"][0]["answerId"]
        response = await arbitrary_client.get(
            self.activity_answers_url.format(
                applet_id=str(answer_create.applet_id),
                answer_id=answer_id,
                activity_id=str(answer_create.activity_id),
            )
        )

        assert response.status_code == http.HTTPStatus.OK
        assert response.json()["result"]["answer"]["events"] == answer_create.answer.events
        await assert_answer_exist_on_arbitrary(str(answer_create.submit_id), arbitrary_session)

        response = await arbitrary_client.get(
<<<<<<< HEAD
            self.activity_answers_url.format(
                applet_id=str(applet.id),
                answer_id=answer_id,
                activity_id=str(applet.activities[0].id),
            )
        )

        assert response.status_code == 200, response.json()
        assert response.json()["result"]["answer"]["events"] == '{"events": ["event1", "event2"]}'

    async def test_fail_answered_applet_not_existed_activities(
        self, mock_kiq_report, session, arbitrary_session, arbitrary_client, tom, applet
    ):
        arbitrary_client.login(tom)

        create_data = dict(
            submit_id="270d86e0-2158-4d18-befd-86b3ce0122a9",
            applet_id=str(applet.id),
            version=applet.version,
            activity_id=str(applet.activities[0].id),
            answer=dict(
                user_public_key="user key",
                events=json.dumps(dict(events=["event1", "event2"])),
                answer=json.dumps(
                    dict(
                        value=str(uuid.uuid4()),
                        additional_text=None,
                    )
                ),
                item_ids=[str(applet.activities[0].items[0].id)],
                scheduled_time=1690188679657,
                start_time=1690188679657,
                end_time=1690188731636,
            ),
            client=dict(
                appId="mindlogger-mobile",
                appVersion="0.21.48",
                width=819,
                height=1080,
            ),
        )

        response = await arbitrary_client.post(self.answer_url, data=create_data)
        assert response.status_code == 201, response.json()
        await assert_answer_exist_on_arbitrary("270d86e0-2158-4d18-befd-86b3ce0122a9", arbitrary_session)

        tom_subject = await SubjectsService(session, tom.id).get_by_user_and_applet(tom.id, applet.id)

        response = await arbitrary_client.get(
            self.review_activities_url.format(applet_id=str(applet.id)),
=======
            self.review_activities_url.format(applet_id=str(answer_create.applet_id)),
>>>>>>> a68b0674
            dict(
                targetSubjectId=tom_subject.id,
                createdDate=datetime.datetime.utcnow().date(),
            ),
        )

        assert response.status_code == 200, response.json()
        assert response.json()["count"] == 1
        assert len(response.json()["result"][0]["answerDates"]) == 1

        answer_id = response.json()["result"][0]["answerDates"][0]["answerId"]
        response = await arbitrary_client.get(
            self.activity_answers_url.format(
                applet_id=str(answer_create.applet_id),
                answer_id=answer_id,
                activity_id=str(answer_create.activity_id),
            )
        )

        assert response.status_code == 200, response.json()
        assert response.json()["result"]["answer"]["events"] == answer_create.answer.events

    async def test_fail_answered_applet_not_existed_activities(
        self,
        arbitrary_client: TestClient,
        tom: User,
        applet: AppletFull,
        uuid_zero: uuid.UUID,
        answer_arbitrary: AnswerSchema,
    ):
        arbitrary_client.login(tom)
        response = await arbitrary_client.get(
            self.activity_answers_url.format(
                applet_id=str(applet.id),
                answer_id=answer_arbitrary.id,
                activity_id=uuid_zero,
            )
        )
        assert response.status_code == http.HTTPStatus.NOT_FOUND

    async def test_applet_activity_answers(
        self, arbitrary_client: TestClient, tom: User, applet: AppletFull, answer_arbitrary: AnswerSchema
    ):
        arbitrary_client.login(tom)
        response = await arbitrary_client.get(
            self.answers_for_activity_url.format(
                applet_id=str(applet.id),
                activity_id=str(applet.activities[0].id),
            ),
        )

        assert response.status_code == http.HTTPStatus.OK
        assert response.json()["count"] == 1

    async def test_applet_assessment_retrieve(
<<<<<<< HEAD
        self, mock_kiq_report, session, arbitrary_session, arbitrary_client, tom, applet
    ):
        arbitrary_client.login(tom)

        create_data = dict(
            submit_id="270d86e0-2158-4d18-befd-86b3ce012211",
            applet_id=str(applet.id),
            version=applet.version,
            activity_id=str(applet.activities[0].id),
            answer=dict(
                user_public_key="user key",
                answer=json.dumps(
                    dict(
                        value=str(uuid.uuid4()),
                        additional_text=None,
                    )
                ),
                item_ids=[str(applet.activities[0].items[0].id)],
                scheduled_time=1690188679657,
                start_time=1690188679657,
                end_time=1690188731636,
            ),
            client=dict(
                appId="mindlogger-mobile",
                appVersion="0.21.48",
                width=819,
                height=1080,
            ),
        )
        response = await arbitrary_client.post(self.answer_url, data=create_data)
        await assert_answer_exist_on_arbitrary("270d86e0-2158-4d18-befd-86b3ce012211", arbitrary_session)

        assert response.status_code == 201, response.json()

        tom_subject = await SubjectsService(session, tom.id).get_by_user_and_applet(tom.id, applet.id)

        response = await arbitrary_client.get(
            self.review_activities_url.format(applet_id=str(applet.id)),
            dict(
                targetSubjectId=tom_subject.id,
                createdDate=datetime.datetime.utcnow().date(),
            ),
        )

        assert response.status_code == 200, response.json()
        assert response.json()["count"] == 1
        assert len(response.json()["result"][0]["answerDates"]) == 1

        answer_id = response.json()["result"][0]["answerDates"][0]["answerId"]
=======
        self, arbitrary_client: TestClient, tom: User, answer_reviewable_activity_arbitrary: AnswerSchema
    ):
        arbitrary_client.login(tom)
>>>>>>> a68b0674
        response = await arbitrary_client.get(
            self.assessment_answers_url.format(
                applet_id=str(answer_reviewable_activity_arbitrary.applet_id),
                answer_id=answer_reviewable_activity_arbitrary.id,
            )
        )

        assert response.status_code == http.HTTPStatus.OK
        assert response.json()["result"]

    async def test_applet_assessment_create(
<<<<<<< HEAD
        self, mock_kiq_report, session, arbitrary_session, arbitrary_client, tom, applet_with_reviewable_activity
    ):
        arbitrary_client.login(tom)

        submit_id = str(uuid.uuid4())
        create_data = dict(
            submit_id=submit_id,
            applet_id=str(applet_with_reviewable_activity.id),
            version=applet_with_reviewable_activity.version,
            activity_id=str(applet_with_reviewable_activity.activities[0].id),
            answer=dict(
                user_public_key="user key",
                answer=json.dumps(
                    dict(
                        value=str(uuid.uuid4()),
                        additional_text=None,
                    )
                ),
                item_ids=[
                    str(applet_with_reviewable_activity.activities[0].items[0].id),
                ],
                scheduled_time=1690188679657,
                start_time=1690188679657,
                end_time=1690188731636,
            ),
            client=dict(
                appId="mindlogger-mobile",
                appVersion="0.21.48",
                width=819,
                height=1080,
            ),
        )

        response = await arbitrary_client.post(self.answer_url, data=create_data)
        assert response.status_code == 201, response.json()
        await assert_answer_exist_on_arbitrary(submit_id, arbitrary_session)

        tom_subject = await SubjectsService(session, tom.id).get_by_user_and_applet(
            tom.id, applet_with_reviewable_activity.id
        )
        response = await arbitrary_client.get(
            self.review_activities_url.format(applet_id=str(applet_with_reviewable_activity.id)),
            dict(
                targetSubjectId=tom_subject.id,
                createdDate=datetime.datetime.utcnow().date(),
            ),
        )

        assert response.status_code == 200, response.json()
        assert response.json()["count"] == 1
        assert len(response.json()["result"][0]["answerDates"]) == 1

        answer_id = response.json()["result"][0]["answerDates"][0]["answerId"]

=======
        self,
        arbitrary_client: TestClient,
        tom: User,
        assessment_arbitrary_create: AssessmentAnswerCreate,
        answer_reviewable_activity_arbitrary: AnswerSchema,
        applet_with_reviewable_activity: AppletFull,
    ):
        arbitrary_client.login(tom)

>>>>>>> a68b0674
        response = await arbitrary_client.post(
            self.assessment_answers_url.format(
                applet_id=str(answer_reviewable_activity_arbitrary.applet_id),
                answer_id=answer_reviewable_activity_arbitrary.id,
            ),
            data=assessment_arbitrary_create,
        )

        assert response.status_code == http.HTTPStatus.CREATED
        review_activity = next(i for i in applet_with_reviewable_activity.activities if i.is_reviewable)
        general_activity = next(i for i in applet_with_reviewable_activity.activities if not i.is_reviewable)

        response = await arbitrary_client.get(
            self.assessment_answers_url.format(
                applet_id=str(answer_reviewable_activity_arbitrary.applet_id),
                answer_id=answer_reviewable_activity_arbitrary.id,
            )
        )
        assert response.status_code == http.HTTPStatus.OK
        assessment = response.json()["result"]
        assert assessment["answer"] == assessment_arbitrary_create.answer
        assert assessment["reviewerPublicKey"] == assessment_arbitrary_create.reviewer_public_key
        assert assessment["itemIds"] == [str(i) for i in assessment_arbitrary_create.item_ids]
        assert assessment["versions"] == [
            f"{general_activity.id}_{applet_with_reviewable_activity.version}",
            f"{review_activity.id}_{applet_with_reviewable_activity.version}",
        ]
        assert not assessment["itemsLast"] == general_activity.dict()["items"][0]
        assert not assessment["items"]

    @pytest.mark.usefixtures("assessment_arbitrary")
    async def test_get_review_assessment(
        self,
        arbitrary_client: TestClient,
        tom: User,
        answer_reviewable_activity_arbitrary: AnswerSchema,
        assessment_arbitrary_create: AssessmentAnswerCreate,
    ):
        arbitrary_client.login(tom)
        response = await arbitrary_client.get(
            self.answer_reviews_url.format(
                applet_id=str(answer_reviewable_activity_arbitrary.applet_id),
                answer_id=answer_reviewable_activity_arbitrary.id,
            )
        )

        assert response.status_code == http.HTTPStatus.OK
        assert response.json()["count"] == 1
        review = response.json()["result"][0]
        assert review["answer"] == assessment_arbitrary_create.answer
        assert review["reviewerPublicKey"] == assessment_arbitrary_create.reviewer_public_key
        assert review["itemIds"] == [str(i) for i in assessment_arbitrary_create.item_ids]
        assert review["reviewer"]["firstName"] == tom.first_name
        assert review["reviewer"]["lastName"] == tom.last_name

    async def test_applet_activities(self, arbitrary_client: TestClient, tom: User, answer_arbitrary: AnswerSchema):
        arbitrary_client.login(tom)

        response = await arbitrary_client.get(
            self.review_activities_url.format(applet_id=str(answer_arbitrary.applet_id)),
            dict(
                respondentId=tom.id,
                createdDate=datetime.datetime.utcnow().date(),
            ),
        )

        assert response.status_code == http.HTTPStatus.OK, response.json()
        assert response.json()["count"] == 1
        assert len(response.json()["result"][0]["answerDates"]) == 1

    async def test_add_note(
        self, arbitrary_client: TestClient, tom: User, answer_arbitrary: AnswerSchema, note_create_data: AnswerNote
    ):
        arbitrary_client.login(tom)

        response = await arbitrary_client.post(
            self.answer_notes_url.format(**note_url_path_data(answer_arbitrary)), data=note_create_data
        )

        assert response.status_code == http.HTTPStatus.CREATED, response.json()

        response = await arbitrary_client.get(self.answer_notes_url.format(**note_url_path_data(answer_arbitrary)))

<<<<<<< HEAD
    async def test_answers_export(self, mock_kiq_report, session, arbitrary_client, tom, applet):
=======
        assert response.status_code == http.HTTPStatus.OK, response.json()
        assert response.json()["count"] == 1
        note = response.json()["result"][0]
        assert note["note"] == note_create_data.note
        assert note["user"]["firstName"] == tom.first_name
        assert note["user"]["lastName"] == tom.last_name
        # Just check that other columns in place
        assert note["id"]
        assert note["createdAt"]

    async def test_edit_note(
        self,
        arbitrary_client: TestClient,
        tom: User,
        answer_arbitrary: AnswerSchema,
        answer_note_arbitrary: AnswerNoteSchema,
    ):
>>>>>>> a68b0674
        arbitrary_client.login(tom)

        note_new = answer_note_arbitrary.note + "new"

        response = await arbitrary_client.put(
            self.answer_note_detail_url.format(
                **note_url_path_data(answer_arbitrary), note_id=answer_note_arbitrary.id
            ),
            dict(note=note_new),
        )
        assert response.status_code == http.HTTPStatus.OK

        response = await arbitrary_client.get(self.answer_notes_url.format(**note_url_path_data(answer_arbitrary)))

<<<<<<< HEAD
        # get answer id
        tom_subject = await SubjectsService(session, tom.id).get_by_user_and_applet(tom.id, applet.id)
        response = await arbitrary_client.get(
            self.review_activities_url.format(applet_id=str(applet.id)),
            dict(
                targetSubjectId=tom_subject.id,
                createdDate=datetime.datetime.utcnow().date(),
            ),
        )
=======
        assert response.status_code == http.HTTPStatus.OK
        assert response.json()["count"] == 1
        assert response.json()["result"][0]["note"] == note_new
>>>>>>> a68b0674

    async def test_delete_note(
        self, arbitrary_client: TestClient, tom: User, answer_arbitrary: AnswerSchema, answer_note: AnswerNoteSchema
    ):
        arbitrary_client.login(tom)
        note_id = answer_note.id

        response = await arbitrary_client.delete(
            self.answer_note_detail_url.format(**note_url_path_data(answer_arbitrary), note_id=note_id)
        )
        assert response.status_code == http.HTTPStatus.NO_CONTENT

        response = await arbitrary_client.get(self.answer_notes_url.format(**note_url_path_data(answer_arbitrary)))
        assert response.status_code == http.HTTPStatus.OK
        assert response.json()["count"] == 0

    async def test_answer_activity_items_create_for_not_respondent(
        self, arbitrary_client: TestClient, user: User, answer_create: AppletAnswerCreate
    ):
        arbitrary_client.login(user)
        response = await arbitrary_client.post(self.answer_url, data=answer_create)
        assert response.status_code == http.HTTPStatus.FORBIDDEN

    @pytest.mark.usefixtures("assessment_arbitrary")
    async def test_answers_export(
        self,
        arbitrary_client: TestClient,
        tom: User,
        answer_reviewable_activity_arbitrary: AnswerSchema,
    ):
        arbitrary_client.login(tom)
        response = await arbitrary_client.get(
            self.applet_answers_export_url.format(
                applet_id=str(answer_reviewable_activity_arbitrary.applet_id),
            )
        )

        assert response.status_code == http.HTTPStatus.OK
        resp_data = response.json()
        data = resp_data["result"]
        assert set(data.keys()) == {"answers", "activities"}
        assert len(data["answers"]) == 2
        assert resp_data["count"] == 2

        assessment, answer = data["answers"][0], data["answers"][1]
        # fmt: off
        expected_keys = {
            "activityHistoryId", "activityId", "answer", "appletHistoryId",
            "appletId", "createdAt", "events", "flowHistoryId", "flowId",
            "flowName", "id", "itemIds", "migratedData", "respondentId",
            "respondentSecretId", "reviewedAnswerId", "userPublicKey",
            "version", "submitId", "scheduledDatetime", "startDatetime",
            "endDatetime", "legacyProfileId", "migratedDate",
            "relation", "sourceSubjectId", "targetSubjectId", "client",
            "tzOffset", "scheduledEventId",
        }

        assert set(assessment.keys()) == expected_keys
        assert assessment["reviewedAnswerId"] == answer["id"]

    @pytest.mark.parametrize(
        "user_fixture, exp_cnt",
        (("lucy", 0), ("tom", 1)),
    )
    async def test_get_applet_answers_export_filter_by_respondent_id(
        self,
        arbitrary_client: TestClient,
        tom: User,
        answer_arbitrary: AnswerSchema,
        request: FixtureRequest,
        user_fixture: str,
        exp_cnt: int,
    ):
        arbitrary_client.login(tom)
        respondent: User = request.getfixturevalue(user_fixture)
        response = await arbitrary_client.get(
            self.applet_answers_export_url.format(
                applet_id=str(answer_arbitrary.applet_id),
            ),
            dict(respondentIds=str(respondent.id)),
        )

        assert response.status_code == http.HTTPStatus.OK
        assert response.json()["count"] == exp_cnt
        assert len(response.json()["result"]["answers"]) == exp_cnt

    async def test_get_identifiers(
        self, arbitrary_client: TestClient, tom: User, answer_create: AppletAnswerCreate, applet: AppletFull
    ):
        arbitrary_client.login(tom)
        identifier_url = self.identifiers_url.format(applet_id=str(applet.id), activity_id=str(applet.activities[0].id))
        identifier_url = f"{identifier_url}?respondentId={tom.id}"
        response = await arbitrary_client.get(identifier_url)
        assert response.status_code == http.HTTPStatus.OK
        assert response.json()["count"] == 0

        created_at = datetime.datetime.utcnow()
        data = answer_create.copy(deep=True)
        data.created_at = created_at

        response = await arbitrary_client.post(self.answer_url, data=data)
        assert response.status_code == http.HTTPStatus.CREATED
        response = await arbitrary_client.get(identifier_url)
        assert response.status_code == http.HTTPStatus.OK
        assert response.json()["count"] == 1
        assert response.json()["result"][0]["identifier"] == answer_create.answer.identifier
        assert response.json()["result"][0]["userPublicKey"] == answer_create.answer.user_public_key
        assert datetime.datetime.fromisoformat(response.json()["result"][0]["lastAnswerDate"]) == created_at

    async def test_get_all_activity_versions_for_applet(
        self, arbitrary_client: TestClient, tom: User, applet: AppletFull
    ):
        arbitrary_client.login(tom)

        response = await arbitrary_client.get(
            self.versions_url.format(
                applet_id=str(applet.id),
                activity_id=str(applet.activities[0].id),
            )
        )

        assert response.status_code == http.HTTPStatus.OK
        assert response.json()["count"] == 1
        assert response.json()["result"][0]["version"] == applet.version
        assert response.json()["result"][0]["createdAt"]

    async def test_get_summary_activities_no_answer_no_performance_task(
        self, arbitrary_client: TestClient, tom: User, applet: AppletFull
    ):
        arbitrary_client.login(tom)

        response = await arbitrary_client.get(
            self.summary_activities_url.format(
                applet_id=str(applet.id),
            )
        )

        assert response.status_code == http.HTTPStatus.OK
        assert response.json()["count"] == 1
        assert response.json()["result"][0]["name"] == applet.activities[0].name
        assert response.json()["result"][0]["id"] == str(applet.activities[0].id)
        assert not response.json()["result"][0]["isPerformanceTask"]
        assert not response.json()["result"][0]["hasAnswer"]

    @pytest.mark.usefixtures("answer_arbitrary")
    async def test_get_summary_activities_has_answer_no_performance_task(
        self, arbitrary_client: TestClient, tom: User, applet: AppletFull
    ):
        arbitrary_client.login(tom)

        response = await arbitrary_client.get(
            self.summary_activities_url.format(
                applet_id=str(applet.id),
            )
        )

        assert response.status_code == http.HTTPStatus.OK
        assert response.json()["count"] == 1
        activity = response.json()["result"][0]
        assert activity["name"] == applet.activities[0].name
        assert activity["id"] == str(applet.activities[0].id)
        assert not activity["isPerformanceTask"]
        assert activity["hasAnswer"]

    async def test_store_client_meta(
        self,
        arbitrary_client: TestClient,
        arbitrary_session: AsyncSession,
        tom: User,
        answer_create: AppletAnswerCreate,
    ):
        arbitrary_client.login(tom)
        response = await arbitrary_client.post(self.answer_url, data=answer_create)
        assert response.status_code == http.HTTPStatus.CREATED

        db_result = await arbitrary_session.execute(select(AnswerSchema))
        res: AnswerSchema = db_result.scalars().first()
        assert res.client["app_id"] == answer_create.client.app_id
        assert res.client["app_version"] == answer_create.client.app_version
        assert res.client["width"] == answer_create.client.width
        assert res.client["height"] == answer_create.client.height

    async def test_activity_answers_by_identifier(
        self, arbitrary_client: TestClient, tom: User, answer_arbitrary: AnswerSchema, answer_create: AppletAnswerCreate
    ):
        arbitrary_client.login(tom)

        response = await arbitrary_client.get(
            self.answers_for_activity_url.format(
                applet_id=str(answer_create.applet_id),
                activity_id=str(answer_create.activity_id),
            ),
            query={"emptyIdentifiers": False, "identifiers": answer_create.answer.identifier},
        )

        assert response.status_code == http.HTTPStatus.OK
        result = response.json()
        assert result["count"] == 1
        assert result["result"][0]["answerId"] == str(answer_arbitrary.id)

<<<<<<< HEAD
    async def test_answers_arbitrary_export(
        self, mock_kiq_report, session, arbitrary_session, arbitrary_client, tom, applet
    ):
        arbitrary_client.login(tom)

        # create answer
        create_data = dict(
            submit_id="270d86e0-2158-4d18-befd-86b3ce012222",
            applet_id=str(applet.id),
            version=applet.version,
            activity_id=str(applet.activities[0].id),
            answer=dict(
                user_public_key="user key",
                answer=json.dumps(
                    dict(
                        value=str(uuid.uuid4()),
                        additional_text=None,
                    )
                ),
                item_ids=[str(applet.activities[0].items[0].id)],
                scheduled_time=1690188679657,
                start_time=1690188679657,
                end_time=1690188731636,
            ),
            client=dict(
                appId="mindlogger-mobile",
                appVersion="0.21.48",
                width=819,
                height=1080,
            ),
        )

        response = await arbitrary_client.post(self.answer_url, data=create_data)
        assert response.status_code == 201
        await assert_answer_exist_on_arbitrary("270d86e0-2158-4d18-befd-86b3ce012222", arbitrary_session)

        # get answer id
        tom_subject = await SubjectsService(session, tom.id).get_by_user_and_applet(tom.id, applet.id)
        response = await arbitrary_client.get(
            self.review_activities_url.format(applet_id=str(applet.id)),
            dict(
                targetSubjectId=tom_subject.id,
                createdDate=datetime.datetime.utcnow().date(),
            ),
        )

        assert response.status_code == 200, response.json()
        answer_id = response.json()["result"][0]["answerDates"][0]["answerId"]

        # create assessment
        response = await arbitrary_client.post(
            self.assessment_answers_url.format(
                applet_id=str(applet.id),
                answer_id=answer_id,
            ),
            dict(
                answer="some answer",
                item_ids=["a18d3409-2c96-4a5e-a1f3-1c1c14be0021"],
                reviewer_public_key="some public key",
                assessment_version_id=("09e3dbf0-aefb-4d0e-9177-bdb321bf3621_1.1.0"),
=======
    async def test_applet_completions(
        self, arbitrary_client: TestClient, tom: User, answer_arbitrary: AnswerSchema, answer_create: AppletAnswerCreate
    ):
        arbitrary_client.login(tom)
        answer_create.answer.local_end_date = cast(datetime.date, answer_create.answer.local_end_date)
        answer_create.answer.local_end_time = cast(datetime.time, answer_create.answer.local_end_time)
        response = await arbitrary_client.get(
            self.applet_answers_completions_url.format(
                applet_id=str(answer_arbitrary.applet_id),
>>>>>>> a68b0674
            ),
            {"fromDate": answer_create.answer.local_end_date.isoformat(), "version": answer_arbitrary.version},
        )

        assert response.status_code == http.HTTPStatus.OK
        data = response.json()["result"]
        assert set(data.keys()) == {
            "id",
            "version",
            "activities",
            "activityFlows",
        }
        assert len(data["activities"]) == 1
        activity_answer_data = data["activities"][0]
        assert set(activity_answer_data.keys()) == {
            "id",
            "answerId",
            "submitId",
            "scheduledEventId",
            "localEndDate",
            "localEndTime",
        }
        assert activity_answer_data["answerId"] == str(answer_arbitrary.id)
        assert activity_answer_data["localEndTime"] == str(answer_create.answer.local_end_time)

    async def test_applets_completions(
        self,
        arbitrary_client: TestClient,
        tom: User,
        answer_arbitrary: AnswerSchema,
        answer_create: AppletAnswerCreate,
        session: AsyncSession,
        arbitrary_db_url: str,
    ):
        arbitrary_client.login(tom)
        # Just for this test, because in json fixtures we have hardcoded encrypted localhost. And it does not work
        # in container
        await set_db_uri(arbitrary_db_url, session)
        answer_create.answer.local_end_date = cast(datetime.date, answer_create.answer.local_end_date)
        answer_create.answer.local_end_time = cast(datetime.time, answer_create.answer.local_end_time)
        # test completions
        response = await arbitrary_client.get(
            url=self.applets_answers_completions_url,
            query={"fromDate": answer_create.answer.local_end_date.isoformat()},
        )

        assert response.status_code == http.HTTPStatus.OK
        data = response.json()["result"]
<<<<<<< HEAD
        assert set(data.keys()) == {"answers", "activities"}
        assert len(data["answers"]) == 2

        assessment, answer = data["answers"][0], data["answers"][1]
        # fmt: off
        expected_keys = {
            "activityHistoryId", "activityId", "answer", "appletHistoryId",
            "appletId", "createdAt", "events", "flowHistoryId", "flowId",
            "flowName", "id", "itemIds", "migratedData", "respondentId",
            "respondentSecretId", "reviewedAnswerId", "userPublicKey",
            "version", "submitId", "scheduledDatetime", "startDatetime",
            "endDatetime", "legacyProfileId", "migratedDate",
            "relation", "sourceSubjectId", "targetSubjectId", "client",
            "tzOffset", "scheduledEventId",
        }
        assert int(answer['startDatetime'] * 1000) == 1690188679657
        # fmt: on
=======
        # 2 session applets and 1 for answers
        assert len(data) == 3
        applet_with_answer = next(i for i in data if i["id"] == str(answer_arbitrary.applet_id))
>>>>>>> a68b0674

        assert applet_with_answer["id"] == str(answer_arbitrary.applet_id)
        assert applet_with_answer["version"] == answer_arbitrary.version

    async def test_check_existance_answer_exists(
        self, arbitrary_client: TestClient, tom: User, answer_arbitrary: AnswerSchema
    ):
        arbitrary_client.login(tom)
        data = {
            "applet_id": str(answer_arbitrary.applet_id),
            "activity_id": answer_arbitrary.activity_history_id.split("_")[0],
            # On backend we devide on 1000
            "created_at": answer_arbitrary.created_at.timestamp() * 1000,
        }
        resp = await arbitrary_client.post(self.check_existence_url, data=data)
        assert resp.status_code == http.HTTPStatus.OK
        assert resp.json()["result"]["exists"]

    @pytest.mark.parametrize(
        "column,value",
        (
            ("activity_id", "00000000-0000-0000-0000-000000000000_99"),
            ("created_at", datetime.datetime.utcnow().timestamp() * 1000),
        ),
    )
    async def test_check_existance_answer_does_not_exist(
        self, arbitrary_client: TestClient, tom: User, answer_arbitrary: AnswerSchema, column: str, value: str
    ):
        arbitrary_client.login(tom)
        data = {
            "applet_id": str(answer_arbitrary.applet_id),
            "activity_id": answer_arbitrary.activity_history_id.split("_")[0],
            "created_at": answer_arbitrary.created_at.timestamp(),
        }
        data[column] = value
        resp = await arbitrary_client.post(self.check_existence_url, data=data)
        assert resp.status_code == http.HTTPStatus.OK
        assert not resp.json()["result"]["exists"]

    async def test_check_existance_answer_does_not_exist__not_answer_applet(
        self, arbitrary_client: TestClient, tom: User, answer_arbitrary: AnswerSchema, applet_one: AppletFull
    ):
        arbitrary_client.login(tom)
        data = {
            "applet_id": str(applet_one.id),
            "activity_id": answer_arbitrary.activity_history_id.split("_")[0],
            "created_at": answer_arbitrary.created_at.timestamp(),
        }
        resp = await arbitrary_client.post(self.check_existence_url, data=data)
        assert resp.status_code == http.HTTPStatus.OK
        assert not resp.json()["result"]["exists"]

    async def test_own_review_delete(
        self,
        tom_answer_create_data,
        tom_answer_assessment_create_data,
        session,
        arbitrary_client,
        tom,
        applet_with_reviewable_activity,
        arbitrary_session,
    ):
        arbitrary_client.login(tom)
        answer_service = AnswerService(session, tom.id, arbitrary_session)
        answer = await answer_service.create_answer(tom_answer_create_data)
        await answer_service.create_assessment_answer(
            applet_with_reviewable_activity.id, answer.id, tom_answer_assessment_create_data
        )
        assessment = await AnswerItemsCRUD(arbitrary_session).get_assessment(answer.id, tom.id)
        assert assessment
        response = await arbitrary_client.delete(
            self.assessment_delete_url.format(
                applet_id=str(applet_with_reviewable_activity.id), answer_id=answer.id, assessment_id=assessment.id
            )
        )
        assert response.status_code == 204
        assessment = await AnswerItemsCRUD(arbitrary_session).get_assessment(answer.id, tom.id)
        assert not assessment<|MERGE_RESOLUTION|>--- conflicted
+++ resolved
@@ -14,18 +14,15 @@
 from apps.answers.db.schemas import AnswerNoteSchema, AnswerSchema
 from apps.answers.domain import AnswerNote, AppletAnswerCreate, AssessmentAnswerCreate
 from apps.answers.service import AnswerService
-<<<<<<< HEAD
-from apps.subjects.db.schemas import SubjectSchema
-from apps.subjects.services import SubjectsService
-=======
 from apps.applets.domain.applet_full import AppletFull
 from apps.applets.errors import InvalidVersionError
 from apps.mailing.services import TestMail
 from apps.shared.test import BaseTest
 from apps.shared.test.client import TestClient
+from apps.subjects.domain import Subject
+from apps.subjects.services import SubjectsService
 from apps.users.domain import User
 from apps.workspaces.db.schemas import UserWorkspaceSchema
->>>>>>> a68b0674
 from infrastructure.utility import RedisCacheTest
 
 
@@ -85,26 +82,16 @@
     activity_answers_url = "/answers/applet/{applet_id}/activities/{activity_id}/answers/{answer_id}"
     assessment_answers_url = "/answers/applet/{applet_id}/answers/{answer_id}/assessment"
 
-<<<<<<< HEAD
-    answer_reviews_url = "/answers/applet/{applet_id}/answers/{answer_id}/reviews"  # noqa: E501
-    answer_notes_url = "/answers/applet/{applet_id}/answers/{answer_id}/activities/{activity_id}/notes"  # noqa: E501
-    answer_note_detail_url = "/answers/applet/{applet_id}/answers/{answer_id}/activities/{activity_id}/notes/{note_id}"  # noqa: E501
-    assessment_delete_url = "/answers/applet/{applet_id}/answers/{answer_id}/assessment/{assessment_id}"
-    latest_report_url = "/answers/applet/{applet_id}/activities/{activity_id}/subjects/{subject_id}/latest_report"  # noqa: E501
-
-    arbitrary_url = "postgresql+asyncpg://postgres:postgres@localhost:5432" "/test_arbitrary"
-=======
     answer_reviews_url = "/answers/applet/{applet_id}/answers/{answer_id}/reviews"
     answer_notes_url = "/answers/applet/{applet_id}/answers/{answer_id}/activities/{activity_id}/notes"
     answer_note_detail_url = "/answers/applet/{applet_id}/answers/{answer_id}/activities/{activity_id}/notes/{note_id}"
-    latest_report_url = "/answers/applet/{applet_id}/activities/{activity_id}/answers/{respondent_id}/latest_report"
+    latest_report_url = "/answers/applet/{applet_id}/activities/{activity_id}/subjects/{subject_id}/latest_report"
 
     arbitrary_url = "postgresql+asyncpg://postgres:postgres@localhost:5432/test_arbitrary"
     applet_answers_completions_url = "/answers/applet/{applet_id}/completions"
     applets_answers_completions_url = "/answers/applet/completions"
     check_existence_url = "/answers/check-existence"
     assessment_delete_url = "/answers/applet/{applet_id}/answers/{answer_id}/assessment/{assessment_id}"
->>>>>>> a68b0674
 
     async def test_answer_activity_items_create_for_respondent(
         self,
@@ -114,6 +101,7 @@
         redis: RedisCacheTest,
         answer_with_alert_create: AppletAnswerCreate,
         mailbox: TestMail,
+        session: AsyncSession,
     ):
         arbitrary_client.login(tom)
         response = await arbitrary_client.post(self.answer_url, data=answer_with_alert_create)
@@ -124,73 +112,20 @@
         published_values = await redis.get(f"channel_{tom.id}")
         published_values = published_values or []
         assert len(published_values) == 1
-<<<<<<< HEAD
-        await assert_answer_exist_on_arbitrary(submit_id, arbitrary_session)
-        # TODO: move to the fixtures with yield
-        RedisCacheTest._storage = {}
-
-    async def test_get_latest_summary(
-        self,
-        mock_report_server_response,
-        mock_kiq_report,
-        arbitrary_session,
-        arbitrary_client,
-        tom,
-        applet,
-        tom_applet_subject: SubjectSchema,
-    ):
-        submit_id = str(uuid.uuid4())
-        subject_id = tom_applet_subject.id
-        arbitrary_client.login(tom)
-
-        create_data = dict(
-            submit_id=submit_id,
-            applet_id=str(applet.id),
-            activity_id=str(applet.activities[0].id),
-            version=applet.version,
-            created_at=1690188731636,
-            answer=dict(
-                user_public_key="user key",
-                answer=json.dumps(
-                    dict(
-                        value=str(uuid.uuid4()),
-                        additional_text=None,
-                    )
-                ),
-                events=json.dumps(dict(events=["event1", "event2"])),
-                item_ids=[str(applet.activities[0].items[0].id)],
-                identifier="encrypted_identifier",
-                scheduled_time=1690188679657,
-                start_time=1690188679657,
-                end_time=1690188731636,
-            ),
-            client=dict(
-                appId="mindlogger-mobile",
-                appVersion="0.21.48",
-                width=819,
-                height=1080,
-            ),
-        )
-
-        response = await arbitrary_client.post(self.answer_url, data=create_data)
-        assert response.status_code == 201, response.json()
-        await assert_answer_exist_on_arbitrary(submit_id, arbitrary_session)
-        response = await arbitrary_client.post(
-            self.latest_report_url.format(
-                applet_id=str(applet.id),
-                activity_id=str(applet.activities[0].id),
-                subject_id=str(subject_id),
-            ),
-=======
         # 2 because alert for lucy and for tom
         assert len(redis._storage) == 1
         assert len(mailbox.mails) == 1
         assert mailbox.mails[0].subject == "Response alert"
 
+        # TODO: Fix greenlet error and use fixture instead
+        subject = await SubjectsService(session, tom.id).get_by_user_and_applet(
+            tom.id, answer_with_alert_create.applet_id
+        )
+        assert subject
         response = await arbitrary_client.get(
             self.review_activities_url.format(applet_id=str(answer_with_alert_create.applet_id)),
             dict(
-                respondentId=tom.id,
+                targetSubjectId=subject.id,
                 createdDate=datetime.datetime.utcnow().date(),
             ),
         )
@@ -205,7 +140,6 @@
                 applet_id=str(answer_with_alert_create.applet_id),
                 answer_id=answer_id,
             )
->>>>>>> a68b0674
         )
 
         assert response.status_code == http.HTTPStatus.OK, response.json()
@@ -225,7 +159,12 @@
 
     @pytest.mark.usefixtures("mock_report_server_response", "answer_arbitrary")
     async def test_get_latest_summary(
-        self, arbitrary_session: AsyncSession, arbitrary_client: TestClient, tom: User, applet: AppletFull
+        self,
+        arbitrary_session: AsyncSession,
+        arbitrary_client: TestClient,
+        tom: User,
+        applet: AppletFull,
+        tom_applet_subject: Subject,
     ):
         arbitrary_client.login(tom)
 
@@ -233,15 +172,19 @@
             self.latest_report_url.format(
                 applet_id=str(applet.id),
                 activity_id=str(applet.activities[0].id),
-<<<<<<< HEAD
+                subject_id=str(tom_applet_subject.id),
+            ),
+        )
+        assert response.status_code == http.HTTPStatus.OK
+        assert response.content == b"pdf body"
+        response = await arbitrary_client.post(
+            self.latest_report_url.format(
+                applet_id=str(applet.id),
+                activity_id=str(applet.activities[0].id),
                 subject_id=str(uuid.uuid4()),
-=======
-                respondent_id=tom.id,
->>>>>>> a68b0674
-            ),
-        )
-        assert response.status_code == http.HTTPStatus.OK
-        assert response.content == b"pdf body"
+            ),
+        )
+        assert response.status_code == 404
 
     async def test_public_answer_activity_items_create_for_respondent(
         self, arbitrary_session: AsyncSession, arbitrary_client: TestClient, public_answer_create: AppletAnswerCreate
@@ -339,30 +282,22 @@
         assert response.status_code == http.HTTPStatus.CREATED
         await assert_answer_exist_on_arbitrary(str(answer_create.submit_id), arbitrary_session)
 
-<<<<<<< HEAD
-        response = await arbitrary_client.post(self.answer_url, data=create_data)
-        assert response.status_code == 201, response.json()
-        await assert_answer_exist_on_arbitrary("270d86e0-2158-4d18-befd-86b3ce0122a7", arbitrary_session)
-
     async def test_answered_applet_activities(
-        self, mock_kiq_report, session, arbitrary_session, arbitrary_client, tom, applet
-=======
-    async def test_answered_applet_activities(
         self,
         arbitrary_session: AsyncSession,
         arbitrary_client: TestClient,
         tom: User,
         answer_create: AppletAnswerCreate,
->>>>>>> a68b0674
+        session: AsyncSession,
     ):
         arbitrary_client.login(tom)
 
         response = await arbitrary_client.post(self.answer_url, data=answer_create)
 
         assert response.status_code == http.HTTPStatus.CREATED
-
-        tom_subject = await SubjectsService(session, tom.id).get_by_user_and_applet(tom.id, applet.id)
-
+        # TODO: Fix greenlet error and use fixture instead
+        tom_subject = await SubjectsService(session, tom.id).get_by_user_and_applet(tom.id, answer_create.applet_id)
+        assert tom_subject
         response = await arbitrary_client.get(
             self.review_activities_url.format(applet_id=str(answer_create.applet_id)),
             dict(
@@ -389,60 +324,7 @@
         await assert_answer_exist_on_arbitrary(str(answer_create.submit_id), arbitrary_session)
 
         response = await arbitrary_client.get(
-<<<<<<< HEAD
-            self.activity_answers_url.format(
-                applet_id=str(applet.id),
-                answer_id=answer_id,
-                activity_id=str(applet.activities[0].id),
-            )
-        )
-
-        assert response.status_code == 200, response.json()
-        assert response.json()["result"]["answer"]["events"] == '{"events": ["event1", "event2"]}'
-
-    async def test_fail_answered_applet_not_existed_activities(
-        self, mock_kiq_report, session, arbitrary_session, arbitrary_client, tom, applet
-    ):
-        arbitrary_client.login(tom)
-
-        create_data = dict(
-            submit_id="270d86e0-2158-4d18-befd-86b3ce0122a9",
-            applet_id=str(applet.id),
-            version=applet.version,
-            activity_id=str(applet.activities[0].id),
-            answer=dict(
-                user_public_key="user key",
-                events=json.dumps(dict(events=["event1", "event2"])),
-                answer=json.dumps(
-                    dict(
-                        value=str(uuid.uuid4()),
-                        additional_text=None,
-                    )
-                ),
-                item_ids=[str(applet.activities[0].items[0].id)],
-                scheduled_time=1690188679657,
-                start_time=1690188679657,
-                end_time=1690188731636,
-            ),
-            client=dict(
-                appId="mindlogger-mobile",
-                appVersion="0.21.48",
-                width=819,
-                height=1080,
-            ),
-        )
-
-        response = await arbitrary_client.post(self.answer_url, data=create_data)
-        assert response.status_code == 201, response.json()
-        await assert_answer_exist_on_arbitrary("270d86e0-2158-4d18-befd-86b3ce0122a9", arbitrary_session)
-
-        tom_subject = await SubjectsService(session, tom.id).get_by_user_and_applet(tom.id, applet.id)
-
-        response = await arbitrary_client.get(
-            self.review_activities_url.format(applet_id=str(applet.id)),
-=======
             self.review_activities_url.format(applet_id=str(answer_create.applet_id)),
->>>>>>> a68b0674
             dict(
                 targetSubjectId=tom_subject.id,
                 createdDate=datetime.datetime.utcnow().date(),
@@ -498,61 +380,9 @@
         assert response.json()["count"] == 1
 
     async def test_applet_assessment_retrieve(
-<<<<<<< HEAD
-        self, mock_kiq_report, session, arbitrary_session, arbitrary_client, tom, applet
-    ):
-        arbitrary_client.login(tom)
-
-        create_data = dict(
-            submit_id="270d86e0-2158-4d18-befd-86b3ce012211",
-            applet_id=str(applet.id),
-            version=applet.version,
-            activity_id=str(applet.activities[0].id),
-            answer=dict(
-                user_public_key="user key",
-                answer=json.dumps(
-                    dict(
-                        value=str(uuid.uuid4()),
-                        additional_text=None,
-                    )
-                ),
-                item_ids=[str(applet.activities[0].items[0].id)],
-                scheduled_time=1690188679657,
-                start_time=1690188679657,
-                end_time=1690188731636,
-            ),
-            client=dict(
-                appId="mindlogger-mobile",
-                appVersion="0.21.48",
-                width=819,
-                height=1080,
-            ),
-        )
-        response = await arbitrary_client.post(self.answer_url, data=create_data)
-        await assert_answer_exist_on_arbitrary("270d86e0-2158-4d18-befd-86b3ce012211", arbitrary_session)
-
-        assert response.status_code == 201, response.json()
-
-        tom_subject = await SubjectsService(session, tom.id).get_by_user_and_applet(tom.id, applet.id)
-
-        response = await arbitrary_client.get(
-            self.review_activities_url.format(applet_id=str(applet.id)),
-            dict(
-                targetSubjectId=tom_subject.id,
-                createdDate=datetime.datetime.utcnow().date(),
-            ),
-        )
-
-        assert response.status_code == 200, response.json()
-        assert response.json()["count"] == 1
-        assert len(response.json()["result"][0]["answerDates"]) == 1
-
-        answer_id = response.json()["result"][0]["answerDates"][0]["answerId"]
-=======
         self, arbitrary_client: TestClient, tom: User, answer_reviewable_activity_arbitrary: AnswerSchema
     ):
         arbitrary_client.login(tom)
->>>>>>> a68b0674
         response = await arbitrary_client.get(
             self.assessment_answers_url.format(
                 applet_id=str(answer_reviewable_activity_arbitrary.applet_id),
@@ -564,62 +394,6 @@
         assert response.json()["result"]
 
     async def test_applet_assessment_create(
-<<<<<<< HEAD
-        self, mock_kiq_report, session, arbitrary_session, arbitrary_client, tom, applet_with_reviewable_activity
-    ):
-        arbitrary_client.login(tom)
-
-        submit_id = str(uuid.uuid4())
-        create_data = dict(
-            submit_id=submit_id,
-            applet_id=str(applet_with_reviewable_activity.id),
-            version=applet_with_reviewable_activity.version,
-            activity_id=str(applet_with_reviewable_activity.activities[0].id),
-            answer=dict(
-                user_public_key="user key",
-                answer=json.dumps(
-                    dict(
-                        value=str(uuid.uuid4()),
-                        additional_text=None,
-                    )
-                ),
-                item_ids=[
-                    str(applet_with_reviewable_activity.activities[0].items[0].id),
-                ],
-                scheduled_time=1690188679657,
-                start_time=1690188679657,
-                end_time=1690188731636,
-            ),
-            client=dict(
-                appId="mindlogger-mobile",
-                appVersion="0.21.48",
-                width=819,
-                height=1080,
-            ),
-        )
-
-        response = await arbitrary_client.post(self.answer_url, data=create_data)
-        assert response.status_code == 201, response.json()
-        await assert_answer_exist_on_arbitrary(submit_id, arbitrary_session)
-
-        tom_subject = await SubjectsService(session, tom.id).get_by_user_and_applet(
-            tom.id, applet_with_reviewable_activity.id
-        )
-        response = await arbitrary_client.get(
-            self.review_activities_url.format(applet_id=str(applet_with_reviewable_activity.id)),
-            dict(
-                targetSubjectId=tom_subject.id,
-                createdDate=datetime.datetime.utcnow().date(),
-            ),
-        )
-
-        assert response.status_code == 200, response.json()
-        assert response.json()["count"] == 1
-        assert len(response.json()["result"][0]["answerDates"]) == 1
-
-        answer_id = response.json()["result"][0]["answerDates"][0]["answerId"]
-
-=======
         self,
         arbitrary_client: TestClient,
         tom: User,
@@ -629,7 +403,6 @@
     ):
         arbitrary_client.login(tom)
 
->>>>>>> a68b0674
         response = await arbitrary_client.post(
             self.assessment_answers_url.format(
                 applet_id=str(answer_reviewable_activity_arbitrary.applet_id),
@@ -685,13 +458,15 @@
         assert review["reviewer"]["firstName"] == tom.first_name
         assert review["reviewer"]["lastName"] == tom.last_name
 
-    async def test_applet_activities(self, arbitrary_client: TestClient, tom: User, answer_arbitrary: AnswerSchema):
+    async def test_applet_activities(
+        self, arbitrary_client: TestClient, tom: User, answer_arbitrary: AnswerSchema, tom_applet_subject: Subject
+    ):
         arbitrary_client.login(tom)
 
         response = await arbitrary_client.get(
             self.review_activities_url.format(applet_id=str(answer_arbitrary.applet_id)),
             dict(
-                respondentId=tom.id,
+                targetSubjectId=tom_applet_subject.id,
                 createdDate=datetime.datetime.utcnow().date(),
             ),
         )
@@ -713,9 +488,6 @@
 
         response = await arbitrary_client.get(self.answer_notes_url.format(**note_url_path_data(answer_arbitrary)))
 
-<<<<<<< HEAD
-    async def test_answers_export(self, mock_kiq_report, session, arbitrary_client, tom, applet):
-=======
         assert response.status_code == http.HTTPStatus.OK, response.json()
         assert response.json()["count"] == 1
         note = response.json()["result"][0]
@@ -733,7 +505,6 @@
         answer_arbitrary: AnswerSchema,
         answer_note_arbitrary: AnswerNoteSchema,
     ):
->>>>>>> a68b0674
         arbitrary_client.login(tom)
 
         note_new = answer_note_arbitrary.note + "new"
@@ -748,21 +519,9 @@
 
         response = await arbitrary_client.get(self.answer_notes_url.format(**note_url_path_data(answer_arbitrary)))
 
-<<<<<<< HEAD
-        # get answer id
-        tom_subject = await SubjectsService(session, tom.id).get_by_user_and_applet(tom.id, applet.id)
-        response = await arbitrary_client.get(
-            self.review_activities_url.format(applet_id=str(applet.id)),
-            dict(
-                targetSubjectId=tom_subject.id,
-                createdDate=datetime.datetime.utcnow().date(),
-            ),
-        )
-=======
         assert response.status_code == http.HTTPStatus.OK
         assert response.json()["count"] == 1
         assert response.json()["result"][0]["note"] == note_new
->>>>>>> a68b0674
 
     async def test_delete_note(
         self, arbitrary_client: TestClient, tom: User, answer_arbitrary: AnswerSchema, answer_note: AnswerNoteSchema
@@ -963,68 +722,6 @@
         assert result["count"] == 1
         assert result["result"][0]["answerId"] == str(answer_arbitrary.id)
 
-<<<<<<< HEAD
-    async def test_answers_arbitrary_export(
-        self, mock_kiq_report, session, arbitrary_session, arbitrary_client, tom, applet
-    ):
-        arbitrary_client.login(tom)
-
-        # create answer
-        create_data = dict(
-            submit_id="270d86e0-2158-4d18-befd-86b3ce012222",
-            applet_id=str(applet.id),
-            version=applet.version,
-            activity_id=str(applet.activities[0].id),
-            answer=dict(
-                user_public_key="user key",
-                answer=json.dumps(
-                    dict(
-                        value=str(uuid.uuid4()),
-                        additional_text=None,
-                    )
-                ),
-                item_ids=[str(applet.activities[0].items[0].id)],
-                scheduled_time=1690188679657,
-                start_time=1690188679657,
-                end_time=1690188731636,
-            ),
-            client=dict(
-                appId="mindlogger-mobile",
-                appVersion="0.21.48",
-                width=819,
-                height=1080,
-            ),
-        )
-
-        response = await arbitrary_client.post(self.answer_url, data=create_data)
-        assert response.status_code == 201
-        await assert_answer_exist_on_arbitrary("270d86e0-2158-4d18-befd-86b3ce012222", arbitrary_session)
-
-        # get answer id
-        tom_subject = await SubjectsService(session, tom.id).get_by_user_and_applet(tom.id, applet.id)
-        response = await arbitrary_client.get(
-            self.review_activities_url.format(applet_id=str(applet.id)),
-            dict(
-                targetSubjectId=tom_subject.id,
-                createdDate=datetime.datetime.utcnow().date(),
-            ),
-        )
-
-        assert response.status_code == 200, response.json()
-        answer_id = response.json()["result"][0]["answerDates"][0]["answerId"]
-
-        # create assessment
-        response = await arbitrary_client.post(
-            self.assessment_answers_url.format(
-                applet_id=str(applet.id),
-                answer_id=answer_id,
-            ),
-            dict(
-                answer="some answer",
-                item_ids=["a18d3409-2c96-4a5e-a1f3-1c1c14be0021"],
-                reviewer_public_key="some public key",
-                assessment_version_id=("09e3dbf0-aefb-4d0e-9177-bdb321bf3621_1.1.0"),
-=======
     async def test_applet_completions(
         self, arbitrary_client: TestClient, tom: User, answer_arbitrary: AnswerSchema, answer_create: AppletAnswerCreate
     ):
@@ -1034,7 +731,6 @@
         response = await arbitrary_client.get(
             self.applet_answers_completions_url.format(
                 applet_id=str(answer_arbitrary.applet_id),
->>>>>>> a68b0674
             ),
             {"fromDate": answer_create.answer.local_end_date.isoformat(), "version": answer_arbitrary.version},
         )
@@ -1083,29 +779,9 @@
 
         assert response.status_code == http.HTTPStatus.OK
         data = response.json()["result"]
-<<<<<<< HEAD
-        assert set(data.keys()) == {"answers", "activities"}
-        assert len(data["answers"]) == 2
-
-        assessment, answer = data["answers"][0], data["answers"][1]
-        # fmt: off
-        expected_keys = {
-            "activityHistoryId", "activityId", "answer", "appletHistoryId",
-            "appletId", "createdAt", "events", "flowHistoryId", "flowId",
-            "flowName", "id", "itemIds", "migratedData", "respondentId",
-            "respondentSecretId", "reviewedAnswerId", "userPublicKey",
-            "version", "submitId", "scheduledDatetime", "startDatetime",
-            "endDatetime", "legacyProfileId", "migratedDate",
-            "relation", "sourceSubjectId", "targetSubjectId", "client",
-            "tzOffset", "scheduledEventId",
-        }
-        assert int(answer['startDatetime'] * 1000) == 1690188679657
-        # fmt: on
-=======
         # 2 session applets and 1 for answers
         assert len(data) == 3
         applet_with_answer = next(i for i in data if i["id"] == str(answer_arbitrary.applet_id))
->>>>>>> a68b0674
 
         assert applet_with_answer["id"] == str(answer_arbitrary.applet_id)
         assert applet_with_answer["version"] == answer_arbitrary.version
