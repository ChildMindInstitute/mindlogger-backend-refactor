--- conflicted
+++ resolved
@@ -101,17 +101,10 @@
         )
 
         # delete responses from applet?
-<<<<<<< HEAD
-        await AnswerActivityItemsCRUD().delete_by_applet_user(
+        await AnswerActivityItemsCRUD(self.session).delete_by_applet_user(
             applet_id=transfer.applet_id
         )
-        await AnswerFlowItemsCRUD().delete_by_applet_user(
-=======
-        await AnswerActivityItemsCRUD(self.session).delete_by_applet_id(
-            applet_id=transfer.applet_id
-        )
-        await AnswerFlowItemsCRUD(self.session).delete_by_applet_id(
->>>>>>> a5218e47
+        await AnswerFlowItemsCRUD(self.session).delete_by_applet_user(
             applet_id=transfer.applet_id
         )
 
