--- conflicted
+++ resolved
@@ -341,16 +341,10 @@
     MessageValues,
     TimeValues,
     FlankerValues,
-<<<<<<< HEAD
     GyroscopePractiseValues,
     GyroscopeTestValues,
     TouchPractiseValues,
     TouchTestValues,
-    ABTrailsIpadValues,
-    ABTrailsMobileValues,
-=======
-    GyroscopeValues,
-    TouchValues,
     ABTrailsTabletFirstValues,
     ABTrailsTabletSecondValues,
     ABTrailsTabletThirdValues,
@@ -359,7 +353,6 @@
     ABTrailsMobileSecondValues,
     ABTrailsMobileThirdValues,
     ABTrailsMobileFourthValues,
->>>>>>> 4b20bb9a
 ]
 
 
