--- conflicted
+++ resolved
@@ -50,15 +50,15 @@
     pass
 
 
-<<<<<<< HEAD
+class FlankerValues(PublicModel):
+    pass
+
+
 class GyroscopeValues(PublicModel):
     pass
 
 
 class TouchValues(PublicModel):
-=======
-class FlankerValues(PublicModel):
->>>>>>> 8f25d672
     pass
 
 
@@ -264,12 +264,9 @@
     AudioPlayerValues,
     MessageValues,
     TimeValues,
-<<<<<<< HEAD
+    FlankerValues,
     GyroscopeValues,
     TouchValues,
-=======
-    FlankerValues,
->>>>>>> 8f25d672
 ]
 
 
