--- conflicted
+++ resolved
@@ -7,16 +7,14 @@
     PublicActivityFull,
     PublicActivityItemFull,
 )
-<<<<<<< HEAD
 from apps.activities.domain.activity_item_history import (
     ActivityItemHistory,
     ActivityItemHistoryChange,
-=======
-from apps.activities.domain.activity_item_history import ActivityItemHistory
+)
 from apps.activities.domain.scores_reports import (
     ScoresAndReports,
     SubscaleSetting,
->>>>>>> 04383a69
+
 )
 from apps.shared.domain import InternalModel, PublicModel
 from apps.shared.domain.custom_validations import extract_history_version
@@ -44,15 +42,10 @@
     response_is_editable: bool
     order: int
     created_at: datetime.datetime
-<<<<<<< HEAD
     is_hidden: bool = False
-    scores_and_reports: dict | None = None
-    subscale_setting: dict | None = None
     is_assessment: bool | None = False
-=======
     scores_and_reports: ScoresAndReports | None = None
     subscale_setting: SubscaleSetting | None = None
->>>>>>> 04383a69
 
 
 class ActivityHistoryChange(InternalModel):
