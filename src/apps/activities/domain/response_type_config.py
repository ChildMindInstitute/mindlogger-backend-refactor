--- conflicted
+++ resolved
@@ -268,11 +268,7 @@
     file: str | None
 
 
-<<<<<<< HEAD
-class InputType(str, Enum):
-=======
 class InputType(StrEnum):
->>>>>>> da6e8cba
     GYROSCOPE = "gyroscope"
     TOUCH = "touch"
 
