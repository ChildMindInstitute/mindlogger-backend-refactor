--- conflicted
+++ resolved
@@ -324,16 +324,10 @@
     DATE = "date"
     TIME = "time"
     FLANKER = "flanker"
-<<<<<<< HEAD
     GYROSCOPEPRACTISE = "gyroscopePractise"
     GYROSCOPETEST = "gyroscopeTest"
     TOUCHPRACTISE = "touchPractise"
     TOUCHTEST = "touchTest"
-    ABTRAILSIPAD = "ABTrailsIpad"
-    ABTRAILSMOBILE = "ABTrailsMobile"
-=======
-    GYROSCOPE = "gyroscope"
-    TOUCH = "touch"
     ABTRAILSTABLETFIRST = "ABTrailsTabletFirst"
     ABTRAILSTABLETSECOND = "ABTrailsTabletSecond"
     ABTRAILSTABLETTHIRD = "ABTrailsTabletThird"
@@ -342,7 +336,6 @@
     ABTRAILSMOBILESECOND = "ABTrailsMobileSecond"
     ABTRAILSMOBILETHIRD = "ABTrailsMobileThird"
     ABTRAILSMOBILEFOURTH = "ABTrailsMobileFourth"
->>>>>>> 4b20bb9a
 
 
 class ResponseType(str, Enum):
@@ -365,16 +358,10 @@
     MESSAGE = "message"
     TIME = "time"
     FLANKER = "flanker"
-<<<<<<< HEAD
     GYROSCOPEPRACTISE = "gyroscopePractise"
     GYROSCOPETEST = "gyroscopeTest"
     TOUCHPRACTISE = "touchPractise"
     TOUCHTEST = "touchTest"
-    ABTRAILSIPAD = "ABTrailsIpad"
-    ABTRAILSMOBILE = "ABTrailsMobile"
-=======
-    GYROSCOPE = "gyroscope"
-    TOUCH = "touch"
     ABTRAILSTABLETFIRST = "ABTrailsTabletFirst"
     ABTRAILSTABLETSECOND = "ABTrailsTabletSecond"
     ABTRAILSTABLETTHIRD = "ABTrailsTabletThird"
@@ -383,7 +370,6 @@
     ABTRAILSMOBILESECOND = "ABTrailsMobileSecond"
     ABTRAILSMOBILETHIRD = "ABTrailsMobileThird"
     ABTRAILSMOBILEFOURTH = "ABTrailsMobileFourth"
->>>>>>> 4b20bb9a
 
 
 class PerformanceTaskType(str, Enum):
@@ -414,16 +400,10 @@
     MessageConfig,
     TimeConfig,
     FlankerConfig,
-<<<<<<< HEAD
     GyroscopePractiseConfig,
     GyroscopeTestConfig,
     TouchPractiseConfig,
     TouchTestConfig,
-    ABTrailsIpadConfig,
-    ABTrailsMobileConfig,
-=======
-    GyroscopeConfig,
-    TouchConfig,
     ABTrailsTabletFirstConfig,
     ABTrailsTabletSecondConfig,
     ABTrailsTabletThirdConfig,
@@ -432,7 +412,6 @@
     ABTrailsMobileSecondConfig,
     ABTrailsMobileThirdConfig,
     ABTrailsMobileFourthConfig,
->>>>>>> 4b20bb9a
 ]
 
 ResponseTypeConfig = (
@@ -455,21 +434,14 @@
     | MessageConfig
     | TimeConfig
     | FlankerConfig
-<<<<<<< HEAD
     | GyroscopePractiseConfig
     | GyroscopeTestConfig
     | TouchPractiseConfig
     | TouchTestConfig
-    | ABTrailsIpadConfig
-    | ABTrailsMobileConfig
-=======
-    | GyroscopeConfig
-    | TouchConfig
     # NOTE: Since, all Performance tasks has similar fields we should keep
     #       the flaxible data structure in oreder to provide correct
     #       Applet.from_orm usage()
     | dict
->>>>>>> 4b20bb9a
 )
 
 ResponseTypeValueConfig = {}
