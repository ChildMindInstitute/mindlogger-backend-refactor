from enum import Enum

from pydantic import Field, NonNegativeInt, PositiveInt, validator

from apps.activities.domain.constants_ab_trails_mobile import (
    MOBILE_NODES_FIRST,
    MOBILE_NODES_FOURTH,
    MOBILE_NODES_SECOND,
    MOBILE_NODES_THIRD,
    MOBILE_TUTORIALS_FIRST,
    MOBILE_TUTORIALS_FOURTH,
    MOBILE_TUTORIALS_SECOND,
    MOBILE_TUTORIALS_THIRD,
)
from apps.activities.domain.constants_ab_trails_tablet import (
    TABLET_NODES_FIRST,
    TABLET_NODES_FOURTH,
    TABLET_NODES_SECOND,
    TABLET_NODES_THIRD,
    TABLET_TUTORIALS_FIRST,
    TABLET_TUTORIALS_FOURTH,
    TABLET_TUTORIALS_SECOND,
    TABLET_TUTORIALS_THIRD,
    ABTrailsNodes,
    ABTrailsTutorial,
)
from apps.activities.domain.response_values import ResponseValueConfigOptions
from apps.activities.errors import CorrectAnswerRequiredError
from apps.shared.domain import PublicModel


class AdditionalResponseOption(PublicModel):
    text_input_option: bool
    text_input_required: bool


class _ScreenConfig(PublicModel):
    remove_back_button: bool
    skippable_item: bool


class TextConfig(_ScreenConfig, PublicModel):
    max_response_length: PositiveInt = 300
    correct_answer_required: bool
    correct_answer: str | None = Field(
        default=None,
        max_length=300,
        description="Required if correct_answer_required is True",
    )
    numerical_response_required: bool
    response_data_identifier: bool
    response_required: bool
    is_identifier: bool | None = None

    @validator("correct_answer")
    def validate_correct_answer(cls, value, values):
        # correct_answer must be set if correct_answer_required is True
        if values.get("correct_answer_required") and not value:
            raise CorrectAnswerRequiredError()
        return value


class SingleSelectionConfig(_ScreenConfig, PublicModel):
    randomize_options: bool
    timer: NonNegativeInt | None
    add_scores: bool
    set_alerts: bool
    add_tooltip: bool
    set_palette: bool
    add_tokens: bool | None
    additional_response_option: AdditionalResponseOption


class MultiSelectionConfig(SingleSelectionConfig, PublicModel):
    pass


class MessageConfig(PublicModel):
    remove_back_button: bool
    timer: NonNegativeInt | None


class SliderConfig(_ScreenConfig, PublicModel):
    add_scores: bool
    set_alerts: bool
    additional_response_option: AdditionalResponseOption
    show_tick_marks: bool
    show_tick_labels: bool
    continuous_slider: bool
    timer: NonNegativeInt | None


class NumberSelectionConfig(_ScreenConfig, PublicModel):
    additional_response_option: AdditionalResponseOption


class DefaultConfig(_ScreenConfig, PublicModel):
    additional_response_option: AdditionalResponseOption
    timer: NonNegativeInt | None


class TimeRangeConfig(DefaultConfig, PublicModel):
    pass


class TimeConfig(DefaultConfig, PublicModel):
    pass


class GeolocationConfig(DefaultConfig, PublicModel):
    pass


class DrawingConfig(_ScreenConfig, PublicModel):
    additional_response_option: AdditionalResponseOption
    timer: NonNegativeInt | None
    remove_undo_button: bool = False
    navigation_to_top: bool = False


class PhotoConfig(DefaultConfig, PublicModel):
    pass


class VideoConfig(DefaultConfig, PublicModel):
    pass


class DateConfig(DefaultConfig, PublicModel):
    pass


class SliderRowsConfig(_ScreenConfig, PublicModel):
    add_scores: bool
    set_alerts: bool
    timer: NonNegativeInt | None


class SingleSelectionRowsConfig(_ScreenConfig, PublicModel):
    timer: NonNegativeInt | None
    add_scores: bool
    set_alerts: bool
    add_tooltip: bool
    add_tokens: bool | None


class MultiSelectionRowsConfig(SingleSelectionRowsConfig, PublicModel):
    pass


class AudioConfig(DefaultConfig, PublicModel):
    pass


class AudioPlayerConfig(_ScreenConfig, PublicModel):
    additional_response_option: AdditionalResponseOption
    play_once: bool


class InputType(str, Enum):
    GYROSCOPE = "gyroscope"
    TOUCH = "touch"


class Phase(str, Enum):
    PRACTICE = "practice"
    TEST = "test"


class StabilityTrackerConfig(PublicModel):
    user_input_type: InputType
    phase: Phase
    trials_number: int
    duration_minutes: float
    lambda_slope: float
    max_off_target_time: int = 10
    num_test_trials: int = 10
    task_mode: str = "pseudo_stair"
    tracking_dims: int = 2
    show_score: bool = True
    basis_func: str = "zeros_1d"
    noise_level: float = 0
    task_loop_rate: float = 0.0167
    cycles_per_min: float = 2
    oob_duration: float = 0.2
    initial_lambda: float = 0.075
    show_preview: bool = True
    num_preview_stim: int = 0
    preview_step_gap: int = 100
    dimension_count: int = 1
    max_rad: float = 0.26167


class StimulusConfigId(str):
    pass


class StimulusConfiguration(PublicModel):
    id: StimulusConfigId
    image: str | None
    text: str | None = None  # name
    value: int | None = None
    weight: int | None = None


class BlockConfiguration(PublicModel):
    name: str
    order: list[StimulusConfigId]


class SamplingMethod(str, Enum):
    RANDOMIZE_ORDER = "randomize-order"
    FIXED_ORDER = "fixed-order"


class BlockType(str, Enum):
    TEST = "test"
    PRACTICE = "practice"


class ButtonConfiguration(PublicModel):
    text: str | None = None  # name
    image: str | None = None
    value: int | None = None


class FixationScreen(PublicModel):
    value: str | None = None
    image: str


class FlankerConfig(PublicModel):
    stimulus_trials: list[StimulusConfiguration]
    blocks: list[BlockConfiguration]
    buttons: list[ButtonConfiguration]
    next_button: str | None = None
    fixation_duration: int | None = None
    fixation_screen: FixationScreen | None = None
    minimum_accuracy: int | None = None
    sample_size: int = 1
    sampling_method: SamplingMethod
    show_feedback: bool
    show_fixation: bool
    show_results: bool
    trial_duration: int
    is_last_practice: bool
    is_first_practice: bool
    is_last_test: bool
    block_type: BlockType


class ABTrailsOrder(str, Enum):
    FIRST = "first"
    SECOND = "second"
    THIRD = "third"
    FOURTH = "fourth"


class ABTrailsDeviceType(str, Enum):
    TABLET = "tablet"
    MOBILE = "mobile"


class ABTrailsConfig(PublicModel):
    device_type: ABTrailsDeviceType
    order_name: ABTrailsOrder
    tutorials: ABTrailsTutorial | None = None
    nodes: ABTrailsNodes | None = None

    # HACK: Remember that values get into this validator only because
    #       of class attributes ordering. Using root_validator over it
    #       might be preferable since it is more transparent.
    #       This approach is used in order to follow the consistency.
    @validator("tutorials", pre=True)
    def validate_tutorials(cls, value, values) -> ABTrailsTutorial | None:
        if values.get("device_type") == ABTrailsDeviceType.TABLET:
            if values.get("order_name") == ABTrailsOrder.FIRST:
                return TABLET_TUTORIALS_FIRST
            if values.get("order_name") == ABTrailsOrder.SECOND:
                return TABLET_TUTORIALS_SECOND
            if values.get("order_name") == ABTrailsOrder.THIRD:
                return TABLET_TUTORIALS_THIRD
            if values.get("order_name") == ABTrailsOrder.FOURTH:
                return TABLET_TUTORIALS_FOURTH

        if values.get("device_type") == ABTrailsDeviceType.MOBILE:
            if values.get("order_name") == ABTrailsOrder.FIRST:
                return MOBILE_TUTORIALS_FIRST
            if values.get("order_name") == ABTrailsOrder.SECOND:
                return MOBILE_TUTORIALS_SECOND
            if values.get("order_name") == ABTrailsOrder.THIRD:
                return MOBILE_TUTORIALS_THIRD
            if values.get("order_name") == ABTrailsOrder.FOURTH:
                return MOBILE_TUTORIALS_FOURTH

        return value

    @validator("nodes", pre=True)
    def validate_nodes(cls, value, values) -> ABTrailsNodes | None:
        if values.get("device_type") == ABTrailsDeviceType.TABLET:
            if values.get("order_name") == ABTrailsOrder.FIRST:
                return TABLET_NODES_FIRST
            if values.get("order_name") == ABTrailsOrder.SECOND:
                return TABLET_NODES_SECOND
            if values.get("order_name") == ABTrailsOrder.THIRD:
                return TABLET_NODES_THIRD
            if values.get("order_name") == ABTrailsOrder.FOURTH:
                return TABLET_NODES_FOURTH

        if values.get("device_type") == ABTrailsDeviceType.MOBILE:
            if values.get("order_name") == ABTrailsOrder.FIRST:
                return MOBILE_NODES_FIRST
            if values.get("order_name") == ABTrailsOrder.SECOND:
                return MOBILE_NODES_SECOND
            if values.get("order_name") == ABTrailsOrder.THIRD:
                return MOBILE_NODES_THIRD
            if values.get("order_name") == ABTrailsOrder.FOURTH:
                return MOBILE_NODES_FOURTH

        return value


class NoneResponseType(str, Enum):
    TEXT = "text"
    MESSAGE = "message"
    TIMERANGE = "timeRange"
    GEOLOCATION = "geolocation"
    PHOTO = "photo"
    VIDEO = "video"
    DATE = "date"
    TIME = "time"
    FLANKER = "flanker"
    STABILITYTRACKER = "stabilityTracker"
    ABTRAILS = "ABTrails"


class ResponseType(str, Enum):
    TEXT = "text"
    SINGLESELECT = "singleSelect"
    MULTISELECT = "multiSelect"
    SLIDER = "slider"
    NUMBERSELECT = "numberSelect"
    TIMERANGE = "timeRange"
    GEOLOCATION = "geolocation"
    DRAWING = "drawing"
    PHOTO = "photo"
    VIDEO = "video"
    DATE = "date"
    SLIDERROWS = "sliderRows"
    SINGLESELECTROWS = "singleSelectRows"
    MULTISELECTROWS = "multiSelectRows"
    AUDIO = "audio"
    AUDIOPLAYER = "audioPlayer"
    MESSAGE = "message"
    TIME = "time"
    FLANKER = "flanker"
    STABILITYTRACKER = "stabilityTracker"
    ABTRAILS = "ABTrails"


class PerformanceTaskType(str, Enum):
    FLANKER = "flanker"
<<<<<<< HEAD
    # STABILITYTRACKER = "stabilityTracker"
    GYROSCOPE = "gyroscope"
    TOUCH = "touch"
    ABTRAILSTABLET = "ABTrailsTablet"
    ABTRAILSMOBILE = "ABTrailsMobile"
=======
    STABILITYTRACKER = "stabilityTracker"
    ABTRAILS = "ABTrails"
>>>>>>> b33ec97b


ResponseTypeConfigOptions = [
    TextConfig,
    SingleSelectionConfig,
    MultiSelectionConfig,
    SliderConfig,
    NumberSelectionConfig,
    TimeRangeConfig,
    GeolocationConfig,
    DrawingConfig,
    PhotoConfig,
    VideoConfig,
    DateConfig,
    SliderRowsConfig,
    SingleSelectionRowsConfig,
    MultiSelectionRowsConfig,
    AudioConfig,
    AudioPlayerConfig,
    MessageConfig,
    TimeConfig,
    FlankerConfig,
    StabilityTrackerConfig,
    ABTrailsConfig,
]

ResponseTypeConfig = (
    TextConfig
    | SingleSelectionConfig
    | MultiSelectionConfig
    | SliderConfig
    | NumberSelectionConfig
    | TimeRangeConfig
    | GeolocationConfig
    | DrawingConfig
    | PhotoConfig
    | VideoConfig
    | DateConfig
    | SliderRowsConfig
    | SingleSelectionRowsConfig
    | MultiSelectionRowsConfig
    | AudioConfig
    | AudioPlayerConfig
    | MessageConfig
    | TimeConfig
    | FlankerConfig
    | StabilityTrackerConfig
    | ABTrailsConfig
)

ResponseTypeValueConfig = {}
index = 0

for response_type in ResponseType:
    zipped_type_value = list(
        zip(ResponseValueConfigOptions, ResponseTypeConfigOptions)
    )

    ResponseTypeValueConfig[response_type] = {
        "config": zipped_type_value[index][1],
        "value": zipped_type_value[index][0],
    }
    index += 1<|MERGE_RESOLUTION|>--- conflicted
+++ resolved
@@ -360,16 +360,9 @@
 
 class PerformanceTaskType(str, Enum):
     FLANKER = "flanker"
-<<<<<<< HEAD
-    # STABILITYTRACKER = "stabilityTracker"
     GYROSCOPE = "gyroscope"
     TOUCH = "touch"
-    ABTRAILSTABLET = "ABTrailsTablet"
-    ABTRAILSMOBILE = "ABTrailsMobile"
-=======
-    STABILITYTRACKER = "stabilityTracker"
     ABTRAILS = "ABTrails"
->>>>>>> b33ec97b
 
 
 ResponseTypeConfigOptions = [
