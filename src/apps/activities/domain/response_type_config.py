from enum import Enum

from pydantic import Field, NonNegativeInt, PositiveInt, validator

<<<<<<< HEAD
from apps.activities.domain.constants_flanker import (
    FLANKER_PRACTISE_BLOCKS,
    FLANKER_TEST_BLOCKS,
    BlockSettings,
    FlankerBaseConfig,
=======
from apps.activities.domain.constants_ab_trails_mobile import (
    MOBILE_NODES_FIRST,
    MOBILE_NODES_FOURTH,
    MOBILE_NODES_SECOND,
    MOBILE_NODES_THIRD,
    MOBILE_TUTORIALS_FIRST,
    MOBILE_TUTORIALS_FOURTH,
    MOBILE_TUTORIALS_SECOND,
    MOBILE_TUTORIALS_THIRD,
    ABTrailsMobileTutorial,
    MobileNodes,
)
from apps.activities.domain.constants_ab_trails_tablet import (
    TABLET_NODES_FIRST,
    TABLET_NODES_FOURTH,
    TABLET_NODES_SECOND,
    TABLET_NODES_THIRD,
    TABLET_TUTORIALS_FIRST,
    TABLET_TUTORIALS_FOURTH,
    TABLET_TUTORIALS_SECOND,
    TABLET_TUTORIALS_THIRD,
    ABTrailsTabletTutorial,
    TabletNodes,
>>>>>>> cd3de813
)
from apps.activities.domain.response_values import ResponseValueConfigOptions
from apps.activities.errors import CorrectAnswerRequiredError
from apps.shared.domain import PublicModel


class AdditionalResponseOption(PublicModel):
    text_input_option: bool
    text_input_required: bool


class _ScreenConfig(PublicModel):
    remove_back_button: bool
    skippable_item: bool


class TextConfig(_ScreenConfig, PublicModel):
    max_response_length: PositiveInt = 300
    correct_answer_required: bool
    correct_answer: str | None = Field(
        default=None,
        max_length=300,
        description="Required if correct_answer_required is True",
    )
    numerical_response_required: bool
    response_data_identifier: bool
    response_required: bool
    is_identifier: bool | None = None

    @validator("correct_answer")
    def validate_correct_answer(cls, value, values):
        # correct_answer must be set if correct_answer_required is True
        if values.get("correct_answer_required") and not value:
            raise CorrectAnswerRequiredError()
        return value


class SingleSelectionConfig(_ScreenConfig, PublicModel):
    randomize_options: bool
    timer: NonNegativeInt | None
    add_scores: bool
    set_alerts: bool
    add_tooltip: bool
    set_palette: bool
    add_tokens: bool | None
    additional_response_option: AdditionalResponseOption


class MultiSelectionConfig(SingleSelectionConfig, PublicModel):
    pass


class MessageConfig(PublicModel):
    remove_back_button: bool
    timer: NonNegativeInt | None


class SliderConfig(_ScreenConfig, PublicModel):
    add_scores: bool
    set_alerts: bool
    additional_response_option: AdditionalResponseOption
    show_tick_marks: bool
    show_tick_labels: bool
    continuous_slider: bool
    timer: NonNegativeInt | None


class NumberSelectionConfig(_ScreenConfig, PublicModel):
    additional_response_option: AdditionalResponseOption


class DefaultConfig(_ScreenConfig, PublicModel):
    additional_response_option: AdditionalResponseOption
    timer: NonNegativeInt | None


class TimeRangeConfig(DefaultConfig, PublicModel):
    pass


class TimeConfig(DefaultConfig, PublicModel):
    pass


class GeolocationConfig(DefaultConfig, PublicModel):
    pass


class DrawingConfig(_ScreenConfig, PublicModel):
    additional_response_option: AdditionalResponseOption
    timer: NonNegativeInt | None
    remove_undo_button: bool = False
    navigation_to_top: bool = False


class PhotoConfig(DefaultConfig, PublicModel):
    pass


class VideoConfig(DefaultConfig, PublicModel):
    pass


class DateConfig(DefaultConfig, PublicModel):
    pass


class SliderRowsConfig(_ScreenConfig, PublicModel):
    add_scores: bool
    set_alerts: bool
    timer: NonNegativeInt | None


class SingleSelectionRowsConfig(_ScreenConfig, PublicModel):
    timer: NonNegativeInt | None
    add_scores: bool
    set_alerts: bool
    add_tooltip: bool
    add_tokens: bool | None


class MultiSelectionRowsConfig(SingleSelectionRowsConfig, PublicModel):
    pass


class AudioConfig(DefaultConfig, PublicModel):
    pass


class AudioPlayerConfig(_ScreenConfig, PublicModel):
    additional_response_option: AdditionalResponseOption
    play_once: bool


class Phase(str, Enum):
    PRACTISE = "practise"
    TEST = "test"


class GyroscopePractiseConfig(PublicModel):
    phase: Phase
    trials_number: int
    duration_minutes: int
    lambda_slope: float


class GyroscopeTestConfig(GyroscopePractiseConfig):
    pass


class TouchPractiseConfig(PublicModel):
    phase: Phase
    trials_number: int
    duration_minutes: int
    lambda_slope: float


class TouchTestConfig(TouchPractiseConfig):
    pass


class FlankerPractiseConfig(FlankerBaseConfig):
    blocks: list[BlockSettings] = FLANKER_PRACTISE_BLOCKS
    block_type: str = "practice"


class FlankerTestConfig(FlankerBaseConfig):
    blocks: list[BlockSettings] = FLANKER_TEST_BLOCKS
    block_type: str = "test"


class ABTrailsTabletFirstConfig(PublicModel):
    tablet_tutorials: ABTrailsTabletTutorial = TABLET_TUTORIALS_FIRST
    tablet_nodes: TabletNodes = TABLET_NODES_FIRST
    name: str = "trail1"
    question: str = "Test"
    description: str = "trail1"
    device_type: str


class ABTrailsTabletSecondConfig(PublicModel):
    tablet_tutorials: ABTrailsTabletTutorial = TABLET_TUTORIALS_SECOND
    tablet_nodes: TabletNodes = TABLET_NODES_SECOND
    name: str = "trail2"
    question: str = "Test"
    description: str = "trail2"
    device_type: str


class ABTrailsTabletThirdConfig(PublicModel):
    tablet_tutorials: ABTrailsTabletTutorial = TABLET_TUTORIALS_THIRD
    tablet_nodes: TabletNodes = TABLET_NODES_THIRD
    name: str = "trail3"
    question: str = "Test"
    description: str = "trail3"
    device_type: str


class ABTrailsTabletFourthConfig(PublicModel):
    tablet_tutorials: ABTrailsTabletTutorial = TABLET_TUTORIALS_FOURTH
    tablet_nodes: TabletNodes = TABLET_NODES_FOURTH
    name: str = "trail4"
    question: str = "Test"
    description: str = "trail4"
    device_type: str


class ABTrailsMobileFirstConfig(PublicModel):
    mobile_tutorials: ABTrailsMobileTutorial = MOBILE_TUTORIALS_FIRST
    mobile_nodes: MobileNodes = MOBILE_NODES_FIRST
    name: str = "trail1"
    question: str = "Test"
    description: str = "trail1"
    device_type: str


class ABTrailsMobileSecondConfig(PublicModel):
    mobile_tutorials: ABTrailsMobileTutorial = MOBILE_TUTORIALS_SECOND
    mobile_nodes: MobileNodes = MOBILE_NODES_SECOND
    name: str = "trail2"
    question: str = "Test"
    description: str = "trail2"
    device_type: str


class ABTrailsMobileThirdConfig(PublicModel):
    mobile_tutorials: ABTrailsMobileTutorial = MOBILE_TUTORIALS_THIRD
    mobile_nodes: MobileNodes = MOBILE_NODES_THIRD
    name: str = "trail3"
    question: str = "Test"
    description: str = "trail3"
    device_type: str


class ABTrailsMobileFourthConfig(PublicModel):
    mobile_tutorials: ABTrailsMobileTutorial = MOBILE_TUTORIALS_FOURTH
    mobile_nodes: MobileNodes = MOBILE_NODES_FOURTH
    name: str = "trail4"
    question: str = "Test"
    description: str = "trail4"
    device_type: str


class NoneResponseType(str, Enum):
    TEXT = "text"
    MESSAGE = "message"
    TIMERANGE = "timeRange"
    GEOLOCATION = "geolocation"
    PHOTO = "photo"
    VIDEO = "video"
    DATE = "date"
    TIME = "time"
<<<<<<< HEAD
    FLANKERPRACTISE = "flankerPractise"
    FLANKERTEST = "flankerTest"
    GYROSCOPE = "gyroscope"
    TOUCH = "touch"
    ABTRAILSIPAD = "ABTrailsIpad"
    ABTRAILSMOBILE = "ABTrailsMobile"
=======
    FLANKER = "flanker"
    GYROSCOPEPRACTISE = "gyroscopePractise"
    GYROSCOPETEST = "gyroscopeTest"
    TOUCHPRACTISE = "touchPractise"
    TOUCHTEST = "touchTest"
    ABTRAILSTABLETFIRST = "ABTrailsTabletFirst"
    ABTRAILSTABLETSECOND = "ABTrailsTabletSecond"
    ABTRAILSTABLETTHIRD = "ABTrailsTabletThird"
    ABTRAILSTABLETFOURTH = "ABTrailsTabletFourth"
    ABTRAILSMOBILEFIRST = "ABTrailsMobileFirst"
    ABTRAILSMOBILESECOND = "ABTrailsMobileSecond"
    ABTRAILSMOBILETHIRD = "ABTrailsMobileThird"
    ABTRAILSMOBILEFOURTH = "ABTrailsMobileFourth"
>>>>>>> cd3de813


class ResponseType(str, Enum):
    TEXT = "text"
    SINGLESELECT = "singleSelect"
    MULTISELECT = "multiSelect"
    SLIDER = "slider"
    NUMBERSELECT = "numberSelect"
    TIMERANGE = "timeRange"
    GEOLOCATION = "geolocation"
    DRAWING = "drawing"
    PHOTO = "photo"
    VIDEO = "video"
    DATE = "date"
    SLIDERROWS = "sliderRows"
    SINGLESELECTROWS = "singleSelectRows"
    MULTISELECTROWS = "multiSelectRows"
    AUDIO = "audio"
    AUDIOPLAYER = "audioPlayer"
    MESSAGE = "message"
    TIME = "time"
<<<<<<< HEAD
    FLANKERPRACTISE = "flankerPractise"
    FLANKERTEST = "flankerTest"
    GYROSCOPE = "gyroscope"
    TOUCH = "touch"
    ABTRAILSIPAD = "ABTrailsIpad"
    ABTRAILSMOBILE = "ABTrailsMobile"
=======
    FLANKER = "flanker"
    GYROSCOPEPRACTISE = "gyroscopePractise"
    GYROSCOPETEST = "gyroscopeTest"
    TOUCHPRACTISE = "touchPractise"
    TOUCHTEST = "touchTest"
    ABTRAILSTABLETFIRST = "ABTrailsTabletFirst"
    ABTRAILSTABLETSECOND = "ABTrailsTabletSecond"
    ABTRAILSTABLETTHIRD = "ABTrailsTabletThird"
    ABTRAILSTABLETFOURTH = "ABTrailsTabletFourth"
    ABTRAILSMOBILEFIRST = "ABTrailsMobileFirst"
    ABTRAILSMOBILESECOND = "ABTrailsMobileSecond"
    ABTRAILSMOBILETHIRD = "ABTrailsMobileThird"
    ABTRAILSMOBILEFOURTH = "ABTrailsMobileFourth"
>>>>>>> cd3de813


class PerformanceTaskType(str, Enum):
    FLANKER = "flanker"
    GYROSCOPE = "gyroscope"
    TOUCH = "touch"
    ABTRAILSTABLET = "ABTrailsTablet"
    ABTRAILSMOBILE = "ABTrailsMobile"


ResponseTypeConfigOptions = [
    TextConfig,
    SingleSelectionConfig,
    MultiSelectionConfig,
    SliderConfig,
    NumberSelectionConfig,
    TimeRangeConfig,
    GeolocationConfig,
    DrawingConfig,
    PhotoConfig,
    VideoConfig,
    DateConfig,
    SliderRowsConfig,
    SingleSelectionRowsConfig,
    MultiSelectionRowsConfig,
    AudioConfig,
    AudioPlayerConfig,
    MessageConfig,
    TimeConfig,
<<<<<<< HEAD
    FlankerPractiseConfig,
    FlankerTestConfig,
    GyroscopeConfig,
    TouchConfig,
    ABTrailsIpadConfig,
    ABTrailsMobileConfig,
=======
    FlankerConfig,
    GyroscopePractiseConfig,
    GyroscopeTestConfig,
    TouchPractiseConfig,
    TouchTestConfig,
    ABTrailsTabletFirstConfig,
    ABTrailsTabletSecondConfig,
    ABTrailsTabletThirdConfig,
    ABTrailsTabletFourthConfig,
    ABTrailsMobileFirstConfig,
    ABTrailsMobileSecondConfig,
    ABTrailsMobileThirdConfig,
    ABTrailsMobileFourthConfig,
>>>>>>> cd3de813
]

ResponseTypeConfig = (
    TextConfig
    | SingleSelectionConfig
    | MultiSelectionConfig
    | SliderConfig
    | NumberSelectionConfig
    | TimeRangeConfig
    | GeolocationConfig
    | DrawingConfig
    | PhotoConfig
    | VideoConfig
    | DateConfig
    | SliderRowsConfig
    | SingleSelectionRowsConfig
    | MultiSelectionRowsConfig
    | AudioConfig
    | AudioPlayerConfig
    | MessageConfig
    | TimeConfig
<<<<<<< HEAD
    | FlankerPractiseConfig
    | FlankerTestConfig
    | GyroscopeConfig
    | TouchConfig
    | ABTrailsIpadConfig
    | ABTrailsMobileConfig
=======
    | FlankerConfig
    | GyroscopePractiseConfig
    | GyroscopeTestConfig
    | TouchPractiseConfig
    | TouchTestConfig
    # NOTE: Since, all Performance tasks has similar fields we should keep
    #       the flaxible data structure in oreder to provide correct
    #       Applet.from_orm usage()
    | dict
>>>>>>> cd3de813
)

ResponseTypeValueConfig = {}
index = 0

for response_type in ResponseType:
    zipped_type_value = list(
        zip(ResponseValueConfigOptions, ResponseTypeConfigOptions)
    )

    ResponseTypeValueConfig[response_type] = {
        "config": zipped_type_value[index][1],
        "value": zipped_type_value[index][0],
    }
    index += 1<|MERGE_RESOLUTION|>--- conflicted
+++ resolved
@@ -2,13 +2,6 @@
 
 from pydantic import Field, NonNegativeInt, PositiveInt, validator
 
-<<<<<<< HEAD
-from apps.activities.domain.constants_flanker import (
-    FLANKER_PRACTISE_BLOCKS,
-    FLANKER_TEST_BLOCKS,
-    BlockSettings,
-    FlankerBaseConfig,
-=======
 from apps.activities.domain.constants_ab_trails_mobile import (
     MOBILE_NODES_FIRST,
     MOBILE_NODES_FOURTH,
@@ -32,7 +25,12 @@
     TABLET_TUTORIALS_THIRD,
     ABTrailsTabletTutorial,
     TabletNodes,
->>>>>>> cd3de813
+)
+from apps.activities.domain.constants_flanker import (
+    FLANKER_PRACTISE_BLOCKS,
+    FLANKER_TEST_BLOCKS,
+    BlockSettings,
+    FlankerBaseConfig,
 )
 from apps.activities.domain.response_values import ResponseValueConfigOptions
 from apps.activities.errors import CorrectAnswerRequiredError
@@ -285,15 +283,8 @@
     VIDEO = "video"
     DATE = "date"
     TIME = "time"
-<<<<<<< HEAD
     FLANKERPRACTISE = "flankerPractise"
     FLANKERTEST = "flankerTest"
-    GYROSCOPE = "gyroscope"
-    TOUCH = "touch"
-    ABTRAILSIPAD = "ABTrailsIpad"
-    ABTRAILSMOBILE = "ABTrailsMobile"
-=======
-    FLANKER = "flanker"
     GYROSCOPEPRACTISE = "gyroscopePractise"
     GYROSCOPETEST = "gyroscopeTest"
     TOUCHPRACTISE = "touchPractise"
@@ -306,7 +297,6 @@
     ABTRAILSMOBILESECOND = "ABTrailsMobileSecond"
     ABTRAILSMOBILETHIRD = "ABTrailsMobileThird"
     ABTRAILSMOBILEFOURTH = "ABTrailsMobileFourth"
->>>>>>> cd3de813
 
 
 class ResponseType(str, Enum):
@@ -328,15 +318,8 @@
     AUDIOPLAYER = "audioPlayer"
     MESSAGE = "message"
     TIME = "time"
-<<<<<<< HEAD
     FLANKERPRACTISE = "flankerPractise"
     FLANKERTEST = "flankerTest"
-    GYROSCOPE = "gyroscope"
-    TOUCH = "touch"
-    ABTRAILSIPAD = "ABTrailsIpad"
-    ABTRAILSMOBILE = "ABTrailsMobile"
-=======
-    FLANKER = "flanker"
     GYROSCOPEPRACTISE = "gyroscopePractise"
     GYROSCOPETEST = "gyroscopeTest"
     TOUCHPRACTISE = "touchPractise"
@@ -349,7 +332,6 @@
     ABTRAILSMOBILESECOND = "ABTrailsMobileSecond"
     ABTRAILSMOBILETHIRD = "ABTrailsMobileThird"
     ABTRAILSMOBILEFOURTH = "ABTrailsMobileFourth"
->>>>>>> cd3de813
 
 
 class PerformanceTaskType(str, Enum):
@@ -379,15 +361,8 @@
     AudioPlayerConfig,
     MessageConfig,
     TimeConfig,
-<<<<<<< HEAD
     FlankerPractiseConfig,
     FlankerTestConfig,
-    GyroscopeConfig,
-    TouchConfig,
-    ABTrailsIpadConfig,
-    ABTrailsMobileConfig,
-=======
-    FlankerConfig,
     GyroscopePractiseConfig,
     GyroscopeTestConfig,
     TouchPractiseConfig,
@@ -400,7 +375,6 @@
     ABTrailsMobileSecondConfig,
     ABTrailsMobileThirdConfig,
     ABTrailsMobileFourthConfig,
->>>>>>> cd3de813
 ]
 
 ResponseTypeConfig = (
@@ -422,15 +396,8 @@
     | AudioPlayerConfig
     | MessageConfig
     | TimeConfig
-<<<<<<< HEAD
     | FlankerPractiseConfig
     | FlankerTestConfig
-    | GyroscopeConfig
-    | TouchConfig
-    | ABTrailsIpadConfig
-    | ABTrailsMobileConfig
-=======
-    | FlankerConfig
     | GyroscopePractiseConfig
     | GyroscopeTestConfig
     | TouchPractiseConfig
@@ -439,7 +406,6 @@
     #       the flaxible data structure in oreder to provide correct
     #       Applet.from_orm usage()
     | dict
->>>>>>> cd3de813
 )
 
 ResponseTypeValueConfig = {}
