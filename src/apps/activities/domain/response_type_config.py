from enum import Enum

from pydantic import Field, NonNegativeInt, PositiveInt, validator

from apps.activities.domain.response_values import ResponseValueConfigOptions
from apps.activities.errors import CorrectAnswerRequiredError
from apps.shared.domain import PublicModel


class AdditionalResponseOption(PublicModel):
    text_input_option: bool
    text_input_required: bool


class _ScreenConfig(PublicModel):
    remove_back_button: bool
    skippable_item: bool


class TextConfig(_ScreenConfig, PublicModel):
    max_response_length: PositiveInt = 300
    correct_answer_required: bool
    correct_answer: str | None = Field(
        default=None,
        max_length=300,
        description="Required if correct_answer_required is True",
    )
    numerical_response_required: bool
    response_data_identifier: bool
    response_required: bool

    @validator("correct_answer")
    def validate_correct_answer(cls, value, values):
        # correct_answer must be set if correct_answer_required is True
        if values.get("correct_answer_required") and not value:
            raise CorrectAnswerRequiredError()
        return value


class SingleSelectionConfig(_ScreenConfig, PublicModel):
    randomize_options: bool
    timer: NonNegativeInt | None
    add_scores: bool
    set_alerts: bool
    add_tooltip: bool
    set_palette: bool
    additional_response_option: AdditionalResponseOption


class MultiSelectionConfig(SingleSelectionConfig, PublicModel):
    pass


class MessageConfig(PublicModel):
    remove_back_button: bool
    timer: NonNegativeInt | None


class SliderConfig(_ScreenConfig, PublicModel):
    add_scores: bool
    set_alerts: bool
    additional_response_option: AdditionalResponseOption
    show_tick_marks: bool
    show_tick_labels: bool
    continuous_slider: bool
    timer: NonNegativeInt | None


class NumberSelectionConfig(_ScreenConfig, PublicModel):
    additional_response_option: AdditionalResponseOption


class DefaultConfig(_ScreenConfig, PublicModel):
    additional_response_option: AdditionalResponseOption
    timer: NonNegativeInt | None


class TimeRangeConfig(DefaultConfig, PublicModel):
    pass


class TimeConfig(DefaultConfig, PublicModel):
    pass


class GeolocationConfig(DefaultConfig, PublicModel):
    pass


class DrawingConfig(_ScreenConfig, PublicModel):
    additional_response_option: AdditionalResponseOption
    timer: NonNegativeInt | None
    remove_undo_button: bool = False
    navigation_to_top: bool = False


class PhotoConfig(DefaultConfig, PublicModel):
    pass


class VideoConfig(DefaultConfig, PublicModel):
    pass


class DateConfig(DefaultConfig, PublicModel):
    pass


class SliderRowsConfig(_ScreenConfig, PublicModel):
    add_scores: bool
    set_alerts: bool
    timer: NonNegativeInt | None


class SingleSelectionRowsConfig(_ScreenConfig, PublicModel):
    timer: NonNegativeInt | None
    add_scores: bool
    set_alerts: bool
    add_tooltip: bool


class MultiSelectionRowsConfig(SingleSelectionRowsConfig, PublicModel):
    pass


class AudioConfig(DefaultConfig, PublicModel):
    pass


class AudioPlayerConfig(_ScreenConfig, PublicModel):
    additional_response_option: AdditionalResponseOption
    play_once: bool


class GyroscopeGeneralSettings(PublicModel):
    instruction: str
    number_of_trials: int
    length_of_test: int
    lambda_slope: int


class GyroscopePracticeSettings(PublicModel):
    instruction: str


class GyroscopeTestSettings(PublicModel):
    instruction: str


class GyroscopeConfig(PublicModel):
    name: str
    description: str | None
    is_hidden: bool | None
    general: GyroscopeGeneralSettings
    practice: GyroscopePracticeSettings
    test: GyroscopeTestSettings


class TouchGeneralSettings(PublicModel):
    instruction: str
    number_of_trials: int
    length_of_test: int
    lambda_slope: int


class TouchPracticeSettings(PublicModel):
    instruction: str


class TouchTestSettings(PublicModel):
    instruction: str


class TouchConfig(PublicModel):
    name: str
    description: str | None
    is_hidden: bool | None
    general: TouchGeneralSettings
    practice: TouchPracticeSettings
    test: TouchTestSettings


class NoneResponseType(str, Enum):
    TEXT = "text"
    MESSAGE = "message"
    TIMERANGE = "timeRange"
    GEOLOCATION = "geolocation"
    PHOTO = "photo"
    VIDEO = "video"
    DATE = "date"
    TIME = "time"
<<<<<<< HEAD
    GYROSCOPE = "gyroscope"
    TOUCH = "touch"
=======
    FLANKER = "flanker"


class CorrectPress(str, Enum):
    LEFT = "left"
    RIGHT = "right"


class ButtonSetting(PublicModel):
    name: str | None
    image: str | None


class FixationSettings(PublicModel):
    image: str | None
    duration: int


class StimulusId(str):
    pass


class BlockSettings(PublicModel):
    order: list[StimulusId]


class StimulusSettings(PublicModel):
    id: StimulusId
    image: str
    correct_press: CorrectPress


class FlankerGeneralSettings(PublicModel):
    instruction: str
    buttons: list[ButtonSetting]
    fixation: FixationSettings | None
    stimulus_trials: list[StimulusSettings]


class FlankerTestSettings(PublicModel):
    instruction: str
    blocks: list[BlockSettings]
    stimulus_duration: int
    randomize_order: bool
    show_feedback: bool
    show_summary: bool


class FlankerPracticeSettings(FlankerTestSettings, PublicModel):
    threshold: int


class FlankerConfig(PublicModel):
    name: str
    description: str | None
    is_hidden: bool | None
    general: FlankerGeneralSettings
    practice: FlankerPracticeSettings
    test: FlankerTestSettings
>>>>>>> 8f25d672


class ResponseType(str, Enum):
    TEXT = "text"
    SINGLESELECT = "singleSelect"
    MULTISELECT = "multiSelect"
    SLIDER = "slider"
    NUMBERSELECT = "numberSelect"
    TIMERANGE = "timeRange"
    GEOLOCATION = "geolocation"
    DRAWING = "drawing"
    PHOTO = "photo"
    VIDEO = "video"
    DATE = "date"
    SLIDERROWS = "sliderRows"
    SINGLESELECTROWS = "singleSelectRows"
    MULTISELECTROWS = "multiSelectRows"
    AUDIO = "audio"
    AUDIOPLAYER = "audioPlayer"
    MESSAGE = "message"
    TIME = "time"
<<<<<<< HEAD
    GYROSCOPE = "gyroscope"
    TOUCH = "touch"
    # FLANKER = "flanker"
=======
    FLANKER = "flanker"
>>>>>>> 8f25d672
    # ABTEST = "abTest"


ResponseTypeConfigOptions = [
    TextConfig,
    SingleSelectionConfig,
    MultiSelectionConfig,
    SliderConfig,
    NumberSelectionConfig,
    TimeRangeConfig,
    GeolocationConfig,
    DrawingConfig,
    PhotoConfig,
    VideoConfig,
    DateConfig,
    SliderRowsConfig,
    SingleSelectionRowsConfig,
    MultiSelectionRowsConfig,
    AudioConfig,
    AudioPlayerConfig,
    MessageConfig,
    TimeConfig,
<<<<<<< HEAD
    GyroscopeConfig,
    TouchConfig,
=======
    FlankerConfig,
>>>>>>> 8f25d672
]

ResponseTypeConfig = (
    TextConfig
    | SingleSelectionConfig
    | MultiSelectionConfig
    | SliderConfig
    | NumberSelectionConfig
    | TimeRangeConfig
    | GeolocationConfig
    | DrawingConfig
    | PhotoConfig
    | VideoConfig
    | DateConfig
    | SliderRowsConfig
    | SingleSelectionRowsConfig
    | MultiSelectionRowsConfig
    | AudioConfig
    | AudioPlayerConfig
    | MessageConfig
    | TimeConfig
<<<<<<< HEAD
    | GyroscopeConfig
    | TouchConfig
=======
    | FlankerConfig
>>>>>>> 8f25d672
)

ResponseTypeValueConfig = {}
index = 0

for response_type in ResponseType:
    zipped_type_value = list(
        zip(ResponseValueConfigOptions, ResponseTypeConfigOptions)
    )

    ResponseTypeValueConfig[response_type] = {
        "config": zipped_type_value[index][1],
        "value": zipped_type_value[index][0],
    }
    index += 1<|MERGE_RESOLUTION|>--- conflicted
+++ resolved
@@ -180,6 +180,64 @@
     test: TouchTestSettings
 
 
+class CorrectPress(str, Enum):
+    LEFT = "left"
+    RIGHT = "right"
+
+
+class ButtonSetting(PublicModel):
+    name: str | None
+    image: str | None
+
+
+class FixationSettings(PublicModel):
+    image: str | None
+    duration: int
+
+
+class StimulusId(str):
+    pass
+
+
+class BlockSettings(PublicModel):
+    order: list[StimulusId]
+
+
+class StimulusSettings(PublicModel):
+    id: StimulusId
+    image: str
+    correct_press: CorrectPress
+
+
+class FlankerGeneralSettings(PublicModel):
+    instruction: str
+    buttons: list[ButtonSetting]
+    fixation: FixationSettings | None
+    stimulus_trials: list[StimulusSettings]
+
+
+class FlankerTestSettings(PublicModel):
+    instruction: str
+    blocks: list[BlockSettings]
+    stimulus_duration: int
+    randomize_order: bool
+    show_feedback: bool
+    show_summary: bool
+
+
+class FlankerPracticeSettings(FlankerTestSettings, PublicModel):
+    threshold: int
+
+
+class FlankerConfig(PublicModel):
+    name: str
+    description: str | None
+    is_hidden: bool | None
+    general: FlankerGeneralSettings
+    practice: FlankerPracticeSettings
+    test: FlankerTestSettings
+
+
 class NoneResponseType(str, Enum):
     TEXT = "text"
     MESSAGE = "message"
@@ -189,70 +247,9 @@
     VIDEO = "video"
     DATE = "date"
     TIME = "time"
-<<<<<<< HEAD
+    FLANKER = "flanker"
     GYROSCOPE = "gyroscope"
     TOUCH = "touch"
-=======
-    FLANKER = "flanker"
-
-
-class CorrectPress(str, Enum):
-    LEFT = "left"
-    RIGHT = "right"
-
-
-class ButtonSetting(PublicModel):
-    name: str | None
-    image: str | None
-
-
-class FixationSettings(PublicModel):
-    image: str | None
-    duration: int
-
-
-class StimulusId(str):
-    pass
-
-
-class BlockSettings(PublicModel):
-    order: list[StimulusId]
-
-
-class StimulusSettings(PublicModel):
-    id: StimulusId
-    image: str
-    correct_press: CorrectPress
-
-
-class FlankerGeneralSettings(PublicModel):
-    instruction: str
-    buttons: list[ButtonSetting]
-    fixation: FixationSettings | None
-    stimulus_trials: list[StimulusSettings]
-
-
-class FlankerTestSettings(PublicModel):
-    instruction: str
-    blocks: list[BlockSettings]
-    stimulus_duration: int
-    randomize_order: bool
-    show_feedback: bool
-    show_summary: bool
-
-
-class FlankerPracticeSettings(FlankerTestSettings, PublicModel):
-    threshold: int
-
-
-class FlankerConfig(PublicModel):
-    name: str
-    description: str | None
-    is_hidden: bool | None
-    general: FlankerGeneralSettings
-    practice: FlankerPracticeSettings
-    test: FlankerTestSettings
->>>>>>> 8f25d672
 
 
 class ResponseType(str, Enum):
@@ -274,13 +271,9 @@
     AUDIOPLAYER = "audioPlayer"
     MESSAGE = "message"
     TIME = "time"
-<<<<<<< HEAD
+    FLANKER = "flanker"
     GYROSCOPE = "gyroscope"
     TOUCH = "touch"
-    # FLANKER = "flanker"
-=======
-    FLANKER = "flanker"
->>>>>>> 8f25d672
     # ABTEST = "abTest"
 
 
@@ -303,12 +296,9 @@
     AudioPlayerConfig,
     MessageConfig,
     TimeConfig,
-<<<<<<< HEAD
+    FlankerConfig,
     GyroscopeConfig,
     TouchConfig,
-=======
-    FlankerConfig,
->>>>>>> 8f25d672
 ]
 
 ResponseTypeConfig = (
@@ -330,12 +320,9 @@
     | AudioPlayerConfig
     | MessageConfig
     | TimeConfig
-<<<<<<< HEAD
+    | FlankerConfig
     | GyroscopeConfig
     | TouchConfig
-=======
-    | FlankerConfig
->>>>>>> 8f25d672
 )
 
 ResponseTypeValueConfig = {}
