--- conflicted
+++ resolved
@@ -263,16 +263,13 @@
                             ResponseType.NUMBERSELECT,
                             ResponseType.SINGLESELECT,
                             ResponseType.SINGLESELECTROWS,
-<<<<<<< HEAD
                             ResponseType.SLIDER,
                             ResponseType.SLIDERROWS,
                             ResponseType.TEXT,
                             ResponseType.TIME,
                             ResponseType.TIMERANGE,
-=======
                             ResponseType.PARAGRAPHTEXT,
                             ResponseType.MULTISELECTROWS,
->>>>>>> 6b158ccd
                         ]:
                             raise IncorrectPhrasalTemplateItemTypeError()
 
