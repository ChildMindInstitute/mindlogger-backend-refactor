--- conflicted
+++ resolved
@@ -1,10 +1,6 @@
 import uuid
 
-<<<<<<< HEAD
-from pydantic import Field
-=======
-from pydantic import root_validator
->>>>>>> 4ef5e211
+from pydantic import root_validator, Field
 
 from apps.activities.domain.activity_base import ActivityBase
 from apps.activities.domain.activity_item_base import BaseActivityItem
@@ -34,9 +30,7 @@
 class ActivityCreate(ActivityBase, InternalModel):
     key: uuid.UUID
     items: list[ActivityItemCreate]
-<<<<<<< HEAD
     extra_fields: dict = Field(default_factory=dict)
-=======
 
     @root_validator()
     def validate_existing_ids_for_duplicate(cls, values):
@@ -89,5 +83,4 @@
                             if condition.payload.option_id not in option_ids:
                                 raise IncorrectConditionOptionError()
 
-        return values
->>>>>>> 4ef5e211
+        return values