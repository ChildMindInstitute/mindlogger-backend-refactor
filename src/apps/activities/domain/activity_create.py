import uuid

from apps.activities.domain.activity_base import ActivityBase
from apps.activities.domain.activity_item_base import BaseActivityItem
from apps.shared.domain import InternalModel


class ActivityItemCreate(BaseActivityItem, InternalModel):
    extra_fields: dict = Field(default_factory=dict)


class PreparedActivityItemCreate(BaseActivityItem, InternalModel):
    activity_id: uuid.UUID


class ActivityCreate(ActivityBase, InternalModel):
    key: uuid.UUID
<<<<<<< HEAD
    description: dict[str, str] = Field(default_factory=dict)
    splash_screen: str = ""
    image: str = ""
    show_all_at_once: bool = False
    is_skippable: bool = False
    is_reviewable: bool = False
    response_is_editable: bool = False
    items: list[ActivityItemCreate]
    is_hidden: bool = False
    extra_fields: dict = Field(default_factory=dict)
=======
    items: list[ActivityItemCreate]
>>>>>>> 91e5140b
<|MERGE_RESOLUTION|>--- conflicted
+++ resolved
@@ -1,4 +1,6 @@
 import uuid
+
+from pydantic import Field
 
 from apps.activities.domain.activity_base import ActivityBase
 from apps.activities.domain.activity_item_base import BaseActivityItem
@@ -15,17 +17,5 @@
 
 class ActivityCreate(ActivityBase, InternalModel):
     key: uuid.UUID
-<<<<<<< HEAD
-    description: dict[str, str] = Field(default_factory=dict)
-    splash_screen: str = ""
-    image: str = ""
-    show_all_at_once: bool = False
-    is_skippable: bool = False
-    is_reviewable: bool = False
-    response_is_editable: bool = False
     items: list[ActivityItemCreate]
-    is_hidden: bool = False
-    extra_fields: dict = Field(default_factory=dict)
-=======
-    items: list[ActivityItemCreate]
->>>>>>> 91e5140b
+    extra_fields: dict = Field(default_factory=dict)