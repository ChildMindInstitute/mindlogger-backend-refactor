import uuid

from pydantic import Field
from apps.activities.domain.activity_item import BaseActivityItem
from apps.shared.domain import InternalModel


class ActivityItemFull(BaseActivityItem, InternalModel):
    id: uuid.UUID
    activity_id: uuid.UUID
<<<<<<< HEAD
    order: int
=======
    response_type: str
    answers: list
    config: dict = dict()
    order: int
    skippable_item: bool = False
    remove_availability_to_go_back: bool = False
>>>>>>> d4519522


class ActivityFull(InternalModel):
    id: uuid.UUID
    key: uuid.UUID
    name: str
    description: dict[str, str] = Field(default_factory=dict)
    splash_screen: str = ""
    image: str = ""
    show_all_at_once: bool = False
    is_skippable: bool = False
    is_reviewable: bool = False
    response_is_editable: bool = False
    items: list[ActivityItemFull] = Field(default_factory=list)
    is_hidden: bool = False
    order: int<|MERGE_RESOLUTION|>--- conflicted
+++ resolved
@@ -8,16 +8,7 @@
 class ActivityItemFull(BaseActivityItem, InternalModel):
     id: uuid.UUID
     activity_id: uuid.UUID
-<<<<<<< HEAD
     order: int
-=======
-    response_type: str
-    answers: list
-    config: dict = dict()
-    order: int
-    skippable_item: bool = False
-    remove_availability_to_go_back: bool = False
->>>>>>> d4519522
 
 
 class ActivityFull(InternalModel):
