--- conflicted
+++ resolved
@@ -1,17 +1,10 @@
 import datetime
-<<<<<<< HEAD
-from enum import Enum
-=======
 from enum import StrEnum
->>>>>>> e7696d8f
 from typing import Any, Dict, Optional
 
 from pydantic import Field, root_validator, validator
 
-<<<<<<< HEAD
-=======
 from apps.activities.errors import IncorrectMaxTimeRange, IncorrectMinTimeRange, IncorrectTimeRange
->>>>>>> e7696d8f
 from apps.shared.domain import PublicModel, PublicModelNoExtra
 
 
@@ -29,11 +22,7 @@
     EQUAL_TO_SCORE = "EQUAL_TO_SCORE"
 
 
-<<<<<<< HEAD
-class DateConditionType(str, Enum):
-=======
 class DateConditionType(StrEnum):
->>>>>>> e7696d8f
     GREATER_THAN_DATE = "GREATER_THAN_DATE"
     LESS_THAN_DATE = "LESS_THAN_DATE"
     EQUAL_TO_DATE = "EQUAL_TO_DATE"
@@ -42,18 +31,6 @@
     OUTSIDE_OF_DATES = "OUTSIDE_OF_DATES"
 
 
-<<<<<<< HEAD
-class TimeRangeConditionType(str, Enum):
-    GREATER_THAN_TIME_RANGE = "GREATER_THAN_TIME_RANGE"
-    LESS_THAN_TIME_RANGE = "LESS_THAN_TIME_RANGE"
-    BETWEEN_TIMES_RANGE = "BETWEEN_TIMES_RANGE"
-    EQUAL_TO_TIME_RANGE = "EQUAL_TO_TIME_RANGE"
-    NOT_EQUAL_TO_TIME_RANGE = "NOT_EQUAL_TO_TIME_RANGE"
-    OUTSIDE_OF_TIMES_RANGE = "OUTSIDE_OF_TIMES_RANGE"
-
-
-class TimeConditionType(str, Enum):
-=======
 class TimeRangeConditionType(StrEnum):
     GREATER_THAN_TIME_RANGE = "GREATER_THAN_TIME_RANGE"
     LESS_THAN_TIMES_RANGE = "LESS_THAN_TIME_RANGE"
@@ -64,7 +41,6 @@
 
 
 class TimeConditionType(StrEnum):
->>>>>>> e7696d8f
     GREATER_THAN_TIME = "GREATER_THAN_TIME"
     LESS_THAN_TIME = "LESS_THAN_TIME"
     BETWEEN_TIMES = "BETWEEN_TIMES"
@@ -73,47 +49,27 @@
     OUTSIDE_OF_TIMES = "OUTSIDE_OF_TIMES"
 
 
-<<<<<<< HEAD
-class MultiSelectConditionType(str, Enum):
-=======
 class MultiSelectConditionType(StrEnum):
->>>>>>> e7696d8f
     INCLUDES_OPTION = "INCLUDES_OPTION"
     NOT_INCLUDES_OPTION = "NOT_INCLUDES_OPTION"
 
 
-<<<<<<< HEAD
-class MultiSelectionsPerRowConditionType(str, Enum):
-=======
 class MultiSelectionsPerRowConditionType(StrEnum):
->>>>>>> e7696d8f
     INCLUDES_ROW_OPTION = "INCLUDES_ROW_OPTION"
     NOT_INCLUDES_ROW_OPTION = "NOT_INCLUDES_ROW_OPTION"
 
 
-<<<<<<< HEAD
-class SingleSelectionPerRowConditionType(str, Enum):
-=======
 class SingleSelectionPerRowConditionType(StrEnum):
->>>>>>> e7696d8f
     EQUAL_TO_ROW_OPTION = "EQUAL_TO_ROW_OPTION"
     NOT_EQUAL_TO_ROW_OPTION = "NOT_EQUAL_TO_ROW_OPTION"
 
 
-<<<<<<< HEAD
-class SingleSelectConditionType(str, Enum):
-=======
 class SingleSelectConditionType(StrEnum):
->>>>>>> e7696d8f
     EQUAL_TO_OPTION = "EQUAL_TO_OPTION"
     NOT_EQUAL_TO_OPTION = "NOT_EQUAL_TO_OPTION"
 
 
-<<<<<<< HEAD
-class SliderRowConditionType(str, Enum):
-=======
 class SliderRowConditionType(StrEnum):
->>>>>>> e7696d8f
     GREATER_THAN_SLIDER_ROWS = "GREATER_THAN_SLIDER_ROWS"
     LESS_THAN_SLIDER_ROWS = "LESS_THAN_SLIDER_ROWS"
     EQUAL_TO_SLIDER_ROWS = "EQUAL_TO_SLIDER_ROWS"
@@ -122,11 +78,7 @@
     OUTSIDE_OF_SLIDER_ROWS = "OUTSIDE_OF_SLIDER_ROWS"
 
 
-<<<<<<< HEAD
-class SliderConditionType(str, Enum):
-=======
 class SliderConditionType(StrEnum):
->>>>>>> e7696d8f
     GREATER_THAN = "GREATER_THAN"
     LESS_THAN = "LESS_THAN"
     EQUAL = "EQUAL"
@@ -135,11 +87,11 @@
     OUTSIDE_OF = "OUTSIDE_OF"
 
 
-<<<<<<< HEAD
-class TimePayloadType(str, Enum):
-=======
+class FieldNamePayloadType(StrEnum):
+    FROM = "from"
+    TO = "to"
+    
 class TimePayloadType(StrEnum):
->>>>>>> e7696d8f
     START_TIME = "startTime"
     END_TIME = "endTime"
 
@@ -188,6 +140,13 @@
 class DateRangePayload(PublicModel):
     minDate: datetime.date
     maxDate: datetime.date
+    fieldName: FieldNamePayloadType | None = None
+
+    @validator("fieldName", pre=True, always=True)
+    def validate_field_name(cls, v):
+        if v is not None and v not in FieldNamePayloadType.__members__.values():
+            raise ValueError(f"{v} is not a valid FieldNamePayloadType value.")
+        return v
 
     @root_validator(pre=True)
     def validate_dates(cls, values):
@@ -205,13 +164,16 @@
 
 
 class TimePayload(PublicModel):
-<<<<<<< HEAD
-    type: str | None = None
-=======
     type: TimePayloadType | None = None
->>>>>>> e7696d8f
     value: datetime.time
-
+    fieldName: FieldNamePayloadType | None = None
+
+    @validator("fieldName", pre=True, always=True)
+    def validate_field_name(cls, v):
+        if v is not None and v not in FieldNamePayloadType.__members__.values():
+            raise ValueError(f"{v} is not a valid FieldNamePayloadType value.")
+        return v
+    
     def dict(self, *args, **kwargs):
         d = super().dict(*args, **kwargs)
         d["value"] = self.value.strftime("%H:%M")
@@ -219,22 +181,20 @@
 
 
 class SingleTimePayload(PublicModel):
-<<<<<<< HEAD
-    time: Optional[Dict[str, int]] = None
-    fieldName: Optional[str] = None
-=======
     time: Optional[datetime.time] = None
     max_value: Optional[datetime.time] = None
     min_value: Optional[datetime.time] = None
->>>>>>> e7696d8f
-
+    fieldName: FieldNamePayloadType | None = None
+
+    @validator("fieldName", pre=True, always=True)
+    def validate_field_name(cls, v):
+        if v is not None and v not in FieldNamePayloadType.__members__.values():
+            raise ValueError(f"{v} is not a valid FieldNamePayloadType value.")
+        return v
+    
     @root_validator(pre=True)
     def validate_time(cls, values: Dict[str, Any]) -> Dict[str, Any]:
         time_value = values.get("time")
-<<<<<<< HEAD
-        if isinstance(time_value, dict):
-            values["time"] = {"hours": time_value["hours"], "minutes": time_value["minutes"]}
-=======
         max_time_value = values.get("max_value")
         min_time_value = values.get("min_value")
 
@@ -263,20 +223,10 @@
             if min_time_value is None:
                 raise IncorrectMinTimeRange()
 
->>>>>>> e7696d8f
         return values
 
     def dict(self, *args, **kwargs) -> Dict[str, Any]:
         d = super().dict(*args, **kwargs)
-<<<<<<< HEAD
-        return d
-
-
-class MinMaxTimePayload(PublicModel):
-    minTime: Optional[Dict[str, int]] = None
-    maxTime: Optional[Dict[str, int]] = None
-    fieldName: Optional[str] = None
-=======
         if self.time:
             d["time"] = self.time.strftime("%H:%M")
         return d
@@ -302,31 +252,28 @@
 class MinMaxTimePayload(PublicModel):
     minTime: Optional[datetime.time] = None
     maxTime: Optional[datetime.time] = None
->>>>>>> e7696d8f
-
+    fieldName: FieldNamePayloadType | None = None
+
+    @validator("fieldName", pre=True, always=True)
+    def validate_field_name(cls, v):
+        if v is not None and v not in FieldNamePayloadType.__members__.values():
+            raise ValueError(f"{v} is not a valid FieldNamePayloadType value.")
+        return v
+    
     @root_validator(pre=True)
     def validate_times(cls, values: Dict[str, Any]) -> Dict[str, Any]:
         min_time_dict = values.get("minTime")
         max_time_dict = values.get("maxTime")
 
         if isinstance(min_time_dict, dict):
-<<<<<<< HEAD
-            values["minTime"] = {"hours": min_time_dict["hours"], "minutes": min_time_dict["minutes"]}
-        if isinstance(max_time_dict, dict):
-            values["maxTime"] = {"hours": max_time_dict["hours"], "minutes": max_time_dict["minutes"]}
-=======
             values["minTime"] = cls._dict_to_time(min_time_dict)
         if isinstance(max_time_dict, dict):
             values["maxTime"] = cls._dict_to_time(max_time_dict)
->>>>>>> e7696d8f
 
         return values
 
     def dict(self, *args: Any, **kwargs: Any) -> Dict[str, Any]:
         d = super().dict(*args, **kwargs)
-<<<<<<< HEAD
-        return d
-=======
         if self.minTime:
             d["minTime"] = self._time_to_dict(self.minTime)
         if self.maxTime:
@@ -350,7 +297,6 @@
         if self.maxTime:
             data["maxTime"] = self._time_to_dict(self.maxTime)
         return data
->>>>>>> e7696d8f
 
 
 class MinMaxSliderRowPayload(PublicModelNoExtra):
@@ -463,11 +409,7 @@
 
 
 class _EqualToTimeRangeCondition(BaseCondition):
-<<<<<<< HEAD
-    type: str = Field(TimeRangeConditionType.EQUAL_TO_TIME_RANGE, const=True)
-=======
     type: str = Field(TimeRangeConditionType.EQUAL_TO_TIMES_RANGE, const=True)
->>>>>>> e7696d8f
 
 
 class _EqualToTimeCondition(BaseCondition):
@@ -479,11 +421,7 @@
 
 
 class _LessThanTimeRangeCondition(BaseCondition):
-<<<<<<< HEAD
-    type: str = Field(TimeRangeConditionType.LESS_THAN_TIME_RANGE, const=True)
-=======
     type: str = Field(TimeRangeConditionType.LESS_THAN_TIMES_RANGE, const=True)
->>>>>>> e7696d8f
 
 
 class _LessThanTimeCondition(BaseCondition):
@@ -495,11 +433,7 @@
 
 
 class _NotEqualToTimeRangeCondition(BaseCondition):
-<<<<<<< HEAD
-    type: str = Field(TimeRangeConditionType.NOT_EQUAL_TO_TIME_RANGE, const=True)
-=======
     type: str = Field(TimeRangeConditionType.NOT_EQUAL_TO_TIMES_RANGE, const=True)
->>>>>>> e7696d8f
 
 
 class _OutsideOfTimeRangeCondition(BaseCondition):
@@ -679,11 +613,7 @@
 
 
 class EqualCondition(_EqualCondition):
-<<<<<<< HEAD
-    payload: ValuePayload | ValueIndexPayload | TimePayload
-=======
     payload: ValuePayload | ValueIndexPayload | TimePayload | SingleTimePayload
->>>>>>> e7696d8f
 
 
 class NotEqualToDateCondition(_NotEqualToDateCondition):
