from fastapi import Body, Depends

from apps.activities.crud import ReusableItemChoiceCRUD
from apps.activities.domain.reusable_item_choices import (
    PublicReusableItemChoice,
    ReusableItemChoice,
    ReusableItemChoiceCreate,
    ReusableItemChoiceInitializeCreate,
)
from apps.authentication.deps import get_current_user
from apps.shared.domain.response import Response, ResponseMulti
from apps.shared.errors import NoContentError
from apps.users.domain import User


async def item_choice_create(
    user: User = Depends(get_current_user),
    schema: ReusableItemChoiceInitializeCreate = Body(...),
) -> Response[PublicReusableItemChoice]:

    item_template: ReusableItemChoice = await ReusableItemChoiceCRUD().save(
        schema=ReusableItemChoiceCreate(**schema.dict(), user_id=user.id)
    )

    return Response(result=PublicReusableItemChoice(**item_template.dict()))


async def item_choice_delete(id_: int, user: User = Depends(get_current_user)):
<<<<<<< HEAD
    await ReusableItemChoiceCRUD().delete_by_id(id_=id_)
    raise NotContentError
=======
    await ReusabelItemChoiceCRUD().delete_by_id(id_=id_)
    raise NoContentError
>>>>>>> 47bad3d3


async def item_choice_retrieve(
    user: User = Depends(get_current_user),
) -> ResponseMulti[PublicReusableItemChoice]:
    item_templates: list[
        PublicReusableItemChoice
    ] = await ReusableItemChoiceCRUD().get_item_templates(user.id)

    return ResponseMulti(results=item_templates)<|MERGE_RESOLUTION|>--- conflicted
+++ resolved
@@ -26,13 +26,9 @@
 
 
 async def item_choice_delete(id_: int, user: User = Depends(get_current_user)):
-<<<<<<< HEAD
-    await ReusableItemChoiceCRUD().delete_by_id(id_=id_)
-    raise NotContentError
-=======
     await ReusabelItemChoiceCRUD().delete_by_id(id_=id_)
     raise NoContentError
->>>>>>> 47bad3d3
+
 
 
 async def item_choice_retrieve(
