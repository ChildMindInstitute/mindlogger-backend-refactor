--- conflicted
+++ resolved
@@ -220,25 +220,6 @@
             payload=payload,
         )
 
-<<<<<<< HEAD
-    @pytest.mark.parametrize(
-        "payload_type,payload,exp_exception",
-        (
-            (SingleDatePayload, dict(date="1970-99-01"), ValidationError),
-            (SingleTimePayload, dict(time={"hours": 80, "minutes": 0}), ValueError),  # Adjusted time dict
-            (
-                SingleTimePayload,
-                dict(time={"hours": 3, "minutes": 0}, min_value="03:00", max_value="02:00"),
-                IncorrectTimeRange,
-            ),
-            (SingleTimePayload, dict(time={"hours": 3, "minutes": 0}), ValidationError),
-            (SingleTimePayload, dict(time="unknown_item_type", min_value="01:00", max_value="02:00"), ValidationError),
-        ),
-    )
-    def test_fails_create_outside_condition(self, payload_type, payload, exp_exception):
-        with pytest.raises(exp_exception):
-            payload_type(**payload)
-=======
     def test_single_date_payload_invalid_date(self):
         with pytest.raises(ValidationError):
             SingleDatePayload(date="1970-99-01")
@@ -254,7 +235,6 @@
     def test_single_time_payload_unknown_item_type(self):
         with pytest.raises(ValidationError):
             SingleTimePayload(time="unknown_item_type", min_value="01:00", max_value="02:00")
->>>>>>> e7696d8f
 
 
 class TestValidateScoreAndSections:
