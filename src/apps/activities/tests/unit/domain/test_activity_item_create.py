--- conflicted
+++ resolved
@@ -599,56 +599,6 @@
     assert item.question["en"] == "One  Two"
 
 
-<<<<<<< HEAD
-@pytest.mark.parametrize(
-    "response_type, config_fixture, cnd_logic_fixture, response_values_fixture",
-    (
-        (ResponseType.SINGLESELECT, "single_select_config", "conditional_logic_equal", "single_select_response_values"),
-        (ResponseType.MULTISELECT, "multi_select_config", "conditional_logic_equal", "multi_select_response_values"),
-        (ResponseType.SLIDER, "slider_config", "conditional_logic_between", "slider_response_values"),
-        (ResponseType.TIME, "time_config", "conditional_logic_between", None),
-        (ResponseType.TIMERANGE, "time_range_config", "conditional_logic_between", None),
-        (
-            ResponseType.NUMBERSELECT,
-            "number_selection_config",
-            "conditional_logic_between",
-            "number_selection_response_values",
-        ),
-        (ResponseType.DATE, "date_config", "conditional_logic_equal", None),
-        (
-            ResponseType.SINGLESELECTROWS,
-            "single_select_row_config",
-            "conditional_logic_equal",
-            "single_select_row_response_values",
-        ),
-        (
-            ResponseType.MULTISELECTROWS,
-            "multi_select_row_config",
-            "conditional_logic_equal",
-            "multi_select_row_response_values",
-        ),
-        (
-            ResponseType.SLIDERROWS,
-            "slider_rows_config",
-            "conditional_logic_rows_outside_of",
-            "slider_rows_response_values",
-        ),
-    ),
-)
-def test_create_activity_item_conditional_logic(
-    base_item_data, request, response_type, config_fixture, cnd_logic_fixture, response_values_fixture
-) -> None:
-    config = request.getfixturevalue(config_fixture)
-    cnd_logic = request.getfixturevalue(cnd_logic_fixture)
-    if response_values_fixture:
-        response_values = request.getfixturevalue(response_values_fixture)
-    else:
-        response_values = None
-    ActivityItemCreate(
-        **base_item_data.dict(),
-        config=config,
-        response_type=response_type,
-=======
 def test_single_select_logic(base_item_data, request) -> None:
     config = request.getfixturevalue("single_select_config")
     cnd_logic = request.getfixturevalue("conditional_logic_equal")
@@ -781,7 +731,6 @@
         **base_item_data.dict(),
         config=config,
         response_type=ResponseType.SLIDERROWS,
->>>>>>> e7696d8f
         conditional_logic=cnd_logic,
         response_values=response_values,
     )