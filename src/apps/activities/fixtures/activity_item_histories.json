[
  {
    "table": "activity_item_histories",
    "fields": {
      "id": "a18d3409-2c96-4a5e-a1f3-1c1c14be0011",
      "name": "a18d3409_2c96_4a5e_a1f3_1c1c14be0011",
      "created_at": "2023-01-05T15:49:51.752113",
      "updated_at": "2023-01-05T15:49:51.752113",
      "is_deleted": false,
      "activity_id": "09e3dbf0-aefb-4d0e-9177-bdb321bf3611_1.0.0",
      "question": {
        "en": "Little interest or pleasure in doing things?",
        "fr": "Peu dintérêt ou de plaisir à faire les choses ?"
      },
      "response_type": "singleSelect",
      "response_values": {
        "options": [
          {
            "id": "2ba4bb83-ed1c-4140-a225-c2c9b4db66d2",
            "text": "Not at all",
            "image": null,
            "score": null,
            "tooltip": null,
            "is_hidden": false,
            "color": null
          },
          {
            "id": "2ba4bb83-ed1c-4140-a225-c2c9b4db66d3",
            "text": "Several days",
            "image": null,
            "score": null,
            "tooltip": null,
            "is_hidden": false,
            "color": null
          },
          {
            "id": "2ba4bb83-ed1c-4140-a225-c2c9b4db66d4",
            "text": "More than half the days",
            "image": null,
            "score": null,
            "tooltip": null,
            "is_hidden": false,
            "color": null
          },
          {
            "id": "2ba4bb83-ed1c-4140-a225-c2c9b4db66d5",
            "text": "Nearly every day",
            "image": null,
            "score": null,
            "tooltip": null,
            "is_hidden": false,
            "color": null
          }
        ]
      },
      "config": {
        "randomize_options": false,
        "timer": 0,
        "add_scores": false,
        "set_alerts": false,
        "add_tooltip": false,
        "set_palette": false,
        "remove_back_button": false,
        "skippable_item": false,
        "additional_response_option": {
          "text_input_option": false,
          "text_input_required": false
        }
      },
      "order": 3,
      "id_version": "a18d3409-2c96-4a5e-a1f3-1c1c14be0011_1.0.0"
    }
  },
  {
    "table": "activity_item_histories",
    "fields": {
      "id": "a18d3409-2c96-4a5e-a1f3-1c1c14be0013",
      "name": "a18d3409_2c96_4a5e_a1f3_1c1c14be0013",
      "created_at": "2023-01-05T15:49:51.752113",
      "updated_at": "2023-01-05T15:49:51.752113",
      "is_deleted": false,
      "activity_id": "09e3dbf0-aefb-4d0e-9177-bdb321bf3612_2.0.1",
      "question": {
        "en": "Little interest or pleasure in doing things?",
        "fr": "Peu dintérêt ou de plaisir à faire les choses ?"
      },
      "response_type": "singleSelect",
      "response_values": {
        "options": [
          {
            "id": "2ba4bb83-ed1c-4140-a225-c2c9b4db66e2",
            "text": "Not at all",
            "image": null,
            "score": null,
            "tooltip": null,
            "is_hidden": false,
            "color": null
          },
          {
            "id": "2ba4bb83-ed1c-4140-a225-c2c9b4db66e3",
            "text": "Several days",
            "image": null,
            "score": null,
            "tooltip": null,
            "is_hidden": false,
            "color": null
          },
          {
            "id": "2ba4bb83-ed1c-4140-a225-c2c9b4db66e4",
            "text": "More than half the days",
            "image": null,
            "score": null,
            "tooltip": null,
            "is_hidden": false,
            "color": null
          },
          {
            "id": "2ba4bb83-ed1c-4140-a225-c2c9b4db66e5",
            "text": "Nearly every day",
            "image": null,
            "score": null,
            "tooltip": null,
            "is_hidden": false,
            "color": null
          }
        ]
      },
      "config": {
        "randomize_options": false,
        "timer": 0,
        "add_scores": false,
        "set_alerts": false,
        "add_tooltip": false,
        "set_palette": false,
        "remove_back_button": false,
        "skippable_item": false,
        "additional_response_option": {
          "text_input_option": false,
          "text_input_required": false
        }
      },
      "order": 2,
      "id_version": "a18d3409-2c96-4a5e-a1f3-1c1c14be0013_1.0.0"
    }
  },
  {
    "table": "activity_item_histories",
    "fields": {
      "id": "a18d3409-2c96-4a5e-a1f3-1c1c14be0014",
      "name": "a18d3409_2c96_4a5e_a1f3_1c1c14be0014",
      "created_at": "2023-01-05T15:49:51.752113",
      "updated_at": "2023-01-05T15:49:51.752113",
      "is_deleted": false,
      "activity_id": "09e3dbf0-aefb-4d0e-9177-bdb321bf3611_1.0.0",
      "question": {
        "en": "Little interest or pleasure in doing things?",
        "fr": "Peu dintérêt ou de plaisir à faire les choses ?"
      },
      "response_type": "text",
      "response_values": null,
      "config": {
        "max_response_length": 200,
        "correct_answer_required": true,
        "correct_answer": "yes",
        "numerical_response_required": false,
        "response_data_identifier": false,
        "response_required": true,
        "remove_back_button": true,
        "skippable_item": false
      },
      "order": 1,
      "id_version": "a18d3409-2c96-4a5e-a1f3-1c1c14be0014_1.0.0"
    }
  },
  {
    "table": "activity_item_histories",
    "fields": {
      "id": "a18d3409-2c96-4a5e-a1f3-1c1c14be0021",
      "name": "a18d3409_2c96_4a5e_a1f3_1c1c14be0021",
      "created_at": "2023-01-05T15:49:51.752113",
      "updated_at": "2023-01-05T15:49:51.752113",
      "is_deleted": false,
      "activity_id": "09e3dbf0-aefb-4d0e-9177-bdb321bf3621_1.0.0",
      "question": {
        "en": "Little interest or pleasure in doing things?",
        "fr": "Peu dintérêt ou de plaisir à faire les choses ?"
      },
      "response_type": "singleSelect",
      "response_values": {
        "options": [
          {
            "id": "2ba4bb83-ed1c-4140-a225-c2c9b4db66d2",
            "text": "Not at all",
            "image": "domain.com/image.jpg",
            "score": null,
            "tooltip": null,
            "is_hidden": false,
            "color": null
          },
          {
            "id": "2ba4bb83-ed1c-4140-a225-c2c9b4db66d3",
            "text": "Several days",
            "image": "domain.com/image.jpg",
            "score": null,
            "tooltip": null,
            "is_hidden": false,
            "color": null
          },
          {
            "id": "2ba4bb83-ed1c-4140-a225-c2c9b4db66d4",
            "text": "More than half the days",
            "image": "domain.com/image.jpg",
            "score": null,
            "tooltip": null,
            "is_hidden": false,
            "color": null
          },
          {
            "id": "2ba4bb83-ed1c-4140-a225-c2c9b4db66d5",
            "text": "Nearly every day",
            "image": "domain.com/image.jpg",
            "score": null,
            "tooltip": null,
            "is_hidden": false,
            "color": null
          }
        ]
      },
      "config": {
        "randomize_options": false,
        "timer": 0,
        "add_scores": false,
        "set_alerts": false,
        "add_tooltip": false,
        "set_palette": false,
        "remove_back_button": false,
        "skippable_item": false,
        "additional_response_option": {
          "text_input_option": false,
          "text_input_required": false
        }
      },
      "order": 1,
      "id_version": "a18d3409-2c96-4a5e-a1f3-1c1c14be0021_1.0.0"
    }
  },
  {
    "table": "activity_item_histories",
    "fields": {
<<<<<<< HEAD
      "id": "6ef2aa28-2d36-42bc-bcc7-6e57857ba1ce",
      "created_at": "2023-01-05T15:49:51.752113",
      "updated_at": "2023-01-05T15:49:51.752113",
      "is_deleted": false,
      "name": "6ef2aa28_2d36_42bc_bcc7_6e57857ba1ce",
      "activity_id": "09e3dbf0-aefb-4d0e-9177-bdb321bf3611_1.0.0",
      "question": {
        "en": "Rate your mood today",
        "fr": "Évaluez votre humeur aujourdhui"
      },
      "response_type": "slider",
      "response_values": {
        "alerts": null,
        "scores": null,
        "max_image": null,
        "max_label": "Min",
        "max_value": 5,
        "min_image": null,
        "min_label": "Max",
        "min_value": 0
      },
      "config": {
        "timer": 0,
        "add_scores": false,
        "set_alerts": false,
        "skippable_item": false,
        "show_tick_marks": false,
        "show_tick_labels": false,
        "continuous_slider": false,
        "remove_back_button": false,
=======
      "id": "a18d3409-2c96-4a5e-a1f3-1c1c14be0111",
      "name": "a18d3409_2c96_4a5e_a1f3_1c1c14be0111",
      "created_at": "2023-01-05T15:49:51.752113",
      "updated_at": "2023-01-05T15:49:51.752113",
      "is_deleted": false,
      "activity_id": "09e3dbf0-aefb-4d0e-9177-bdb321bf3611_1.9.9",
      "question": {
        "en": "Little interest or pleasure in doing things?",
        "fr": "Peu dintérêt ou de plaisir à faire les choses ?"
      },
      "response_type": "flanker",
      "response_values": {
        "options": [
          {
            "id": "2ba4bb83-ed1c-4140-a225-c2c9b4db66d2",
            "text": "Not at all",
            "image": null,
            "score": null,
            "tooltip": null,
            "is_hidden": false,
            "color": null
          },
          {
            "id": "2ba4bb83-ed1c-4140-a225-c2c9b4db66d3",
            "text": "Several days",
            "image": null,
            "score": null,
            "tooltip": null,
            "is_hidden": false,
            "color": null
          },
          {
            "id": "2ba4bb83-ed1c-4140-a225-c2c9b4db66d4",
            "text": "More than half the days",
            "image": null,
            "score": null,
            "tooltip": null,
            "is_hidden": false,
            "color": null
          },
          {
            "id": "2ba4bb83-ed1c-4140-a225-c2c9b4db66d5",
            "text": "Nearly every day",
            "image": null,
            "score": null,
            "tooltip": null,
            "is_hidden": false,
            "color": null
          }
        ]
      },
      "config": {
        "randomize_options": false,
        "timer": 0,
        "add_scores": false,
        "set_alerts": false,
        "add_tooltip": false,
        "set_palette": false,
        "remove_back_button": false,
        "skippable_item": false,
>>>>>>> 5fec4d62
        "additional_response_option": {
          "text_input_option": false,
          "text_input_required": false
        }
      },
<<<<<<< HEAD
      "order": 2,
      "id_version": "6ef2aa28-2d36-42bc-bcc7-6e57857ba1ce_1.0.0"
=======
      "order": 3,
      "id_version": "a18d3409-2c96-4a5e-a1f3-1c1c14be0111_1.9.9"
>>>>>>> 5fec4d62
    }
  }
]<|MERGE_RESOLUTION|>--- conflicted
+++ resolved
@@ -247,7 +247,6 @@
   {
     "table": "activity_item_histories",
     "fields": {
-<<<<<<< HEAD
       "id": "6ef2aa28-2d36-42bc-bcc7-6e57857ba1ce",
       "created_at": "2023-01-05T15:49:51.752113",
       "updated_at": "2023-01-05T15:49:51.752113",
@@ -278,7 +277,18 @@
         "show_tick_labels": false,
         "continuous_slider": false,
         "remove_back_button": false,
-=======
+        "additional_response_option": {
+          "text_input_option": false,
+          "text_input_required": false
+        }
+      },
+      "order": 2,
+      "id_version": "6ef2aa28-2d36-42bc-bcc7-6e57857ba1ce_1.0.0"
+    }
+  },
+  {
+    "table": "activity_item_histories",
+    "fields": {
       "id": "a18d3409-2c96-4a5e-a1f3-1c1c14be0111",
       "name": "a18d3409_2c96_4a5e_a1f3_1c1c14be0111",
       "created_at": "2023-01-05T15:49:51.752113",
@@ -339,19 +349,13 @@
         "set_palette": false,
         "remove_back_button": false,
         "skippable_item": false,
->>>>>>> 5fec4d62
-        "additional_response_option": {
-          "text_input_option": false,
-          "text_input_required": false
-        }
-      },
-<<<<<<< HEAD
-      "order": 2,
-      "id_version": "6ef2aa28-2d36-42bc-bcc7-6e57857ba1ce_1.0.0"
-=======
+        "additional_response_option": {
+          "text_input_option": false,
+          "text_input_required": false
+        }
+      },
       "order": 3,
       "id_version": "a18d3409-2c96-4a5e-a1f3-1c1c14be0111_1.9.9"
->>>>>>> 5fec4d62
     }
   }
 ]