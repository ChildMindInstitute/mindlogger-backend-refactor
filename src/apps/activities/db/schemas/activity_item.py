<<<<<<< HEAD
from sqlalchemy import (
    REAL,
    Column,
    ForeignKey,
    String,
    Text,
    text,
)
=======
from sqlalchemy import REAL, Boolean, Column, ForeignKey, String, Text
>>>>>>> 91e5140b
from sqlalchemy.dialects.postgresql import JSONB, UUID

from infrastructure.database.base import Base

__all__ = ["ActivityItemSchema", "ActivityItemHistorySchema"]


class _BaseActivityItemSchema:
    name = Column(Text(), nullable=False)
    question = Column(JSONB())
    response_type = Column(Text())
    response_values = Column(JSONB())
    config = Column(JSONB(), default=dict())
    order = Column(REAL())
    is_hidden = Column(Boolean(), default=False)


class ActivityItemSchema(_BaseActivityItemSchema, Base):
    __tablename__ = "activity_items"

    activity_id = Column(
        ForeignKey("activities.id", ondelete="CASCADE"), nullable=False
    )
    extra_fields = Column(
        JSONB(), default=dict, server_default=text("'{}'::jsonb")
    )


class ActivityItemHistorySchema(_BaseActivityItemSchema, Base):
    __tablename__ = "activity_item_histories"

    id = Column(UUID(as_uuid=True))
    id_version = Column(String(), primary_key=True)
    activity_id = Column(
        ForeignKey("activity_histories.id_version", ondelete="CASCADE"),
        nullable=False,
    )<|MERGE_RESOLUTION|>--- conflicted
+++ resolved
@@ -1,15 +1,4 @@
-<<<<<<< HEAD
-from sqlalchemy import (
-    REAL,
-    Column,
-    ForeignKey,
-    String,
-    Text,
-    text,
-)
-=======
-from sqlalchemy import REAL, Boolean, Column, ForeignKey, String, Text
->>>>>>> 91e5140b
+from sqlalchemy import REAL, Boolean, Column, ForeignKey, String, Text, text
 from sqlalchemy.dialects.postgresql import JSONB, UUID
 
 from infrastructure.database.base import Base
