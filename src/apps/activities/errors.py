from gettext import gettext as _

from apps.shared.exception import AccessDeniedError, FieldError, NotFoundError, ValidationError


class ReusableItemChoiceAlreadyExist(ValidationError):
    message = _("Reusable item choice already exist.")


class ReusableItemChoiceDoeNotExist(NotFoundError):
    message = _("Reusable item choice does not exist.")


class ActivityHistoryDoeNotExist(NotFoundError):
    message = _("Activity history does not exist.")


class ActivityDoeNotExist(NotFoundError):
    message = _("Activity does not exist.")


class InvalidVersionError(ValidationError):
    message = _("Invalid version.")


class IncorrectConfigError(FieldError):
    message_is_template: bool = True
    message = _("config must be of type {type}.")


class IncorrectResponseValueError(FieldError):
    message_is_template: bool = True
    message = _("response_values must be of type {type}.")


class IncorrectNameCharactersError(FieldError):
    message = _("Name must contain only alphanumeric symbols or underscore.")


class ScoreRequiredForResponseValueError(FieldError):
    message = _("Score must be provided in each option of response_values.")


class ScoreRequiredForValueError(FieldError):
    message = _("scores must be provided for each value.")


class NullScoreError(FieldError):
    message = _("Score can not be null.")


class DataMatrixRequiredError(FieldError):
    message = _("data_matrix must be provided.")


class CorrectAnswerRequiredError(FieldError):
    message = _("correct_answer must be set if correct_answer_required is True.")


class MinValueError(FieldError):
    message = _("min value must be less than max value.")


class SliderValueError(FieldError):
    message = _("Either value or min_value and max_value must be set.")


class SliderMinMaxValueError(FieldError):
    message = _(
        "If continuous_slider is checked, min_value and max_value must be set. If not, then value must be set."  # noqa: E501
    )


class SliderRowsValueError(FieldError):
    message = _("Only value must be set.")


class AlertFlagMissingSingleMultiRowItemError(FieldError):
    message = _(
        "set_alerts flag is not set for (single, multi selection) items with alerts."  # noqa: E501
    )


class AlertFlagMissingSliderItemError(FieldError):
    message = _("set_alerts flag is not set for slider(rows) items with alerts.")


class InvalidDataMatrixError(FieldError):
    message = _("data_matrix must have the same length as rows")


class InvalidDataMatrixByOptionError(FieldError):
    message = _("data_matrix must have the same length as options")


class InvalidScoreLengthError(FieldError):
    message = _("Scores must have the same length as the " "range of min_value and max_value")


class ActivityAccessDeniedError(AccessDeniedError):
    message = _("Activity access denied")


class DuplicatedActivitiesError(FieldError):
    message = _("Activity ids are duplicated.")


class DuplicateActivityNameError(FieldError):
    message = _("Activity names are duplicated.")


class AssessmentLimitExceed(FieldError):
    message = _("Assessments count can not be more than one.")


class DuplicateActivityItemNameNameError(FieldError):
    message = _("Activity item names are duplicated.")


class DuplicateActivityFlowNameError(FieldError):
    message = _("Activity flow names are duplicated.")


class DuplicatedActivityFlowsError(FieldError):
    message = _("Activity flow ids are duplicated.")


class IncorrectConditionItemError(FieldError):
    message = _("Condition item does not exist.")


class IncorrectScoreItemError(FieldError):
    message = _("Score item does not exist.")


class IncorrectScorePrintItemError(FieldError):
    message = _("Score print item does not exist.")


class IncorrectSectionPrintItemError(FieldError):
    message = _("Section print item does not exist.")


class IncorrectConditionItemIndexError(ValidationError):
    message = _(
        " Selected position of the Item in the list contradicts the Item Flow."
        # noqa: E501
    )


class IncorrectConditionOptionError(FieldError):
    message = _("Condition option does not exist.")


class IncorrectConditionLogicItemTypeError(ValidationError):
    message = _("Item type is not supported for conditional logic.")


class IncorrectScoreItemTypeError(ValidationError):
    message = _("Item type is not supported for score setting.")


class IncorrectScorePrintItemTypeError(ValidationError):
    message = _("Item type is not supported for score print setting.")


class IncorrectSectionPrintItemTypeError(ValidationError):
    message = _("Item type is not supported for section print setting.")


class IncorrectSectionConditionItemError(ValidationError):
    message = _("Section condition item does not exist.")


class IncorrectScoreItemConfigError(ValidationError):
    message = _("Item config is not supported for score setting.")


class HiddenWhenConditionalLogicSetError(ValidationError):
    message = _("Item type cannot be hidden if conditional logic is set.")


class DuplicateScoreNameError(FieldError):
    message = _("Score names are duplicated.")


class DuplicateSectionNameError(FieldError):
    message = _("Section names are duplicated.")


class DuplicateScoreIdError(FieldError):
    message = _("Score ids are duplicated.")


class DuplicateScoreItemNameError(FieldError):
    message = _("Score item names are duplicated.")


class DuplicateScoreConditionNameError(FieldError):
    message = _("Score condition names are duplicated.")


class DuplicateScoreConditionIdError(FieldError):
    message = _("Score condition ids are duplicated.")


class ScoreConditionItemNameError(FieldError):
    message = _("The item_name field in conditions must be same as score id.")


class PeriodIsRequiredError(ValidationError):
    message = _("Period field is required.")


class InvalidRawScoreSubscaleError(ValidationError):
    message = _("Raw score in subscale table is invalid.")


class InvalidScoreSubscaleError(ValidationError):
    message = _("Score in subscale lookup table is invalid.")


class InvalidAgeSubscaleError(ValidationError):
    message = _("Age in subscale lookup table is invalid.")


class IncorrectSubscaleItemError(ValidationError):
    message = _("Activity item inside subscale does not exist.")


class IncorrectSubscaleInsideSubscaleError(ValidationError):
    message = _("Subscale referred inside subscale does not exist.")


class SubscaleInsideSubscaleError(ValidationError):
    message = _("Subscale cannot refer to itself inside items.")


class SubscaleItemScoreError(ValidationError):
    message = _("Score must be provided for activity item inside subscale.")


class SubscaleItemTypeError(ValidationError):
    message = _("Activity item inside subscale must be of type singleselect, multiselect or slider.")


class DuplicateSubscaleNameError(FieldError):
    message = _("Subscale names are duplicated.")


class FlowItemActivityKeyNotFoundError(ValidationError):
    message = _("Activity key from activity flow item is not found in activity list.")


class MultiSelectNoneOptionError(ValidationError):
    message = _("No more than 1 none option is not allowed for multiselect.")


class IncorrectTimeRange(ValidationError):
    message = _("Incorrect timerange")


<<<<<<< HEAD
=======
class IncorrectMinTimeRange(ValidationError):
    message = _("Mix timerange was not passed")


class IncorrectMaxTimeRange(ValidationError):
    message = _("Max timerange was not passed")


>>>>>>> e7696d8f
class FlowDoesNotExist(NotFoundError):
    message = _("Flow does not exist.")


class IncorrectPhrasalTemplateItemError(ValidationError):
    message = _("Activity item inside phrasal template does not exist.")


class IncorrectPhrasalTemplateItemTypeError(ValidationError):
    message = _("Invalid type for activity item inside phrasal template")


class IncorrectPhrasalTemplateItemIndexError(ValidationError):
    message = _("Invalid item index for activity item inside phrasal template")


class SubscaleIsNotLinked(ValidationError):
    message = _("The scoring_type is score but no suscale_name string pased")
    code = _("no_subscale_items_exist")


class SubscaleDoesNotExist(ValidationError):
    message = _("The scoring_type is score but there are no subscales")
    code = _("no_subscale_linked")


class SubscaleNameDoesNotExist(ValidationError):
    message = _("The lookup table with the passed name does not exist in subscale settings")
    code = _("no_subscale_name_exist")


class SubscaleDataDoesNotExist(ValidationError):
    message = _("The scoring_type is score but the subscale data does not exist")
    code = _("no_subscaledata_exist")


class SubscaleSettingDoesNotExist(ValidationError):
    message = _("The scoring_type is score but there are no subscale settings associated with activity")
    code = _("no_subscale_setting_exist")


class SubscaleItemDoesNotExist(ValidationError):
    message = _("The linked subscale should contain at least one item")
    code = _("no_items_exist")


class SubscaleItemTypeItemDoesNotExist(ValidationError):
    message = _("The linked subscale should contain at least one non-subscale type item")
    code = _("no_subscale_type_items_exist")<|MERGE_RESOLUTION|>--- conflicted
+++ resolved
@@ -260,8 +260,6 @@
     message = _("Incorrect timerange")
 
 
-<<<<<<< HEAD
-=======
 class IncorrectMinTimeRange(ValidationError):
     message = _("Mix timerange was not passed")
 
@@ -270,7 +268,6 @@
     message = _("Max timerange was not passed")
 
 
->>>>>>> e7696d8f
 class FlowDoesNotExist(NotFoundError):
     message = _("Flow does not exist.")
 
