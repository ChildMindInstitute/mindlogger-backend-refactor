from sqlalchemy import select
from sqlalchemy.orm import Query

from apps.activities.db.schemas import (
    ActivityHistorySchema,
    ActivityItemHistorySchema,
)
from infrastructure.database import BaseCRUD

__all__ = ["ActivityItemHistoriesCRUD"]


class ActivityItemHistoriesCRUD(BaseCRUD[ActivityItemHistorySchema]):
    schema_class = ActivityItemHistorySchema

    async def create_many(
        self,
        items: list[ActivityItemHistorySchema],
    ):
        await self._create_many(items)

    async def retrieve_by_applet_version(
        self, id_version: str
    ) -> list[ActivityItemHistorySchema]:
        query: Query = select(ActivityItemHistorySchema)
        query = query.join(
            ActivityHistorySchema,
            ActivityHistorySchema.id_version
            == ActivityItemHistorySchema.activity_id,
        )
        query = query.filter(ActivityHistorySchema.applet_id == id_version)
        query = query.order_by(
            ActivityItemHistorySchema.ordering.asc(),
        )

        result = await self._execute(query)
        return result.scalars().all()

<<<<<<< HEAD
    async def retrieve_by_id_version(
        self, id_version: str
    ) -> ActivityItemHistorySchema:
        query: Query = select(ActivityItemHistorySchema)
        query = query.where(ActivityItemHistorySchema.id_version == id_version)
        result = await self._execute(query)
        return result.scalars().one_or_none()
=======
    async def get_by_activity_id_version(
        self, activity_id: str
    ) -> list[ActivityItemHistorySchema]:
        query: Query = select(ActivityItemHistorySchema)
        query = query.where(
            ActivityItemHistorySchema.activity_id == activity_id
        )
        db_result = await self._execute(query)
        return db_result.scalars().all()
>>>>>>> 6d18e574
<|MERGE_RESOLUTION|>--- conflicted
+++ resolved
@@ -36,15 +36,16 @@
         result = await self._execute(query)
         return result.scalars().all()
 
-<<<<<<< HEAD
     async def retrieve_by_id_version(
         self, id_version: str
     ) -> ActivityItemHistorySchema:
+        """This method might be redundant. It is leaved there because of changes from main branch."""
+
         query: Query = select(ActivityItemHistorySchema)
         query = query.where(ActivityItemHistorySchema.id_version == id_version)
         result = await self._execute(query)
         return result.scalars().one_or_none()
-=======
+
     async def get_by_activity_id_version(
         self, activity_id: str
     ) -> list[ActivityItemHistorySchema]:
@@ -53,5 +54,4 @@
             ActivityItemHistorySchema.activity_id == activity_id
         )
         db_result = await self._execute(query)
-        return db_result.scalars().all()
->>>>>>> 6d18e574
+        return db_result.scalars().all()