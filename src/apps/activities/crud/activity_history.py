import uuid

from sqlalchemy import select
from sqlalchemy.orm import Query

from apps.activities.db.schemas import ActivityHistorySchema
from apps.activities.errors import ActivityHistoryDoeNotExist
from apps.applets.db.schemas import AppletHistorySchema
from infrastructure.database import BaseCRUD

__all__ = ["ActivityHistoriesCRUD"]


class ActivityHistoriesCRUD(BaseCRUD[ActivityHistorySchema]):
    schema_class = ActivityHistorySchema

    async def create_many(
        self,
        activities: list[ActivityHistorySchema],
    ):
        await self._create_many(activities)

    async def retrieve_by_applet_version(
        self, id_version
    ) -> list[ActivityHistorySchema]:
        query: Query = select(ActivityHistorySchema)
        query = query.where(ActivityHistorySchema.applet_id == id_version)
<<<<<<< HEAD
        # query = query.where(
        #     ActivityHistorySchema.is_assessment == False  # noqa: E712
        # )
=======
        query = query.where(
            ActivityHistorySchema.is_reviewable == False  # noqa: E712
        )
>>>>>>> 04383a69
        query = query.order_by(ActivityHistorySchema.order.asc())
        result = await self._execute(query)
        return result.scalars().all()

    async def retrieve_activities_by_applet_version(
        self, id_version
    ) -> list[ActivityHistorySchema]:
        query: Query = select(ActivityHistorySchema)
        query = query.where(ActivityHistorySchema.applet_id == id_version)
        query = query.where(
            ActivityHistorySchema.is_reviewable == False  # noqa
        )
        query = query.where(
            ActivityHistorySchema.is_reviewable == False  # noqa: E712
        )
        query = query.order_by(ActivityHistorySchema.order.asc())
        result = await self._execute(query)
        return result.scalars().all()

    async def retrieve_by_applet_ids(
        self, applet_versions: list[str]
    ) -> list[ActivityHistorySchema]:
        """
        retrieve activities by applet id_version fields
        order by id
        """
        query: Query = select(ActivityHistorySchema)
        query = query.join(
            AppletHistorySchema,
            AppletHistorySchema.id_version == ActivityHistorySchema.applet_id,
        )
        query = query.where(
            AppletHistorySchema.id_version.in_(applet_versions)
        )
        query = query.order_by(
            ActivityHistorySchema.id.asc(),
            ActivityHistorySchema.updated_at.asc(),
        )
        db_result = await self._execute(query)
        return db_result.scalars().all()

    async def get_by_id(
        self, activity_id_version: str
    ) -> ActivityHistorySchema:
        schema = await self._get("id_version", activity_id_version)
        if not schema:
            raise ActivityHistoryDoeNotExist()
        return schema

    async def get_by_ids(
        self, activity_id_versions: list[str]
    ) -> list[ActivityHistorySchema]:
        query: Query = select(ActivityHistorySchema)
        query = query.where(
            ActivityHistorySchema.id_version.in_(activity_id_versions)
        )
        query = query.order_by(ActivityHistorySchema.order.asc())
        db_result = await self._execute(query)
        return db_result.scalars().all()

    async def get_applet_assessment(
        self, applet_id_version: str
    ) -> ActivityHistorySchema:
        query: Query = select(ActivityHistorySchema)
        query = query.where(
            ActivityHistorySchema.applet_id == applet_id_version
        )
        query = query.order_by(ActivityHistorySchema.order.asc())
        query = query.limit(1)

        db_result = await self._execute(query)
        return db_result.scalars().first()

    async def get_by_applet_id(
        self, applet_id: uuid.UUID
    ) -> ActivityHistorySchema:
        query: Query = select(ActivityHistorySchema)
        query = query.join(
            AppletHistorySchema,
            AppletHistorySchema.id_version == ActivityHistorySchema.applet_id,
        )
        query = query.where(AppletHistorySchema.id == applet_id)
        query = query.where(
            ActivityHistorySchema.is_reviewable == False  # noqa
        )
        query = query.order_by(
            ActivityHistorySchema.id.desc(),
            ActivityHistorySchema.created_at.desc(),
        )
        query = query.distinct(ActivityHistorySchema.id)

        db_result = await self._execute(query)

        return db_result.scalars().all()<|MERGE_RESOLUTION|>--- conflicted
+++ resolved
@@ -25,15 +25,6 @@
     ) -> list[ActivityHistorySchema]:
         query: Query = select(ActivityHistorySchema)
         query = query.where(ActivityHistorySchema.applet_id == id_version)
-<<<<<<< HEAD
-        # query = query.where(
-        #     ActivityHistorySchema.is_assessment == False  # noqa: E712
-        # )
-=======
-        query = query.where(
-            ActivityHistorySchema.is_reviewable == False  # noqa: E712
-        )
->>>>>>> 04383a69
         query = query.order_by(ActivityHistorySchema.order.asc())
         result = await self._execute(query)
         return result.scalars().all()
