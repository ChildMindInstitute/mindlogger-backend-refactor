import uuid

<<<<<<< HEAD
from sqlalchemy import exists, select
=======
from sqlalchemy import any_, exists, select
>>>>>>> 8c230ab6
from sqlalchemy.orm import Query

from apps.activities.db.schemas import (
    ActivityHistorySchema,
    ActivityItemHistorySchema,
)
from apps.activities.domain.response_type_config import PerformanceTaskType
from apps.activities.errors import ActivityHistoryDoeNotExist
from apps.applets.db.schemas import AppletHistorySchema
from infrastructure.database import BaseCRUD

__all__ = ["ActivityHistoriesCRUD"]


class ActivityHistoriesCRUD(BaseCRUD[ActivityHistorySchema]):
    schema_class = ActivityHistorySchema

    async def create_many(
        self,
        activities: list[ActivityHistorySchema],
    ):
        await self._create_many(activities)

    async def retrieve_by_applet_version(
        self, id_version
    ) -> list[ActivityHistorySchema]:
        query: Query = select(ActivityHistorySchema)
        query = query.where(ActivityHistorySchema.applet_id == id_version)
        query = query.order_by(ActivityHistorySchema.order.asc())
        result = await self._execute(query)
        return result.scalars().all()

    async def retrieve_activities_by_applet_version(
        self, id_version
    ) -> list[ActivityHistorySchema]:
        query: Query = select(ActivityHistorySchema)
        query = query.where(ActivityHistorySchema.applet_id == id_version)
        query = query.where(
            ActivityHistorySchema.is_reviewable == False  # noqa
        )
        query = query.where(
            ActivityHistorySchema.is_reviewable == False  # noqa: E712
        )
        query = query.order_by(ActivityHistorySchema.order.asc())
        result = await self._execute(query)
        return result.scalars().all()

    async def retrieve_by_applet_ids(
        self, applet_versions: list[str]
    ) -> list[ActivityHistorySchema]:
        """
        retrieve activities by applet id_version fields
        order by id
        """
        query: Query = select(ActivityHistorySchema)
        query = query.join(
            AppletHistorySchema,
            AppletHistorySchema.id_version == ActivityHistorySchema.applet_id,
        )
        query = query.where(
            AppletHistorySchema.id_version.in_(applet_versions)
        )
        query = query.order_by(
            ActivityHistorySchema.id.asc(),
            ActivityHistorySchema.updated_at.asc(),
        )
        db_result = await self._execute(query)
        return db_result.scalars().all()

    async def get_by_id(
        self, activity_id_version: str
    ) -> ActivityHistorySchema:
        schema = await self._get("id_version", activity_id_version)
        if not schema:
            raise ActivityHistoryDoeNotExist()
        return schema

    async def exist_by_activity_id_or_raise(self, activity_id: uuid.UUID):
        query: Query = select(ActivityHistorySchema)
        query = query.where(ActivityHistorySchema.id == activity_id)
        query = query.order_by(ActivityHistorySchema.created_at.asc())
        db_result = await self._execute(select(query.exists()))
        result = db_result.scalars().first()
        if not result:
            raise ActivityHistoryDoeNotExist()

    async def get_by_ids(
        self, activity_id_versions: list[str]
    ) -> list[ActivityHistorySchema]:
        query: Query = select(ActivityHistorySchema)
        query = query.where(
            ActivityHistorySchema.id_version.in_(activity_id_versions)
        )
        query = query.order_by(ActivityHistorySchema.order.asc())
        db_result = await self._execute(query)
        return db_result.scalars().all()

    async def get_applet_assessment(
        self, applet_id_version: str
    ) -> ActivityHistorySchema:
        query: Query = select(ActivityHistorySchema)
        query = query.where(
            ActivityHistorySchema.applet_id == applet_id_version
        )
        query = query.order_by(ActivityHistorySchema.order.asc())
        query = query.limit(1)

        db_result = await self._execute(query)
        return db_result.scalars().first()

    async def get_reviewable_activities(
        self, applet_id_versions: list[str]
    ) -> list[ActivityHistorySchema]:
        if not applet_id_versions:
            return []

        query: Query = (
            select(ActivityHistorySchema)
            .where(
                ActivityHistorySchema.applet_id == any_(applet_id_versions),
                ActivityHistorySchema.is_reviewable.is_(True),
            )
            .order_by(
                ActivityHistorySchema.applet_id, ActivityHistorySchema.order
            )
            .distinct(ActivityHistorySchema.applet_id)
        )  # single activity per applet version

        db_result = await self._execute(query)
        return db_result.scalars().all()

    async def get_by_applet_id_for_summary(
        self, applet_id: uuid.UUID
    ) -> list[ActivityHistorySchema]:
        activity_types_query: Query = select(ActivityItemHistorySchema.id)
        activity_types_query = activity_types_query.where(
            ActivityItemHistorySchema.response_type.in_(
                [
                    PerformanceTaskType.FLANKER,
                    PerformanceTaskType.GYROSCOPE,
                    PerformanceTaskType.TOUCH,
                    PerformanceTaskType.ABTRAILS,
                ]
            )
        )
        activity_types_query = activity_types_query.where(
            ActivityItemHistorySchema.activity_id
            == ActivityHistorySchema.id_version
        )

        query: Query = select(
            ActivityHistorySchema,
            exists(activity_types_query).label("is_performance"),
        )
        query = query.join(
            AppletHistorySchema,
            AppletHistorySchema.id_version == ActivityHistorySchema.applet_id,
        )
        query = query.where(AppletHistorySchema.id == applet_id)
        query = query.where(
            ActivityHistorySchema.is_reviewable == False  # noqa
        )
        query = query.order_by(
            ActivityHistorySchema.id.desc(),
            ActivityHistorySchema.created_at.desc(),
        )
        query = query.distinct(ActivityHistorySchema.id)

        db_result = await self._execute(query)
        schemas = []
        for activity_history_schema, is_performance in db_result.all():
            activity_history_schema.is_performance_task = is_performance
            schemas.append(activity_history_schema)

        return schemas

    async def get_by_applet_id_version(
        self, applet_id_version: str
    ) -> ActivityHistorySchema:
        query: Query = select(ActivityHistorySchema)
        query = query.where(
            ActivityHistorySchema.applet_id == applet_id_version
        )
        query = query.where(
            ActivityHistorySchema.is_reviewable == False  # noqa
        )
        db_result = await self._execute(query)

        return db_result.scalars().all()

    async def get_activities(
        self, activity_id: uuid.UUID, versions: list[str] | None
    ):
        query: Query = select(ActivityHistorySchema)
        query = query.join(
            AppletHistorySchema,
            AppletHistorySchema.id_version == ActivityHistorySchema.applet_id,
        )
        query = query.where(ActivityHistorySchema.id == activity_id)
        if versions:
            query = query.where(AppletHistorySchema.version.in_(versions))

        db_result = await self._execute(query)
        return db_result.scalars().all()<|MERGE_RESOLUTION|>--- conflicted
+++ resolved
@@ -1,10 +1,6 @@
 import uuid
 
-<<<<<<< HEAD
-from sqlalchemy import exists, select
-=======
 from sqlalchemy import any_, exists, select
->>>>>>> 8c230ab6
 from sqlalchemy.orm import Query
 
 from apps.activities.db.schemas import (
