import uuid

<<<<<<< HEAD
from sqlalchemy import exists, select
=======
from sqlalchemy import any_, exists, select
>>>>>>> 1a89409b
from sqlalchemy.orm import Query

from apps.activities.db.schemas import (
    ActivityHistorySchema,
    ActivityItemHistorySchema,
)
from apps.activities.domain.response_type_config import PerformanceTaskType
from apps.activities.errors import ActivityHistoryDoeNotExist
from apps.applets.db.schemas import AppletHistorySchema
from infrastructure.database import BaseCRUD

__all__ = ["ActivityHistoriesCRUD"]


class ActivityHistoriesCRUD(BaseCRUD[ActivityHistorySchema]):
    schema_class = ActivityHistorySchema

    async def create_many(
        self,
        activities: list[ActivityHistorySchema],
    ):
        await self._create_many(activities)

    async def retrieve_by_applet_version(
        self, id_version
    ) -> list[ActivityHistorySchema]:
        query: Query = select(ActivityHistorySchema)
        query = query.where(ActivityHistorySchema.applet_id == id_version)
        query = query.order_by(ActivityHistorySchema.order.asc())
        result = await self._execute(query)
        return result.scalars().all()

    async def retrieve_activities_by_applet_version(
        self, id_version
    ) -> list[ActivityHistorySchema]:
        query: Query = select(ActivityHistorySchema)
        query = query.where(ActivityHistorySchema.applet_id == id_version)
        query = query.where(
            ActivityHistorySchema.is_reviewable == False  # noqa
        )
        query = query.where(
            ActivityHistorySchema.is_reviewable == False  # noqa: E712
        )
        query = query.order_by(ActivityHistorySchema.order.asc())
        result = await self._execute(query)
        return result.scalars().all()

    async def retrieve_by_applet_ids(
        self, applet_versions: list[str]
    ) -> list[ActivityHistorySchema]:
        """
        retrieve activities by applet id_version fields
        order by id
        """
        query: Query = select(ActivityHistorySchema)
        query = query.join(
            AppletHistorySchema,
            AppletHistorySchema.id_version == ActivityHistorySchema.applet_id,
        )
        query = query.where(
            AppletHistorySchema.id_version.in_(applet_versions)
        )
        query = query.order_by(
            ActivityHistorySchema.id.asc(),
            ActivityHistorySchema.updated_at.asc(),
        )
        db_result = await self._execute(query)
        return db_result.scalars().all()

    async def get_by_id(
        self, activity_id_version: str
    ) -> ActivityHistorySchema:
        schema = await self._get("id_version", activity_id_version)
        if not schema:
            raise ActivityHistoryDoeNotExist()
        return schema

    async def exist_by_activity_id_or_raise(self, activity_id: uuid.UUID):
        query: Query = select(ActivityHistorySchema)
        query = query.where(ActivityHistorySchema.id == activity_id)
        query = query.order_by(ActivityHistorySchema.created_at.asc())
        db_result = await self._execute(select(query.exists()))
        result = db_result.scalars().first()
        if not result:
            raise ActivityHistoryDoeNotExist()

    async def get_by_ids(
        self, activity_id_versions: list[str]
    ) -> list[ActivityHistorySchema]:
        query: Query = select(ActivityHistorySchema)
        query = query.where(
            ActivityHistorySchema.id_version.in_(activity_id_versions)
        )
        query = query.order_by(ActivityHistorySchema.order.asc())
        db_result = await self._execute(query)
        return db_result.scalars().all()

    async def get_applet_assessment(
        self, applet_id_version: str
    ) -> ActivityHistorySchema:
        query: Query = select(ActivityHistorySchema)
        query = query.where(
            ActivityHistorySchema.applet_id == applet_id_version
        )
        query = query.order_by(ActivityHistorySchema.order.asc())
        query = query.limit(1)

        db_result = await self._execute(query)
        return db_result.scalars().first()

    async def get_reviewable_activities(
        self, applet_id_versions: list[str]
    ) -> list[ActivityHistorySchema]:
        if not applet_id_versions:
            return []

        query: Query = (
            select(ActivityHistorySchema)
            .where(
                ActivityHistorySchema.applet_id == any_(applet_id_versions),
                ActivityHistorySchema.is_reviewable.is_(True),
            )
            .order_by(
                ActivityHistorySchema.applet_id, ActivityHistorySchema.order
            )
            .distinct(ActivityHistorySchema.applet_id)
        )  # single activity per applet version

        db_result = await self._execute(query)
        return db_result.scalars().all()

    async def get_by_applet_id_for_summary(
        self, applet_id: uuid.UUID
    ) -> list[ActivityHistorySchema]:
        activity_types_query: Query = select(ActivityItemHistorySchema.id)
        activity_types_query = activity_types_query.where(
            ActivityItemHistorySchema.response_type.in_(
                [
                    PerformanceTaskType.FLANKER,
                    PerformanceTaskType.GYROSCOPE,
                    PerformanceTaskType.TOUCH,
                    PerformanceTaskType.ABTRAILS,
                ]
            )
        )
        activity_types_query = activity_types_query.where(
            ActivityItemHistorySchema.activity_id
            == ActivityHistorySchema.id_version
        )

        query: Query = select(
            ActivityHistorySchema,
            exists(activity_types_query).label("is_performance"),
        )
        query = query.join(
            AppletHistorySchema,
            AppletHistorySchema.id_version == ActivityHistorySchema.applet_id,
        )
        query = query.where(AppletHistorySchema.id == applet_id)
        query = query.where(
            ActivityHistorySchema.is_reviewable == False  # noqa
        )
        query = query.order_by(
            ActivityHistorySchema.id.desc(),
            ActivityHistorySchema.created_at.desc(),
        )
        query = query.distinct(ActivityHistorySchema.id)

        db_result = await self._execute(query)
        schemas = []
        for activity_history_schema, is_performance in db_result.all():
            activity_history_schema.is_performance_task = is_performance
            schemas.append(activity_history_schema)

        return schemas

    async def get_by_applet_id_version(
        self, applet_id_version: str
    ) -> ActivityHistorySchema:
        query: Query = select(ActivityHistorySchema)
        query = query.where(
            ActivityHistorySchema.applet_id == applet_id_version
        )
        query = query.where(
            ActivityHistorySchema.is_reviewable == False  # noqa
        )
        db_result = await self._execute(query)

        return db_result.scalars().all()

    async def get_activities(
        self, activity_id: uuid.UUID, versions: list[str] | None
    ):
        query: Query = select(ActivityHistorySchema)
        query = query.join(
            AppletHistorySchema,
            AppletHistorySchema.id_version == ActivityHistorySchema.applet_id,
        )
        query = query.where(ActivityHistorySchema.id == activity_id)
        if versions:
            query = query.where(AppletHistorySchema.version.in_(versions))

        db_result = await self._execute(query)
        return db_result.scalars().all()<|MERGE_RESOLUTION|>--- conflicted
+++ resolved
@@ -1,10 +1,6 @@
 import uuid
 
-<<<<<<< HEAD
-from sqlalchemy import exists, select
-=======
 from sqlalchemy import any_, exists, select
->>>>>>> 1a89409b
 from sqlalchemy.orm import Query
 
 from apps.activities.db.schemas import (
