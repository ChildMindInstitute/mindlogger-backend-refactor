--- conflicted
+++ resolved
@@ -100,7 +100,6 @@
         except UserNotFound:
             pass
 
-<<<<<<< HEAD
         subject_srv = SubjectsService(session, user.id)
         await invitation_srv.raise_for_secret_id(
             applet_id,
@@ -122,9 +121,6 @@
         invitation = await invitation_srv.send_respondent_invitation(
             applet_id, invitation_schema, subject.id
         )
-=======
-        invitation = await invitation_srv.send_respondent_invitation(applet_id, invitation_schema)
->>>>>>> e84a6265
 
     return Response[InvitationRespondentResponse](result=InvitationRespondentResponse(**invitation.dict()))
 
