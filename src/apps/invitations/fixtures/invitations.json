--- conflicted
+++ resolved
@@ -44,7 +44,6 @@
       "plain_last_name": "last_name",
       "plan_email": "tom@mindlogger.com"
     }
-<<<<<<< HEAD
   },
   {
     "table": "invitations",
@@ -68,53 +67,5 @@
       "plain_last_name": "last_name",
       "plan_email": "mike@gmail.com"
     }
-  },
-  {
-    "table": "invitations",
-    "fields": {
-      "id": "2c13586d-2335-4052-9e82-10be3a575f14",
-      "created_at": "2023-01-05T15:49:51.752113",
-      "updated_at": "2023-01-05T15:49:51.752113",
-      "is_deleted": false,
-      "email": "4WXFyd3MyWcHtvvtBRPFOg==",
-      "first_name": "XhcT8oDZIo3W39RcqotV7g==",
-      "last_name": "QvV/LJhUidlRTI58P+C66w==",
-      "applet_id": "92917a56-d586-4613-b7aa-991f2c4b15b1",
-      "role": "respondent",
-      "key": "6a3ab8e6-f2fa-49ae-b2db-197136677da1",
-      "invitor_id": "7484f34a-3acc-4ee6-8a94-fd7299502fa1",
-      "status": "pending",
-      "meta": {}
-    },
-    "note": {
-      "plain_first_name": "first_name",
-      "plain_last_name": "last_name",
-      "plan_email": "mike@gmail.com"
-    }
-  },
-    {
-    "table": "invitations",
-    "fields": {
-      "id": "2c13586d-2335-4052-9e82-10be3a575f20",
-      "created_at": "2023-01-05T15:49:51.752113",
-      "updated_at": "2023-01-05T15:49:51.752113",
-      "is_deleted": false,
-      "email": "4WXFyd3MyWcHtvvtBRPFOg==",
-      "first_name": "XhcT8oDZIo3W39RcqotV7g==",
-      "last_name": "QvV/LJhUidlRTI58P+C66w==",
-      "applet_id": "92917a56-d586-4613-b7aa-991f2c4b15b2",
-      "role": "manager",
-      "key": "6a3ab8e6-f2fa-49ae-b2db-197136677d99",
-      "invitor_id": "7484f34a-3acc-4ee6-8a94-fd7299502fa1",
-      "status": "approved",
-      "meta": {}
-    },
-    "note": {
-      "plain_first_name": "first_name",
-      "plain_last_name": "last_name",
-      "plan_email": "mike@gmail.com"
-    }
-=======
->>>>>>> a096cbe1
   }
 ]