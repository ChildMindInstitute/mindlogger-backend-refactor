--- conflicted
+++ resolved
@@ -78,7 +78,6 @@
             )
         )
 
-<<<<<<< HEAD
         query: Query = select(
             InvitationSchema,
             AppletSchema.display_name.label("applet_name"),
@@ -104,12 +103,6 @@
         query = query.where(
             InvitationSchema.status == InvitationStatus.PENDING
         )
-=======
-        query: Query = select(InvitationSchema, AppletSchema.display_name.label("applet_name"))
-        query = query.where(InvitationSchema.applet_id.in_(user_applet_ids))
-        query = query.join(AppletSchema, AppletSchema.id == InvitationSchema.applet_id)
-        query = query.where(InvitationSchema.status == InvitationStatus.PENDING)
->>>>>>> e84a6265
         if query_params.filters:
             query = query.where(*_InvitationFiltering().get_clauses(**query_params.filters))
         if query_params.search:
