--- conflicted
+++ resolved
@@ -12,10 +12,7 @@
 from apps.invitations.domain import (
     InvitationDetail,
     InvitationDetailBase,
-<<<<<<< HEAD
     InvitationDetailGeneric,
-=======
->>>>>>> d4b111cc
     InvitationDetailRespondent,
     InvitationDetailReviewer,
 )
@@ -66,13 +63,9 @@
             )
         return results
 
-<<<<<<< HEAD
     async def get_by_email_and_key(
         self, email: str, key: uuid.UUID
     ) -> InvitationDetailGeneric | None:
-=======
-    async def get_by_email_and_key(self, email: str, key: uuid.UUID):
->>>>>>> d4b111cc
         query: Query = select(
             InvitationSchema, AppletSchema.display_name.label("applet_name")
         )
@@ -111,21 +104,20 @@
                 meta={},
                 **invitation_detail_base.dict(),
             )
-<<<<<<< HEAD
 
     async def get_by_email_applet_role(
-        self, email_: str, applet_id_: int, role_: Role
-    ) -> InvitationSchema:
+        self, email_: str, applet_id_: uuid.UUID, role_: Role
+    ) -> list[InvitationSchema]:
         query: Query = select(InvitationSchema)
         query = query.where(InvitationSchema.email == email_)
         query = query.where(InvitationSchema.applet_id == applet_id_)
         query = query.where(InvitationSchema.role == role_)
         db_result: Result = await self._execute(query)
-        result = db_result.scalars().all()
+        results: list[InvitationSchema] = db_result.scalars().all()
 
-        return result
-=======
->>>>>>> d4b111cc
+        return [
+            InvitationSchema.from_orm(invitation) for invitation in results
+        ]
 
     async def approve_by_id(self, id_: uuid.UUID):
         query = update(InvitationSchema)
