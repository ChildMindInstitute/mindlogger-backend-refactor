import uuid
from datetime import datetime
from enum import Enum

from pydantic import EmailStr, Field, root_validator

from apps.applets.domain import ManagersRole, Role
from apps.invitations.constants import InvitationStatus
from apps.shared.domain import InternalModel, PublicModel
from apps.shared.domain.custom_validations import lowercase_email


class Applet(PublicModel):
    id: uuid.UUID
    display_name: str


class InvitationLanguage(str, Enum):
    EN = "en"
    FR = "fr"


class InvitationRequest(InternalModel):
    """This model is used to send the invitation request
    to the user for the specific role.
    """

    email: EmailStr
    applet_id: uuid.UUID
    role: Role = Role.RESPONDENT


class _InvitationRequest(PublicModel):
    """This model is used as base class for invitation requests."""

    email: EmailStr = Field(
        description="This field represents the email of invited user",
    )
    first_name: str = Field(
        description="This field represents the first name of invited user",
    )
    last_name: str = Field(
        description="This field represents the last name of invited user",
    )
    language: InvitationLanguage = Field(
        description="This field represents the language of invitation"
    )

    @root_validator
    def email_validation(cls, values):
        return lowercase_email(values)


class InvitationRespondentRequest(_InvitationRequest):
    """This model is used to send the invitation request
    to the user for the respondent roles.
    """

    secret_user_id: str = Field(
        description="This field represents the secret user id "
        "which is intended to preserve the confidentiality "
        "of the respondent, this user identifier is unique "
        "within the applet",
    )
    nickname: str | None = Field(
        description="This field represents the nickname of respondent, "
        "this is the identifier that is assigned by the applet manager "
        "when the respondent is invited, it is intended to increase "
        "representativeness but preserve confidentiality",
        default_factory=str,
    )


class InvitationReviewerRequest(_InvitationRequest):
    """This model is used to send the invitation request
    to the user for "reviewer" role.
    """

    respondents: list[uuid.UUID] = Field(
        description="This field represents the list of users id's "
        "which invited to the applet as a respondents",
    )
    workspace_prefix: str | None = Field(
        description="This field represents the user workspace prefix. "
        "You can only set this field the first time you invite any "
        "manager role to your applet. Once created, "
        "this name can not be changed anymore.",
        default=None,
    )


class InvitationManagersRequest(_InvitationRequest):
    """This model is used to send the invitation request
    to the user for managers roles - "manager", "coordinator", "editor".
    """

    role: ManagersRole = Field(
        description="This field represents the managers role",
    )
    workspace_prefix: str | None = Field(
        description="This field represents the user workspace prefix. "
        "You can only set this field the first time you invite any "
        "manager role to your applet. Once created, "
        "this name can not be changed anymore.",
        default=None,
    )


class RespondentMeta(InternalModel):
    """This model is used for internal needs
    for representation respondent meta information.
    """

    secret_user_id: str
    # nickname: str


class RespondentInfo(InternalModel):
    nickname: str | None
    meta: RespondentMeta


class ReviewerMeta(InternalModel):
    """This model is used for internal needs
    for representation reviewer meta information.
    """

    respondents: list[str]


class Invitation(InternalModel):
    """This is an invitation representation for internal needs."""

    id: uuid.UUID
    email: EmailStr
    applet_id: uuid.UUID
    role: Role
    key: uuid.UUID
    status: str
    invitor_id: uuid.UUID
    first_name: str
    last_name: str
    created_at: datetime
<<<<<<< HEAD
    is_deleted: bool
=======
    user_id: uuid.UUID | None
>>>>>>> 887087ae


class InvitationRespondent(Invitation):
    """This is an invitation representation for internal needs."""

    meta: RespondentMeta
    nickname: str | None


class InvitationReviewer(Invitation):
    """This is an invitation representation for internal needs."""

    meta: ReviewerMeta


class InvitationManagers(Invitation):
    """This is an invitation representation for internal needs."""

    meta: dict


class InvitationDetailBase(InternalModel):
    """This is an invitation representation for internal needs."""

    id: uuid.UUID
    email: EmailStr
    applet_id: uuid.UUID
    status: str
    applet_name: str
    invitor_id: uuid.UUID
    role: Role
    key: uuid.UUID
    first_name: str
    last_name: str
    created_at: datetime
    user_id: uuid.UUID | None


class InvitationDetail(InvitationDetailBase):
    """This is an invitation representation for to get
    invitations from the database for other roles
    """

    meta: dict
    nickname: str | None


class InvitationDetailRespondent(InvitationDetailBase):
    """This is an invitation representation for to get
    invitations from the database for respondent roles
    """

    meta: RespondentMeta
    nickname: str | None


class InvitationDetailReviewer(InvitationDetailBase):
    """This is an invitation representation for to get
    invitations from the database for reviewer roles
    """

    meta: ReviewerMeta


class _InvitationDetail(InternalModel):
    """This model is used for internal needs,
    as base class for invitation detail.
    """

    id: uuid.UUID
    applet_id: uuid.UUID
    applet_name: str
    status: str
    key: uuid.UUID
    user_id: uuid.UUID | None


class InvitationDetailForRespondent(_InvitationDetail):
    """This model is used for internal needs,
    as representation invitation detail for respondent.
    """

    secret_user_id: str
    nickname: str
    role: Role = Role.RESPONDENT


class InvitationDetailForReviewer(_InvitationDetail):
    """This model is used for internal needs,
    as representation invitation detail for reviewer.
    """

    email: EmailStr
    role: Role = Role.REVIEWER
    respondents: list[uuid.UUID]


class InvitationDetailForManagers(_InvitationDetail):
    """This model is used for internal needs,
    as representation invitation detail for managers.
    """

    email: EmailStr
    role: ManagersRole


class PrivateInvitationDetail(InternalModel):
    id: uuid.UUID
    applet_id: uuid.UUID
    status: str
    applet_name: str
    role: Role
    key: uuid.UUID


class InvitationResponse(PublicModel):
    """This model is returned to the user on the invitation request."""

    email: EmailStr
    applet_id: uuid.UUID
    applet_name: str
    role: Role
    key: uuid.UUID
    status: str
    first_name: str
    last_name: str
    created_at: datetime
    meta: dict
    nickname: str | None


class _InvitationResponse(PublicModel):
    """This model is used as base class for invitation response."""

    id: uuid.UUID = Field(
        description="This field represents the specific invitation id",
    )
    applet_id: uuid.UUID = Field(
        description="This field represents the specific applet id "
        "for invitation",
    )
    applet_name: str = Field(
        description="This field represents the specific applet name "
        "for invitation",
    )
    key: uuid.UUID = Field(
        description="This field represents the universally unique "
        "identifiers for invitation",
    )
    status: InvitationStatus = Field(
        description="This field represents the status for invitation",
    )
    user_id: uuid.UUID | None = Field(
        None,
        description="This field respresents registered user or not. "
        "Used for tests",
    )


class InvitationRespondentResponse(_InvitationResponse):
    """This model is returned to the user on the invitation response
    for respondent role.
    """

    secret_user_id: str = Field(
        description="This field represents the secret user id "
        "which is intended to preserve the confidentiality "
        "of the respondent, this user identifier is unique "
        "within the applet",
    )
    nickname: str | None = Field(
        default=None,
        description="This field represents the nickname of respondent, "
        "this is the identifier that is assigned by the applet manager "
        "when the respondent is invited, it is intended to increase "
        "representativeness but preserve confidentiality",
    )
    role: Role = Role.RESPONDENT


class InvitationReviewerResponse(_InvitationResponse):
    """This model is returned to the user on the invitation response
    for reviewer role.
    """

    respondents: list[uuid.UUID] = Field(
        description="This field represents the list of users id's "
        "which invited to the applet as a respondents",
    )
    role: Role = Role.REVIEWER


class InvitationManagersResponse(_InvitationResponse):
    """This model is returned to the user on the invitation response
    for managers roles - "manager", "coordinator", "editor".
    """

    email: EmailStr = Field(
        description="This field represents the email of invited manager",
    )
    role: ManagersRole = Field(
        description="This field represents the managers role",
    )


class PrivateInvitationResponse(PublicModel):
    applet_id: uuid.UUID
    applet_name: str
    role: Role
    key: uuid.UUID
    status: str


InvitationDetailGeneric = (
    InvitationDetailReviewer | InvitationDetailRespondent | InvitationDetail
)<|MERGE_RESOLUTION|>--- conflicted
+++ resolved
@@ -141,11 +141,8 @@
     first_name: str
     last_name: str
     created_at: datetime
-<<<<<<< HEAD
+    user_id: uuid.UUID | None
     is_deleted: bool
-=======
-    user_id: uuid.UUID | None
->>>>>>> 887087ae
 
 
 class InvitationRespondent(Invitation):
