import uuid
from uuid import UUID

from pydantic import EmailStr, Field

from apps.applets.domain import ManagersRole, Role
from apps.invitations.constants import InvitationStatus
from apps.shared.domain import InternalModel, PublicModel


class Applet(PublicModel):
    id: uuid.UUID
    display_name: str


class InvitationRequest(InternalModel):
    """This model is used to send the invitation request
    to the user for the specific role.
    """

    email: EmailStr
    applet_id: uuid.UUID
    role: Role = Role.RESPONDENT


class _InvitationRequest(PublicModel):
    """This model is used as base class for invitation requests."""

    email: EmailStr = Field(
        description="This field represents the email of invited user",
    )
    first_name: str = Field(
        description="This field represents the first name of invited user",
    )
    last_name: str = Field(
        description="This field represents the last name of invited user",
    )
    language: str = Field(
        description="This field represents the language of invitation",
        max_length=2,
    )


class InvitationRespondentRequest(_InvitationRequest):
    """This model is used to send the invitation request
    to the user for the respondent roles.
    """

    secret_user_id: str = Field(
        description="This field represents the secret user id "
        "which is intended to preserve the confidentiality "
        "of the respondent, this user identifier is unique "
        "within the applet",
    )
    nickname: str = Field(
        description="This field represents the nickname of respondent, "
        "this is the identifier that is assigned by the applet manager "
        "when the respondent is invited, it is intended to increase "
        "representativeness but preserve confidentiality",
    )


class InvitationReviewerRequest(_InvitationRequest):
    """This model is used to send the invitation request
    to the user for "reviewer" role.
    """

    respondents: list[int] = Field(
        description="This field represents the list of users id's "
        "which invited to the applet as a respondents",
    )
<<<<<<< HEAD
    workspace_prefix: str | None = Field(
        description="This field represents the user workspace prefix. "
        "You can only set this field the first time you invite any "
        "manager role to your applet. Once created, "
        "this name can not be changed anymore.",
        default=None,
    )
=======
>>>>>>> d4b111cc


class InvitationManagersRequest(_InvitationRequest):
    """This model is used to send the invitation request
    to the user for managers roles - "manager", "coordinator", "editor".
    """

    role: ManagersRole = Field(
        description="This field represents the managers role",
    )
<<<<<<< HEAD
    workspace_prefix: str | None = Field(
        description="This field represents the user workspace prefix. "
        "You can only set this field the first time you invite any "
        "manager role to your applet. Once created, "
        "this name can not be changed anymore.",
        default=None,
    )
=======
>>>>>>> d4b111cc


class RespondentMeta(InternalModel):
    """This model is used for internal needs
    for representation respondent meta information.
    """

    secret_user_id: str
    nickname: str


class ReviewerMeta(InternalModel):
    """This model is used for internal needs
    for representation reviewer meta information.
    """

    respondents: list[int]


class Invitation(InternalModel):
    """This is an invitation representation for internal needs."""

    id: uuid.UUID
    email: EmailStr
    applet_id: uuid.UUID
    role: Role
    key: UUID
    status: str
    invitor_id: int


class InvitationDetailBase(InternalModel):
    """This is an invitation representation for internal needs."""

<<<<<<< HEAD
    id: int
    email: EmailStr
    applet_id: int
    applet_name: str
    status: str
    invitor_id: int
    role: Role
    key: UUID


class InvitationDetail(InvitationDetailBase):
    """This is an invitation representation for to get
    invitations from the database for other roles
    """

    meta: dict


class InvitationDetailRespondent(InvitationDetailBase):
    """This is an invitation representation for to get
    invitations from the database for respondent roles
    """

    meta: RespondentMeta


class InvitationDetailReviewer(InvitationDetailBase):
    """This is an invitation representation for to get
    invitations from the database for reviewer roles
    """

    meta: ReviewerMeta


class _InvitationDetail(InternalModel):
    """This model is used for internal needs,
    as base class for invitation detail.
    """

    id: int
    applet_id: int
    applet_name: str
    status: str
    key: UUID


class InvitationDetailForRespondent(_InvitationDetail):
    """This model is used for internal needs,
    as representation invitation detail for respondent.
    """

    secret_user_id: str
    nickname: str
    role: Role = Role.RESPONDENT


class InvitationDetailForReviewer(_InvitationDetail):
    """This model is used for internal needs,
    as representation invitation detail for reviewer.
    """

    email: EmailStr
    role: Role = Role.REVIEWER
    respondents: list[int]


class InvitationDetailForManagers(_InvitationDetail):
    """This model is used for internal needs,
    as representation invitation detail for managers.
    """

    email: EmailStr
    role: ManagersRole
=======
    id: uuid.UUID
    email: EmailStr
    applet_id: uuid.UUID
    status: str
    applet_name: str
    invitor_id: uuid.UUID
    role: Role
    key: UUID
>>>>>>> d4b111cc


class InvitationDetail(InvitationDetailBase):
    """This is an invitation representation for to get
    invitations from the database for other roles
    """

    meta: dict


class InvitationDetailRespondent(InvitationDetailBase):
    """This is an invitation representation for to get
    invitations from the database for respondent roles
    """

    meta: RespondentMeta


class InvitationDetailReviewer(InvitationDetailBase):
    """This is an invitation representation for to get
    invitations from the database for reviewer roles
    """

    meta: ReviewerMeta


class _InvitationDetail(InternalModel):
    """This model is used for internal needs,
    as base class for invitation detail.
    """

    id: int
    applet_id: int
    applet_name: str
    status: str
    key: UUID


class InvitationDetailForRespondent(_InvitationDetail):
    """This model is used for internal needs,
    as representation invitation detail for respondent.
    """

    secret_user_id: str
    nickname: str
    role: Role = Role.RESPONDENT


class InvitationDetailForReviewer(_InvitationDetail):
    """This model is used for internal needs,
    as representation invitation detail for reviewer.
    """

    email: EmailStr
    role: Role = Role.REVIEWER
    respondents: list[int]


class InvitationDetailForManagers(_InvitationDetail):
    """This model is used for internal needs,
    as representation invitation detail for managers.
    """

    email: EmailStr
    role: ManagersRole


class PrivateInvitationDetail(InternalModel):
    id: uuid.UUID
    applet_id: uuid.UUID
    status: str
    applet_name: str
    role: Role
    key: UUID


class InvitationResponse(PublicModel):
    """This model is returned to the user on the invitation request."""

    email: EmailStr
    applet_id: uuid.UUID
    applet_name: str
    role: Role
    key: UUID
    status: str


class _InvitationResponse(PublicModel):
    """This model is used as base class for invitation response."""

    applet_id: int = Field(
        description="This field represents the specific applet id "
        "for invitation",
    )
    applet_name: str = Field(
        description="This field represents the specific applet name "
        "for invitation",
    )
    key: UUID = Field(
        description="This field represents the universally unique "
        "identifiers for invitation",
    )
    status: InvitationStatus = Field(
        description="This field represents the status for invitation",
    )


class InvitationRespondentResponse(_InvitationResponse):
    """This model is returned to the user on the invitation response
    for respondent role.
    """

    secret_user_id: str = Field(
        description="This field represents the secret user id "
        "which is intended to preserve the confidentiality "
        "of the respondent, this user identifier is unique "
        "within the applet",
    )
    nickname: str = Field(
        description="This field represents the nickname of respondent, "
        "this is the identifier that is assigned by the applet manager "
        "when the respondent is invited, it is intended to increase "
        "representativeness but preserve confidentiality",
    )
    role: Role = Role.RESPONDENT


class InvitationReviewerResponse(_InvitationResponse):
    """This model is returned to the user on the invitation response
    for reviewer role.
    """

    respondents: list[int] = Field(
        description="This field represents the list of users id's "
        "which invited to the applet as a respondents",
    )
    role: Role = Role.REVIEWER


class InvitationManagersResponse(_InvitationResponse):
    """This model is returned to the user on the invitation response
    for managers roles - "manager", "coordinator", "editor".
    """

    email: EmailStr = Field(
        description="This field represents the email of invited manager",
    )
    role: ManagersRole = Field(
        description="This field represents the managers role",
    )


class PrivateInvitationResponse(PublicModel):
    applet_id: uuid.UUID
    applet_name: str
    role: Role
    key: UUID
<<<<<<< HEAD
    status: str


InvitationDetailGeneric = (
    InvitationDetailReviewer | InvitationDetailRespondent | InvitationDetail
)
=======
    status: str
>>>>>>> d4b111cc
<|MERGE_RESOLUTION|>--- conflicted
+++ resolved
@@ -1,5 +1,4 @@
 import uuid
-from uuid import UUID
 
 from pydantic import EmailStr, Field
 
@@ -65,11 +64,10 @@
     to the user for "reviewer" role.
     """
 
-    respondents: list[int] = Field(
+    respondents: list[uuid.UUID] = Field(
         description="This field represents the list of users id's "
         "which invited to the applet as a respondents",
     )
-<<<<<<< HEAD
     workspace_prefix: str | None = Field(
         description="This field represents the user workspace prefix. "
         "You can only set this field the first time you invite any "
@@ -77,8 +75,6 @@
         "this name can not be changed anymore.",
         default=None,
     )
-=======
->>>>>>> d4b111cc
 
 
 class InvitationManagersRequest(_InvitationRequest):
@@ -89,7 +85,6 @@
     role: ManagersRole = Field(
         description="This field represents the managers role",
     )
-<<<<<<< HEAD
     workspace_prefix: str | None = Field(
         description="This field represents the user workspace prefix. "
         "You can only set this field the first time you invite any "
@@ -97,8 +92,6 @@
         "this name can not be changed anymore.",
         default=None,
     )
-=======
->>>>>>> d4b111cc
 
 
 class RespondentMeta(InternalModel):
@@ -125,7 +118,7 @@
     email: EmailStr
     applet_id: uuid.UUID
     role: Role
-    key: UUID
+    key: uuid.UUID
     status: str
     invitor_id: int
 
@@ -133,15 +126,14 @@
 class InvitationDetailBase(InternalModel):
     """This is an invitation representation for internal needs."""
 
-<<<<<<< HEAD
-    id: int
-    email: EmailStr
-    applet_id: int
-    applet_name: str
-    status: str
-    invitor_id: int
-    role: Role
-    key: UUID
+    id: uuid.UUID
+    email: EmailStr
+    applet_id: uuid.UUID
+    status: str
+    applet_name: str
+    invitor_id: uuid.UUID
+    role: Role
+    key: uuid.UUID
 
 
 class InvitationDetail(InvitationDetailBase):
@@ -177,7 +169,7 @@
     applet_id: int
     applet_name: str
     status: str
-    key: UUID
+    key: uuid.UUID
 
 
 class InvitationDetailForRespondent(_InvitationDetail):
@@ -207,81 +199,6 @@
 
     email: EmailStr
     role: ManagersRole
-=======
-    id: uuid.UUID
-    email: EmailStr
-    applet_id: uuid.UUID
-    status: str
-    applet_name: str
-    invitor_id: uuid.UUID
-    role: Role
-    key: UUID
->>>>>>> d4b111cc
-
-
-class InvitationDetail(InvitationDetailBase):
-    """This is an invitation representation for to get
-    invitations from the database for other roles
-    """
-
-    meta: dict
-
-
-class InvitationDetailRespondent(InvitationDetailBase):
-    """This is an invitation representation for to get
-    invitations from the database for respondent roles
-    """
-
-    meta: RespondentMeta
-
-
-class InvitationDetailReviewer(InvitationDetailBase):
-    """This is an invitation representation for to get
-    invitations from the database for reviewer roles
-    """
-
-    meta: ReviewerMeta
-
-
-class _InvitationDetail(InternalModel):
-    """This model is used for internal needs,
-    as base class for invitation detail.
-    """
-
-    id: int
-    applet_id: int
-    applet_name: str
-    status: str
-    key: UUID
-
-
-class InvitationDetailForRespondent(_InvitationDetail):
-    """This model is used for internal needs,
-    as representation invitation detail for respondent.
-    """
-
-    secret_user_id: str
-    nickname: str
-    role: Role = Role.RESPONDENT
-
-
-class InvitationDetailForReviewer(_InvitationDetail):
-    """This model is used for internal needs,
-    as representation invitation detail for reviewer.
-    """
-
-    email: EmailStr
-    role: Role = Role.REVIEWER
-    respondents: list[int]
-
-
-class InvitationDetailForManagers(_InvitationDetail):
-    """This model is used for internal needs,
-    as representation invitation detail for managers.
-    """
-
-    email: EmailStr
-    role: ManagersRole
 
 
 class PrivateInvitationDetail(InternalModel):
@@ -290,7 +207,7 @@
     status: str
     applet_name: str
     role: Role
-    key: UUID
+    key: uuid.UUID
 
 
 class InvitationResponse(PublicModel):
@@ -300,7 +217,7 @@
     applet_id: uuid.UUID
     applet_name: str
     role: Role
-    key: UUID
+    key: uuid.UUID
     status: str
 
 
@@ -315,7 +232,7 @@
         description="This field represents the specific applet name "
         "for invitation",
     )
-    key: UUID = Field(
+    key: uuid.UUID = Field(
         description="This field represents the universally unique "
         "identifiers for invitation",
     )
@@ -373,14 +290,10 @@
     applet_id: uuid.UUID
     applet_name: str
     role: Role
-    key: UUID
-<<<<<<< HEAD
+    key: uuid.UUID
     status: str
 
 
 InvitationDetailGeneric = (
     InvitationDetailReviewer | InvitationDetailRespondent | InvitationDetail
-)
-=======
-    status: str
->>>>>>> d4b111cc
+)