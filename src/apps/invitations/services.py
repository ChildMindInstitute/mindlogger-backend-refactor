--- conflicted
+++ resolved
@@ -406,13 +406,8 @@
             key=link,
         )
 
-<<<<<<< HEAD
     async def accept_invitation(self, user: User, link: uuid.UUID):
-        applet = await PublicAppletService(self.session).get_by_link(link, True)
-=======
-    async def accept_invitation(self, user_id: uuid.UUID, link: uuid.UUID):
         applet = await PublicAppletService(self.session).get_by_link(link, is_private=True)
->>>>>>> d38c5753
         if not applet:
             raise InvitationDoesNotExist()
         await UserAppletAccessService(self.session, user.id, applet.id).add_role_by_private_invitation(
