--- conflicted
+++ resolved
@@ -110,13 +110,9 @@
     ) -> InvitationDetailForRespondent:
 
         await self._is_applet_exist(applet_id)
-<<<<<<< HEAD
         await self._is_validated_role_for_invitation(
             applet_id, Role.RESPONDENT
         )
-=======
-        await self._validate_role_for_invitation(applet_id, Role.RESPONDENT)
->>>>>>> a7eb2a1a
         await self._is_secret_user_id_unique(applet_id, schema.secret_user_id)
 
         # TODO: Need information - should we check for already sent invite?
@@ -126,11 +122,7 @@
         meta = RespondentMeta(
             secret_user_id=schema.secret_user_id,
             nickname=schema.nickname,
-<<<<<<< HEAD
-        )
-=======
-        ).dict(by_alias=True)
->>>>>>> a7eb2a1a
+        )
 
         invitation_schema = await InvitationCRUD().save(
             InvitationSchema(
@@ -170,10 +162,6 @@
             subject="Invitation to the FCM",
             body=service.get_template(path=path, **html_payload),
         )
-<<<<<<< HEAD
-=======
-
->>>>>>> a7eb2a1a
         await service.send(message)
 
         return InvitationDetailForRespondent(
@@ -192,11 +180,7 @@
     ) -> InvitationDetailForReviewer:
 
         await self._is_applet_exist(applet_id)
-<<<<<<< HEAD
         await self._is_validated_role_for_invitation(applet_id, Role.REVIEWER)
-=======
-        await self._validate_role_for_invitation(applet_id, Role.REVIEWER)
->>>>>>> a7eb2a1a
         await self._is_respondents_exist(applet_id, schema.respondents)
 
         # TODO: Need information - should we check for already sent invite?
@@ -246,13 +230,10 @@
 
         await service.send(message)
 
-<<<<<<< HEAD
         await WorkspaceService(self._user.id).update_workspace_name(
             self._user, schema.workspace_prefix
         )
 
-=======
->>>>>>> a7eb2a1a
         return InvitationDetailForReviewer(
             id=invitation.id,
             email=invitation.email,
@@ -269,7 +250,6 @@
     ) -> InvitationDetailForManagers:
 
         await self._is_applet_exist(applet_id)
-<<<<<<< HEAD
         await self._is_validated_role_for_invitation(applet_id, schema.role)
         exist_invitation: InvitationSchema = (
             await self._validated_exist_invitation(
@@ -296,24 +276,6 @@
                 value=exist_invitation.id,
                 schema=invitation,
             )
-=======
-        await self._validate_role_for_invitation(applet_id, schema.role)
-
-        # TODO: Need information - should we check for already sent invite?
-        #  Should we remove duplicate invites?
-        #  Should we check if the user already has these rights?
-
-        invitation_schema = await InvitationCRUD().save(
-            InvitationSchema(
-                email=schema.email,
-                applet_id=applet_id,
-                role=schema.role,
-                key=uuid.uuid3(uuid.uuid4(), schema.email),
-                invitor_id=self._user.id,
-                status=InvitationStatus.PENDING,
-            )
-        )
->>>>>>> a7eb2a1a
 
         invitation = Invitation.from_orm(invitation_schema)
         applet = await AppletsCRUD().get_by_id(invitation.applet_id)
@@ -344,13 +306,10 @@
 
         await service.send(message)
 
-<<<<<<< HEAD
         await WorkspaceService(self._user.id).update_workspace_name(
             self._user, schema.workspace_prefix
         )
 
-=======
->>>>>>> a7eb2a1a
         return InvitationDetailForManagers(
             id=invitation.id,
             email=invitation.email,
@@ -421,11 +380,7 @@
             )
 
     # invitation_request
-<<<<<<< HEAD
     async def _is_validated_role_for_invitation(
-=======
-    async def _validate_role_for_invitation(
->>>>>>> a7eb2a1a
         self, applet_id: int, request_role: Role | ManagersRole
     ):
 
@@ -496,7 +451,6 @@
                     f"in applet with id {applet_id}."
                 )
 
-<<<<<<< HEAD
     async def _validated_exist_invitation(
         self,
         email: str,
@@ -537,8 +491,6 @@
                 return instance
         return
 
-=======
->>>>>>> a7eb2a1a
     async def accept(self, key: uuid.UUID):
         invitation = await InvitationCRUD().get_by_email_and_key(
             self._user.email, key
