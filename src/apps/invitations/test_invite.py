import http
import json
import uuid
from typing import Literal

import pytest
from pydantic import EmailStr
from sqlalchemy.ext.asyncio import AsyncSession

from apps.applets.crud import UserAppletAccessCRUD
from apps.applets.domain import ManagersRole, Role
from apps.applets.domain.applet_full import AppletFull
from apps.applets.domain.applet_link import CreateAccessLink
from apps.applets.service.applet import AppletService
from apps.invitations.crud import InvitationCRUD
from apps.invitations.domain import (
    InvitationManagersRequest,
    InvitationRespondentRequest,
    InvitationReviewerRequest,
    InvitationStatus,
)
from apps.invitations.errors import (
    InvitationAlreadyProcessed,
    InvitationDoesNotExist,
    ManagerInvitationExist,
    NonUniqueValue,
    RespondentDoesNotExist,
    RespondentInvitationExist,
)
from apps.mailing.services import TestMail
from apps.shared.test import BaseTest
from apps.subjects.crud import SubjectsCrud
from apps.subjects.domain import Subject, SubjectCreate
from apps.subjects.services import SubjectsService
from apps.users import UserSchema
from apps.users.domain import User, UserCreate, UserCreateRequest
from apps.workspaces.domain.constants import UserPinRole
from apps.workspaces.service.user_access import UserAccessService
from apps.workspaces.service.user_applet_access import UserAppletAccessService


@pytest.fixture
async def applet_one_with_public_link(session: AsyncSession, applet_one: AppletFull, tom):
    srv = AppletService(session, tom.id)
    await srv.create_access_link(applet_one.id, CreateAccessLink(require_login=False))
    applet = await srv.get_full_applet(applet_one.id)
    assert applet.link is not None
    return applet


@pytest.fixture
async def applet_one_with_link(session: AsyncSession, applet_one: AppletFull, tom):
    srv = AppletService(session, tom.id)
    await srv.create_access_link(applet_one.id, CreateAccessLink(require_login=True))
    applet = await srv.get_full_applet(applet_one.id)
    assert applet.link is not None
    return applet


@pytest.fixture
async def applet_one_lucy_manager(session: AsyncSession, applet_one: AppletFull, tom, lucy) -> AppletFull:
    await UserAppletAccessService(session, tom.id, applet_one.id).add_role(lucy.id, Role.MANAGER)
    return applet_one


@pytest.fixture
async def applet_one_lucy_coordinator(session: AsyncSession, applet_one: AppletFull, tom, lucy) -> AppletFull:
    await UserAppletAccessService(session, tom.id, applet_one.id).add_role(lucy.id, Role.COORDINATOR)
    return applet_one


@pytest.fixture
async def applet_one_lucy_respondent(session: AsyncSession, applet_one: AppletFull, tom, lucy) -> AppletFull:
    await UserAppletAccessService(session, tom.id, applet_one.id).add_role(lucy.id, Role.RESPONDENT)
    return applet_one


@pytest.fixture
async def applet_one_lucy_roles(
    applet_one_lucy_respondent: AppletFull, applet_one_lucy_coordinator: AppletFull, applet_one_lucy_editor: AppletFull
) -> list[AppletFull]:
    return [applet_one_lucy_respondent, applet_one_lucy_coordinator, applet_one_lucy_editor]


@pytest.fixture
def user_create_data() -> UserCreateRequest:
    return UserCreateRequest(
        email=EmailStr("tom2@mindlogger.com"),
        first_name="Tom",
        last_name="Isaak",
        password="Test1234!",
    )


@pytest.fixture
def subject_ids(tom, tom_applet_one_subject) -> list[str]:
    return [tom_applet_one_subject.id]


@pytest.fixture
def invitation_base_data(user_create: UserCreate) -> dict[str, str | EmailStr]:
    return dict(
        email=user_create.email, first_name=user_create.first_name, last_name=user_create.last_name, language="en"
    )


@pytest.fixture
def invitation_manager_data(invitation_base_data: dict[str, str | EmailStr]) -> InvitationManagersRequest:
    return InvitationManagersRequest(**invitation_base_data, role=ManagersRole.MANAGER, title="PHD")


@pytest.fixture
def invitation_editor_data(invitation_base_data: dict[str, str | EmailStr]) -> InvitationManagersRequest:
    return InvitationManagersRequest(**invitation_base_data, role=ManagersRole.EDITOR)


@pytest.fixture
def invitation_coordinator_data(
    invitation_base_data: dict[str, str | EmailStr],
) -> InvitationManagersRequest:
    return InvitationManagersRequest(**invitation_base_data, role=ManagersRole.COORDINATOR)


@pytest.fixture
def invitation_respondent_data(
    invitation_base_data: dict[str, str | EmailStr],
) -> InvitationRespondentRequest:
    return InvitationRespondentRequest(
        **invitation_base_data, secret_user_id=str(uuid.uuid4()), nickname=str(uuid.uuid4()), tag="respondentTag"
    )


@pytest.fixture
def invitation_reviewer_data(invitation_base_data, subject_ids) -> InvitationReviewerRequest:
    return InvitationReviewerRequest(**invitation_base_data, subjects=subject_ids)


@pytest.fixture
def shell_create_data():
    return dict(
        language="en",
        firstName="firstName",
        lastName="lastName",
        secretUserId="secretUserId",
        nickname="nickname",
        tag="tag",
    )


@pytest.fixture
async def applet_one_shell_account(session: AsyncSession, applet_one: AppletFull, tom: User) -> Subject:
    return await SubjectsService(session, tom.id).create(
        SubjectCreate(
            applet_id=applet_one.id,
            creator_id=tom.id,
            first_name="Shell",
            last_name="Account",
            nickname="shell-account-0",
            tag="shell-account-0-tag",
            secret_user_id=f"{uuid.uuid4()}",
        )
    )


@pytest.fixture
async def applet_one_lucy_subject(session: AsyncSession, applet_one: AppletFull, tom: User, lucy: User) -> Subject:
    return await SubjectsService(session, tom.id).create(
        SubjectCreate(
            applet_id=applet_one.id,
            creator_id=lucy.id,
            first_name="Shell",
            last_name="Account",
            nickname="shell-account-0",
            secret_user_id=f"{uuid.uuid4()}",
        )
    )


class TestInvite(BaseTest):
    fixtures = [
        "invitations/fixtures/invitations.json",
    ]

    login_url = "/auth/login"
    invitation_list = "/invitations"
    invitation_detail = "/invitations/{key}"
    private_invitation_detail = "/invitations/private/{key}"
    invite_url = "/invitations/invite"
    invited_url = "/invitations/invited"
    accept_url = "/invitations/{key}/accept"
    accept_private_url = "/invitations/private/{key}/accept"
    decline_url = "/invitations/{key}/decline"
    invite_manager_url = f"{invitation_list}/{{applet_id}}/managers"
    invite_reviewer_url = f"{invitation_list}/{{applet_id}}/reviewer"
    invite_respondent_url = f"{invitation_list}/{{applet_id}}/respondent"
    shell_acc_create_url = f"{invitation_list}/{{applet_id}}/shell-account"
    shell_acc_invite_url = f"{invitation_list}/{{applet_id}}/subject"

    async def test_invitation_list(self, client, tom):
        client.login(tom)

        response = await client.get(self.invitation_list)
        assert response.status_code == http.HTTPStatus.OK

        assert len(response.json()["result"]) == 3

    async def test_applets_invitation_list(self, client, tom, applet_one):
        client.login(tom)

        response = await client.get(
            self.invitation_list,
            dict(appletId=str(applet_one.id)),
        )
        assert response.status_code == http.HTTPStatus.OK

        assert len(response.json()["result"]) == 2

    async def test_invitation_retrieve(self, client, applet_one, lucy, applet_one_lucy_subject):
        client.login(lucy)
        response = await client.get(self.invitation_detail.format(key="6a3ab8e6-f2fa-49ae-b2db-197136677da6"))
        assert response.status_code == http.HTTPStatus.OK

        assert response.json()["result"]["appletId"] == str(applet_one.id)
        assert response.json()["result"]["role"] == Role.MANAGER
        assert response.json()["result"]["firstName"] == "first_name"
        assert response.json()["result"]["lastName"] == "last_name"
        assert response.json()["result"]["tag"] is not None
        assert response.json()["result"]["title"] == "PHD"

    async def test_private_invitation_retrieve(self, client, applet_one_with_link, lucy):
        client.login(lucy)

        response = await client.get(self.private_invitation_detail.format(key=applet_one_with_link.link))
        assert response.status_code == http.HTTPStatus.OK

        assert response.json()["result"]["appletId"] == str(applet_one_with_link.id)
        assert response.json()["result"]["role"] == Role.RESPONDENT

    async def test_admin_invite_manager_success(
        self, client, invitation_manager_data, tom, user, applet_one, mailbox: TestMail
    ):
        client.login(tom)
        response = await client.post(
            self.invite_manager_url.format(applet_id=str(applet_one.id)),
            invitation_manager_data,
        )
        assert response.status_code == http.HTTPStatus.OK
        assert response.json()["result"]["userId"] == str(user.id)
        assert len(mailbox.mails) == 1
        assert mailbox.mails[0].recipients == [invitation_manager_data.email]
        assert mailbox.mails[0].subject == "Applet 1 invitation"

    async def test_admin_invite_coordinator_success(
        self, client, invitation_coordinator_data, tom, user, applet_one, mailbox: TestMail
    ):
        client.login(tom)
        response = await client.post(
            self.invite_manager_url.format(applet_id=str(applet_one.id)),
            invitation_coordinator_data,
        )
        assert response.status_code == http.HTTPStatus.OK
        assert response.json()["result"]["userId"] == str(user.id)
        assert len(mailbox.mails) == 1
        assert mailbox.mails[0].recipients == [invitation_coordinator_data.email]

    async def test_admin_invite_editor_success(
        self, client, invitation_editor_data, tom, user, applet_one, mailbox: TestMail
    ):
        client.login(tom)
        response = await client.post(
            self.invite_manager_url.format(applet_id=str(applet_one.id)),
            invitation_editor_data,
        )
        assert response.status_code == http.HTTPStatus.OK
        assert response.json()["result"]["userId"] == str(user.id)
<<<<<<< HEAD
        assert response.json()["result"]["tag"] == "Team"

        assert len(TestMail.mails) == 1
        assert TestMail.mails[0].recipients == [invitation_editor_data.email]
=======
        assert len(mailbox.mails) == 1
        assert mailbox.mails[0].recipients == [invitation_editor_data.email]
>>>>>>> d21dfc8b

    async def test_admin_invite_reviewer_success(
        self, client, invitation_reviewer_data, tom, user, applet_one, mailbox: TestMail
    ):
        client.login(tom)
        response = await client.post(
            self.invite_reviewer_url.format(applet_id=str(applet_one.id)),
            invitation_reviewer_data,
        )
        assert response.status_code == http.HTTPStatus.OK, response.json()
        assert response.json()["result"]["userId"] == str(user.id)
<<<<<<< HEAD
        assert response.json()["result"]["tag"] == "Team"

        assert len(TestMail.mails) == 1
        assert TestMail.mails[0].recipients == [invitation_reviewer_data.email]
        assert TestMail.mails[0].subject == "Applet 1 invitation"
=======
        assert len(mailbox.mails) == 1
        assert mailbox.mails[0].recipients == [invitation_reviewer_data.email]
        assert mailbox.mails[0].subject == "Applet 1 invitation"
>>>>>>> d21dfc8b

    async def test_admin_invite_respondent_success(
        self, client, invitation_respondent_data, tom, user, applet_one, mailbox: TestMail
    ):
        client.login(tom)
        response = await client.post(
            self.invite_respondent_url.format(applet_id=str(applet_one.id)),
            invitation_respondent_data,
        )
        assert response.status_code == http.HTTPStatus.OK
        assert response.json()["result"]["userId"] == str(user.id)
<<<<<<< HEAD
        assert response.json()["result"]["tag"] == invitation_respondent_data.tag
        assert response.json()["result"]["tag"] is not None

        assert len(TestMail.mails) == 1
        assert TestMail.mails[0].recipients == [invitation_respondent_data.email]
        assert TestMail.mails[0].subject == "Applet 1 invitation"
=======
        assert len(mailbox.mails) == 1
        assert mailbox.mails[0].recipients == [invitation_respondent_data.email]
        assert mailbox.mails[0].subject == "Applet 1 invitation"
>>>>>>> d21dfc8b

    async def test_admin_invite_respondent_duplicate_pending_secret_id(
        self, client, invitation_respondent_data, tom, applet_one
    ):
        client.login(tom)
        response = await client.post(
            self.invite_respondent_url.format(applet_id=str(applet_one.id)),
            invitation_respondent_data,
        )
        assert response.status_code == http.HTTPStatus.OK

        invitation_respondent_data.email = "patric1@gmail.com"
        response = await client.post(
            self.invite_respondent_url.format(applet_id=str(applet_one.id)),
            invitation_respondent_data,
        )
        assert response.status_code == http.HTTPStatus.UNPROCESSABLE_ENTITY
        result = response.json()["result"]
        assert len(result) == 1
        assert result[0]["message"] == NonUniqueValue.message
        assert result[0]["path"] == ["body", "secretUserId"]

    async def test_manager_invite_manager_success(
        self, client, invitation_manager_data, applet_one_lucy_manager, lucy, mailbox: TestMail
    ):
        client.login(lucy)
        response = await client.post(
            self.invite_manager_url.format(applet_id=str(applet_one_lucy_manager.id)),
            invitation_manager_data,
        )
        assert response.status_code == http.HTTPStatus.OK

        assert len(mailbox.mails) == 1
        assert mailbox.mails[0].recipients == [invitation_manager_data.email]
        assert mailbox.mails[0].subject == "Applet 1 invitation"

    async def test_manager_invite_coordinator_success(
        self, client, invitation_coordinator_data, applet_one_lucy_manager, lucy, mailbox: TestMail
    ):
        client.login(lucy)
        response = await client.post(
            self.invite_manager_url.format(applet_id=str(applet_one_lucy_manager.id)),
            invitation_coordinator_data,
        )
        assert response.status_code == http.HTTPStatus.OK

        assert len(mailbox.mails) == 1
        assert mailbox.mails[0].recipients == [invitation_coordinator_data.email]

    async def test_manager_invite_editor_success(
        self, client, invitation_editor_data, applet_one_lucy_manager, lucy, mailbox: TestMail
    ):
        client.login(lucy)
        response = await client.post(
            self.invite_manager_url.format(applet_id=str(applet_one_lucy_manager.id)),
            invitation_editor_data,
        )
        assert response.status_code == http.HTTPStatus.OK

        assert len(mailbox.mails) == 1
        assert mailbox.mails[0].recipients == [invitation_editor_data.email]

    async def test_manager_invite_reviewer_success(
        self, client, invitation_reviewer_data, lucy, applet_one_lucy_manager, mailbox
    ):
        client.login(lucy)
        response = await client.post(
            self.invite_reviewer_url.format(applet_id=str(applet_one_lucy_manager.id)),
            invitation_reviewer_data,
        )
        assert response.status_code == http.HTTPStatus.OK

        assert len(mailbox.mails) == 1
        assert mailbox.mails[0].recipients == [invitation_reviewer_data.email]

    async def test_manager_invite_respondent_success(
        self, client, invitation_respondent_data, applet_one_lucy_manager, lucy, mailbox: TestMail
    ):
        client.login(lucy)
        response = await client.post(
            self.invite_respondent_url.format(applet_id=str(applet_one_lucy_manager.id)),
            invitation_respondent_data,
        )
        assert response.status_code == http.HTTPStatus.OK

        assert len(mailbox.mails) == 1
        assert mailbox.mails[0].recipients == [invitation_respondent_data.email]

    async def test_coordinator_invite_respondent_success(
        self, client, invitation_respondent_data, applet_one_lucy_coordinator, lucy, mailbox: TestMail
    ):
        client.login(lucy)
        response = await client.post(
            self.invite_respondent_url.format(applet_id=str(applet_one_lucy_coordinator.id)),
            invitation_respondent_data,
        )
        assert response.status_code == http.HTTPStatus.OK

        assert len(mailbox.mails) == 1
        assert mailbox.mails[0].recipients == [invitation_respondent_data.email]

    async def test_coordinator_invite_reviewer_success(
        self, client, invitation_reviewer_data, applet_one_lucy_coordinator, lucy, mailbox: TestMail
    ):
        client.login(lucy)
        response = await client.post(
            self.invite_reviewer_url.format(applet_id=str(applet_one_lucy_coordinator.id)),
            invitation_reviewer_data,
        )
        assert response.status_code == http.HTTPStatus.OK

        assert len(mailbox.mails) == 1
        assert mailbox.mails[0].recipients == [invitation_reviewer_data.email]

    async def test_coordinator_invite_manager_fail(
        self, client, invitation_manager_data, applet_one_lucy_coordinator, lucy
    ):
        client.login(lucy)
        response = await client.post(
            self.invite_manager_url.format(applet_id=str(applet_one_lucy_coordinator.id)),
            invitation_manager_data,
        )

        assert response.status_code == 403
        assert response.json()["result"][0]["message"] == "Access denied."

    async def test_editor_invite_respondent_fail(
        self, client, invitation_respondent_data, lucy, applet_one_lucy_editor
    ):
        client.login(lucy)
        response = await client.post(
            self.invite_respondent_url.format(applet_id=str(applet_one_lucy_editor.id)),
            invitation_respondent_data,
        )
        assert response.status_code == 403
        assert response.json()["result"][0]["message"] == "Access denied to manipulate with invites of the applet."

    async def test_invitation_accept_and_absorb_roles(self, session, client, lucy, applet_one_lucy_roles, applet_one):
        client.login(lucy)

        roles = await UserAppletAccessCRUD(session).get_user_roles_to_applet(lucy.id, applet_one.id)
        assert len(roles) == 3
        assert Role.COORDINATOR in roles
        assert Role.EDITOR in roles
        assert Role.RESPONDENT in roles

        response = await client.post(self.accept_url.format(key="6a3ab8e6-f2fa-49ae-b2db-197136677da6"))
        assert response.status_code == http.HTTPStatus.OK
        roles = await UserAppletAccessCRUD(session).get_user_roles_to_applet(lucy.id, applet_one.id)
        assert len(roles) == 2
        assert Role.MANAGER in roles
        assert Role.RESPONDENT in roles

    async def test_private_invitation_accept(self, session, client, lucy, applet_one_with_link):
        client.login(lucy)

        response = await client.post(self.accept_private_url.format(key=applet_one_with_link.link))
        assert response.status_code == http.HTTPStatus.OK
        access = await UserAppletAccessCRUD(session).get_by_roles(
            user_id=lucy.id,
            applet_id=applet_one_with_link.id,
            ordered_roles=[Role.RESPONDENT],
        )
        assert access.role == Role.RESPONDENT

    async def test_invitation_accept_invitation_does_not_exists(self, client, tom, uuid_zero):
        client.login(tom)

        response = await client.post(self.accept_url.format(key=uuid_zero))
        assert response.status_code == http.HTTPStatus.NOT_FOUND

    async def test_invitation_decline(self, client, lucy):
        client.login(lucy)

        response = await client.delete(self.decline_url.format(key="6a3ab8e6-f2fa-49ae-b2db-197136677da6"))
        assert response.status_code == http.HTTPStatus.OK

    async def test_invitation_decline_wrong_invitation_does_not_exists(self, client, tom):
        client.login(tom)

        response = await client.delete(self.decline_url.format(key="6a3ab8e6-f2fa-49ae-b2db-197136677da9"))
        assert response.status_code == http.HTTPStatus.NOT_FOUND
        assert response.json()["result"][0]["message"] == InvitationDoesNotExist.message

    @pytest.mark.parametrize("role", (Role.MANAGER, Role.COORDINATOR, Role.EDITOR))
    async def test_manager_invite_if_duplicate_email_and_role_not_accepted(
        self, client, role, invitation_manager_data, applet_one_lucy_manager, lucy, mailbox: TestMail
    ):
        client.login(lucy)
        invitation_manager_data.role = role
        response = await client.post(
            self.invite_manager_url.format(applet_id=str(applet_one_lucy_manager.id)),
            invitation_manager_data,
        )
        assert response.status_code == http.HTTPStatus.OK

        response = await client.post(
            self.invite_manager_url.format(applet_id=str(applet_one_lucy_manager.id)),
            invitation_manager_data,
        )
        assert response.status_code == http.HTTPStatus.OK
        assert len(mailbox.mails) == 2

    async def test_admin_invite_respondent_fail_if_duplicate_email(
        self, client, invitation_respondent_data, tom, applet_one_lucy_respondent, lucy, mailbox: TestMail
    ):
        client.login(tom)
        invitation_respondent_data.email = lucy.email_encrypted
        response = await client.post(
            self.invite_respondent_url.format(applet_id=str(applet_one_lucy_respondent.id)),
            invitation_respondent_data,
        )
        assert response.status_code == http.HTTPStatus.UNPROCESSABLE_ENTITY
        res = json.loads(response.content)
        res = res["result"][0]
        assert res["message"] == RespondentInvitationExist.message
        assert len(mailbox.mails) == 0

    async def test_fail_if_invite_manager_on_editor_role(
        self, client, invitation_editor_data, tom, applet_one_lucy_manager, lucy, mailbox: TestMail
    ):
        client.login(tom)
        invitation_editor_data.email = lucy.email_encrypted
        response = await client.post(
            self.invite_manager_url.format(applet_id=applet_one_lucy_manager.id),
            invitation_editor_data,
        )
        assert response.status_code == http.HTTPStatus.UNPROCESSABLE_ENTITY
        res = json.loads(response.content)
        res = res["result"][0]
        assert res["message"] == ManagerInvitationExist.message
        assert len(mailbox.mails) == 0

    async def test_invite_not_registered_user_manager(
        self, client, invitation_manager_data, tom, applet_one, mailbox: TestMail
    ):
        client.login(tom)
        invitation_manager_data.email = f"new{invitation_manager_data.email}"
        response = await client.post(
            self.invite_manager_url.format(applet_id=str(applet_one.id)),
            invitation_manager_data,
        )
        assert response.status_code == http.HTTPStatus.OK
        assert not response.json()["result"]["userId"]
        assert len(mailbox.mails) == 1

    async def test_invite_not_registered_user_reviewer(
        self, client, invitation_reviewer_data, tom, applet_one, mailbox: TestMail
    ):
        client.login(tom)
        invitation_reviewer_data.email = f"new{invitation_reviewer_data.email}"
        response = await client.post(
            self.invite_reviewer_url.format(applet_id=str(applet_one.id)),
            invitation_reviewer_data.dict(),
        )
        assert response.status_code == http.HTTPStatus.OK, response.json()
        assert not response.json()["result"]["userId"]
        assert len(mailbox.mails) == 1

    async def test_invite_not_registered_user_respondent(
        self, client, invitation_respondent_data, tom, applet_one, mailbox: TestMail
    ):
        client.login(tom)
        invitation_respondent_data.email = f"new{invitation_respondent_data.email}"
        response = await client.post(
            self.invite_respondent_url.format(applet_id=str(applet_one.id)),
            invitation_respondent_data.dict(),
        )
        assert response.status_code == http.HTTPStatus.OK
        assert not response.json()["result"]["userId"]
        assert len(mailbox.mails) == 1

    @pytest.mark.parametrize(
        "status,url,method",
        (
            (InvitationStatus.APPROVED, "accept_url", "post"),
            (InvitationStatus.DECLINED, "decline_url", "delete"),
        ),
    )
    async def test_new_user_accept_decline_invitation(
        self, session, client, user_create_data, status, url, method, invitation_manager_data, tom, applet_one
    ) -> None:
        client.login(tom)
        new_email = f"new{invitation_manager_data.email}"
        invitation_manager_data.email = new_email
        # Send an invite
        response = await client.post(
            self.invite_manager_url.format(applet_id=str(applet_one.id)),
            invitation_manager_data.dict(),
        )
        assert response.status_code == http.HTTPStatus.OK
        assert not response.json()["result"]["userId"]

        invitation_key = response.json()["result"]["key"]
        user_create_data.email = new_email
        # An invited user creates an account
        resp = await client.post("/users", data=user_create_data.dict())
        assert resp.status_code == http.HTTPStatus.CREATED
        client.login(uuid.UUID(resp.json()["result"]["id"]))
        exp_user_id = resp.json()["result"]["id"]
        # Accept invite
        client_method = getattr(client, method)
        resp = await client_method(getattr(self, url).format(key=invitation_key))
        assert resp.status_code == http.HTTPStatus.OK
        # Because we don't return anything after accepting/declining
        # invitation, check in database that user_id has already been updated
        inv = await InvitationCRUD(session).get_by_email_and_key(new_email, uuid.UUID(invitation_key))
        assert str(inv.user_id) == exp_user_id  # type: ignore[union-attr]
        assert inv.status == status  # type: ignore[union-attr]

    async def test_update_invitation_for_new_user_who_registered_after_first_invitation(
        self, client, user_create_data, invitation_manager_data, tom, applet_one
    ) -> None:
        client.login(tom)
        new_email = f"new{invitation_manager_data.email}"
        invitation_manager_data.email = new_email
        # Send an invite
        response = await client.post(
            self.invite_manager_url.format(applet_id=str(applet_one.id)),
            invitation_manager_data,
        )
        assert response.status_code == http.HTTPStatus.OK
        assert not response.json()["result"]["userId"]

        user_create_data.email = new_email
        # An invited user creates an account
        resp = await client.post("/users", data=user_create_data.dict())
        assert resp.status_code == http.HTTPStatus.CREATED
        client.login(uuid.UUID(resp.json()["result"]["id"]))
        exp_user_id = resp.json()["result"]["id"]

        # Update an invite
        client.login(tom)
        response = await client.post(
            self.invite_manager_url.format(applet_id=str(applet_one.id)),
            invitation_manager_data,
        )
        assert response.status_code == http.HTTPStatus.OK
        assert response.json()["result"]["userId"] == exp_user_id

    async def test_resend_invitation_with_updates_for_respondent_with_pending_invitation(
        self, session, client, invitation_respondent_data, tom: User, applet_one: AppletFull
    ):
        client.login(tom)
        response = await client.post(
            self.invite_respondent_url.format(applet_id=str(applet_one.id)),
            invitation_respondent_data,
        )
        assert response.status_code == http.HTTPStatus.OK

        # change first name and last name for user for tests
        # update secret_user_id because it should be unique
        invitation_respondent_data.first_name = "test"
        invitation_respondent_data.last_name = "test"

        response = await client.post(
            self.invite_respondent_url.format(applet_id=str(applet_one.id)),
            invitation_respondent_data,
        )
        assert response.status_code == http.HTTPStatus.UNPROCESSABLE_ENTITY

    async def test_resend_invitation_for_respondent_with_pending_invitation_only_last_key_valid(
        self, client, invitation_respondent_data, tom, applet_one, user
    ):
        client.login(tom)
        response = await client.post(
            self.invite_respondent_url.format(applet_id=str(applet_one.id)),
            invitation_respondent_data,
        )
        assert response.status_code == http.HTTPStatus.OK
        old_key = response.json()["result"]["key"]

        invitation_respondent_data.secret_user_id = str(uuid.uuid4())
        response = await client.post(
            self.invite_respondent_url.format(applet_id=str(applet_one.id)),
            invitation_respondent_data,
        )
        assert response.status_code == http.HTTPStatus.OK
        new_key = response.json()["result"]["key"]
        client.login(user)

        response = await client.get(self.invitation_detail.format(key=old_key))
        assert response.status_code == http.HTTPStatus.NOT_FOUND

        # we use invitation detail url for tests, because sninny atomic
        # does not work correct in tests.
        response = await client.get(self.invitation_detail.format(key=new_key))
        assert response.status_code == http.HTTPStatus.OK

    async def test_send_many_pending_invitations_for_one_email_valid_only_last(
        self,
        client,
        session,
        invitation_coordinator_data,
        invitation_editor_data,
        invitation_manager_data,
        invitation_respondent_data,
        invitation_reviewer_data,
        tom,
        applet_one,
        user,
    ):
        client.login(tom)
        invitations_urls = [
            (invitation_coordinator_data, self.invite_manager_url),
            (invitation_editor_data, self.invite_manager_url),
            (invitation_manager_data, self.invite_manager_url),
            (invitation_respondent_data, self.invite_respondent_url),
            (invitation_reviewer_data, self.invite_reviewer_url),
        ]
        applet_id = str(applet_one.id)
        keys = []
        for invite, url in invitations_urls:
            resp = await client.post(
                url.format(applet_id=applet_id),
                data=invite,
            )
            assert resp.status_code == http.HTTPStatus.OK
            keys.append(resp.json()["result"]["key"])
        last_invitation = invitations_urls[-1][0]
        count_invitations = await InvitationCRUD(session).count(
            email=last_invitation.email,
            applet_id=uuid.UUID(applet_id),
            status=InvitationStatus.PENDING,
        )
        # Only one invite
        assert count_invitations == 1

        client.login(user)
        # Check first and last invitations to test that only last is valid
        response = await client.get(self.invitation_detail.format(key=keys[0]))
        assert response.status_code == http.HTTPStatus.NOT_FOUND
        response = await client.get(self.invitation_detail.format(key=keys[-1]))
        assert response.status_code == http.HTTPStatus.OK

    async def test_get_invitation_by_key_invitation_does_not_exist(self, client, tom, uuid_zero):
        client.login(tom)

        response = await client.get(self.invitation_detail.format(key=uuid_zero))
        assert response.status_code == http.HTTPStatus.NOT_FOUND
        assert response.json()["result"][0]["message"] == InvitationDoesNotExist.message

    @pytest.mark.parametrize(
        "url,method",
        (("decline_url", "delete"), ("accept_url", "post")),
    )
    async def test_get_invitation_by_key_already_accpted_declined(
        self, client, url: Literal["decline_url", "accept_url"], method: Literal["delete", "post"], lucy
    ):
        client.login(lucy)
        key = "6a3ab8e6-f2fa-49ae-b2db-197136677da6"
        client_method = getattr(client, method)
        url_ = getattr(self, url)
        response = await client_method(url_.format(key=key))
        assert response.status_code == http.HTTPStatus.OK

        response = await client.get(self.invitation_detail.format(key=key))
        assert response.status_code == http.HTTPStatus.BAD_REQUEST
        assert response.json()["result"][0]["message"] == InvitationAlreadyProcessed.message

    async def test_get_private_invitation_by_link_does_not_exist(self, client, tom, uuid_zero):
        client.login(tom)

        response = await client.get(self.private_invitation_detail.format(key=uuid_zero))
        assert response.status_code == http.HTTPStatus.NOT_FOUND
        assert response.json()["result"][0]["message"] == InvitationDoesNotExist.message

    async def test_private_invitation_accept_invitation_does_not_exist(self, client, tom, uuid_zero):
        client.login(tom)

        response = await client.post(self.accept_private_url.format(key=uuid_zero))
        assert response.status_code == http.HTTPStatus.NOT_FOUND
        assert response.json()["result"][0]["message"] == InvitationDoesNotExist.message

    async def test_send_invitation_to_reviewer_invitation_already_approved(
        self, client, invitation_reviewer_data, tom, applet_one, user
    ):
        client.login(tom)
        # send an invite
        response = await client.post(
            self.invite_reviewer_url.format(applet_id=str(applet_one.id)),
            invitation_reviewer_data,
        )
        assert response.status_code == http.HTTPStatus.OK
        key = response.json()["result"]["key"]
        # accept invite
        client.login(user)
        response = await client.post(self.accept_url.format(key=key))
        assert response.status_code == http.HTTPStatus.OK

        # resend invite
        client.login(tom)
        response = await client.post(
            self.invite_reviewer_url.format(applet_id=str(applet_one.id)),
            invitation_reviewer_data,
        )
        assert response.status_code == http.HTTPStatus.UNPROCESSABLE_ENTITY
        assert response.json()["result"][0]["message"] == ManagerInvitationExist.message

    async def test_send_incorrect_role_to_invite_managers(self, client, invitation_manager_data, tom, applet_one):
        client.login(tom)
        data = invitation_manager_data.dict()
        data["role"] = "notvalid"
        resp = await client.post(
            self.invite_manager_url.format(applet_id=str(applet_one.id)),
            data,
        )
        assert resp.status_code == http.HTTPStatus.UNPROCESSABLE_ENTITY
        emsg = "value is not a valid enumeration member; " "permitted: 'manager', 'coordinator', 'editor'"
        result = resp.json()["result"]
        assert len(result) == 1
        assert result[0]["message"] == emsg

    async def test_invite_reviewer_with_respondent_does_not_exist(
        self, client, invitation_reviewer_data, tom, applet_one, uuid_zero
    ):
        client.login(tom)
        invitation_reviewer_data.subjects = [uuid_zero]
        response = await client.post(
            self.invite_reviewer_url.format(applet_id=str(applet_one.id)),
            invitation_reviewer_data,
        )
        assert response.status_code == http.HTTPStatus.BAD_REQUEST
        result = response.json()["result"]
        assert len(result) == 1
        assert result[0]["message"] == RespondentDoesNotExist.message

    @pytest.mark.parametrize(
        "url,method",
        (("accept_url", "post"), ("decline_url", "delete")),
    )
    async def test_accept_or_decline_already_processed_invitation(
        self, client, url, method, invitation_manager_data, tom, applet_one, user
    ) -> None:
        client.login(tom)
        # Send an invite
        response = await client.post(
            self.invite_manager_url.format(applet_id=str(applet_one.id)),
            invitation_manager_data,
        )
        assert response.status_code == http.HTTPStatus.OK

        invitation_key = response.json()["result"]["key"]
        client.login(user)
        # Accept invite
        client_method = getattr(client, method)
        resp = await client_method(getattr(self, url).format(key=invitation_key))
        assert resp.status_code == http.HTTPStatus.OK
        # Accept one more time
        client_method = getattr(client, method)
        resp = await client_method(getattr(self, url).format(key=invitation_key))
        assert resp.status_code == http.HTTPStatus.BAD_REQUEST

    async def test_shell_create_account(self, client, shell_create_data, bob: User, applet_four: AppletFull):
        client.login(bob)
        applet_id = str(applet_four.id)
        creator_id = str(bob.id)
        url = self.shell_acc_create_url.format(applet_id=applet_id)
        response = await client.post(url, shell_create_data)
        assert response.status_code == http.HTTPStatus.OK
        assert len(TestMail.mails) == 0
        payload = response.json()
        assert payload["result"]["appletId"] == applet_id
        assert payload["result"]["creatorId"] == creator_id
        assert payload["result"]["language"] == shell_create_data["language"]
        assert payload["result"]["tag"] == shell_create_data["tag"]

    @pytest.mark.parametrize(
        "shell_create",
        (
            dict(
                language="en",
                firstName="firstName",
                lastName="lastName",
                secretUserId="secretUserId",
                nickname="nickname",
            ),
            dict(
                language="en",
                firstName="firstName",
                lastName="lastName",
                secretUserId="secretUserId",
            ),
        ),
    )
    async def test_shell_invite(self, client, session, bob: User, applet_four: AppletFull, shell_create):
        client.login(bob)
        email = "mm@mail.com"
        applet_id = str(applet_four.id)
        url = self.shell_acc_create_url.format(applet_id=applet_id)
        response = await client.post(url, shell_create)
        subject = response.json()["result"]

        url = self.shell_acc_invite_url.format(applet_id=applet_id)
        response = await client.post(url, dict(subjectId=subject["id"], email=email, language="fr"))
        assert response.status_code == http.HTTPStatus.OK
        assert len(TestMail.mails) == 1
        subject_model = await SubjectsCrud(session).get_by_id(subject["id"])
        assert subject_model
        assert subject_model.email == email
        assert subject_model.language == "fr"

    async def test_shell_invite_no_language(
        self, client, session, shell_create_data, bob: User, applet_four: AppletFull
    ):
        client.login(bob)
        email = "mm_english@mail.com"
        applet_id = str(applet_four.id)
        url = self.shell_acc_create_url.format(applet_id=applet_id)
        response = await client.post(url, shell_create_data)
        subject = response.json()["result"]

        url = self.shell_acc_invite_url.format(applet_id=applet_id)
        response = await client.post(url, dict(subjectId=subject["id"], email=email))
        assert response.status_code == http.HTTPStatus.OK
        assert len(TestMail.mails) == 1
        subject_model = await SubjectsCrud(session).get_by_id(subject["id"])
        assert subject_model
        assert subject_model.email == email
        assert subject_model.language == shell_create_data["language"]

    async def test_invite_and_accept_invitation_as_respondent(
        self, client, session, invitation_respondent_data, tom: User, applet_one: AppletFull, bill_bronson: User
    ):
        subject_crud = SubjectsCrud(session)
        applet_id = applet_one.id
        user_email = bill_bronson.email_encrypted
        user_id = tom.id
        # Create invitation to Mike
        client.login(tom)
        invitation_respondent_data.email = user_email
        subjects_on_applet0 = await subject_crud.count(applet_id=applet_id)
        response = await client.post(
            self.invite_respondent_url.format(applet_id=applet_id),
            invitation_respondent_data.dict(),
        )
        assert response.status_code == http.HTTPStatus.OK
        subjects_on_applet1 = await subject_crud.count(applet_id=applet_id)
        assert subjects_on_applet1 == (subjects_on_applet0 + 1)
        invitation = response.json()["result"]
        # Login as Mike and accept invitation
        client.login(bill_bronson)
        url_accept = self.accept_url.format(key=invitation["key"])
        response = await client.post(url_accept)
        assert response.status_code == http.HTTPStatus.OK
        subject = await subject_crud.get(user_id, applet_id)
        assert subject
        subjects_on_applet2 = await subject_crud.count(applet_id=applet_id)
        assert subjects_on_applet2 == subjects_on_applet1

    async def test_invite_and_accept_invitation_as_manager(
        self, client, session, invitation_manager_data, tom: User, user: UserSchema, applet_one: AppletFull
    ):
        subject_crud = SubjectsCrud(session)
        applet_id = applet_one.id
        # Create invitation to User
        client.login(tom)
        invitation_manager_data.email = user.email_encrypted
        subjects_on_applet0 = await subject_crud.count(applet_id=applet_id)
        response = await client.post(
            self.invite_manager_url.format(applet_id=applet_id),
            invitation_manager_data.dict(),
        )
        assert response.status_code == http.HTTPStatus.OK
        subjects_on_applet1 = await subject_crud.count(applet_id=applet_id)
        assert subjects_on_applet1 == subjects_on_applet0
        invitation = response.json()["result"]
        # Login as Mike and accept invitation
        client.login(user)
        url_accept = self.accept_url.format(key=invitation["key"])
        response = await client.post(url_accept)
        assert response.status_code == http.HTTPStatus.OK
        subject = await subject_crud.get(user.id, applet_id)
        assert subject
        subjects_on_applet2 = await subject_crud.count(applet_id=applet_id)
        assert subjects_on_applet2 == (subjects_on_applet1 + 1)

    async def test_private_invitation_accept_create_subject(
        self, client, session, user: User, applet_one_with_link: AppletFull
    ):
        assert applet_one_with_link.link
        subject_crud = SubjectsCrud(session)
        applet_id = applet_one_with_link.id
        client.login(user)
        count0 = await subject_crud.count(applet_id=applet_id)
        response = await client.post(self.accept_private_url.format(key=str(applet_one_with_link.link)))
        assert response.status_code == http.HTTPStatus.OK
        count1 = await subject_crud.count(applet_id=applet_id)
        assert (count0 + 1) == count1
        subject = subject_crud.get(user.id, applet_id)
        assert subject

    async def test_move_pins_from_subject_to_user(
        self, client, session, tom: User, bob: User, shell_create_data, applet_one: AppletFull
    ):
        client.login(tom)
        applet_id = str(applet_one.id)
        url = self.shell_acc_create_url.format(applet_id=applet_id)
        response = await client.post(url, shell_create_data)
        subject = response.json()["result"]
        url = self.shell_acc_invite_url.format(applet_id=applet_id)

        await UserAccessService(session, tom.id).pin(
            tom.id, UserPinRole.respondent, subject_id=uuid.UUID(subject["id"])
        )

        response = await client.post(url, dict(subjectId=subject["id"], email=bob.email_encrypted))
        assert response.status_code == http.HTTPStatus.OK
        assert len(TestMail.mails) == 1

        invitation = response.json()["result"]
        client.login(bob)
        url_accept = self.accept_url.format(key=invitation["key"])
        response = await client.post(url_accept)
        assert response.status_code == http.HTTPStatus.OK

        pins = await UserAppletAccessCRUD(session).get_workspace_pins(tom.id)
        assert pins[0].pinned_user_id == bob.id

    @pytest.mark.skip("Not actual")
    async def test_shell_invite_cant_twice(self, client, session, shell_create_data, tom: User, applet_one: AppletFull):
        client.login(self.login_url, tom.email_encrypted, "Test1234!")
        email = "mm@mail.com"
        applet_id = str(applet_one.id)
        url = self.shell_acc_create_url.format(applet_id=applet_id)

        subjects = []
        for i in range(2):
            body = {**shell_create_data, "secretUserId": f"{uuid.uuid4()}"}
            response = await client.post(url, body)
            subject = response.json()["result"]
            subjects.append(subject)

        url = self.shell_acc_invite_url.format(applet_id=applet_id)
        # Invite first subject
        response = await client.post(url, dict(subjectId=subjects[0]["id"], email=email))
        assert response.status_code == http.HTTPStatus.OK
        # Try to invite next subject on same email
        response = await client.post(url, dict(subjectId=subjects[1]["id"], email=email))
        assert response.status_code == http.HTTPStatus.UNPROCESSABLE_ENTITY
        message = response.json()["result"][0]["message"]
        assert message == RespondentInvitationExist.message

    async def test_cant_create_invitation_with_same_secret_id_as_shell_account(
        self,
        client,
        session,
        applet_one: AppletFull,
        applet_one_shell_account: Subject,
        tom: User,
        invitation_respondent_data,
    ):
        client.login(tom)
        invitation_respondent_data.secret_user_id = applet_one_shell_account.secret_user_id
        response = await client.post(
            self.invite_respondent_url.format(applet_id=str(applet_one.id)),
            invitation_respondent_data.dict(),
        )
        assert response.status_code == http.HTTPStatus.UNPROCESSABLE_ENTITY
        payload = response.json()
        assert payload
        assert payload["result"][0]["message"] == NonUniqueValue().error

    async def test_shell_update_email_on_accept(
        self, client, session, bob: User, lucy: User, applet_four: AppletFull, shell_create_data
    ):
        client.login(bob)
        applet_id = str(applet_four.id)
        url = self.shell_acc_create_url.format(applet_id=applet_id)
        response = await client.post(url, shell_create_data)
        subject = response.json()["result"]

        url = self.shell_acc_invite_url.format(applet_id=applet_id)
        response = await client.post(url, dict(subjectId=subject["id"], email=lucy.email_encrypted))

        assert response.status_code == http.HTTPStatus.OK
        assert len(TestMail.mails) == 1
        invitation_key = response.json()["result"]["key"]

        # Change email for subject directly
        crud = SubjectsCrud(session)
        subject_model = await crud.get_by_id(subject["id"])
        assert subject_model
        subject_model.email = "mm2@mail.com"
        await crud._update_one("id", subject_model.id, subject_model)
        subject_model = await crud.get_by_id(subject["id"])
        assert subject_model
        assert subject_model.email != lucy.email_encrypted

        # Accept invite and check that subject have email from invite
        client.login(lucy)
        response = await client.post(self.accept_url.format(key=invitation_key))
        assert response.status_code == http.HTTPStatus.OK
        subject_model = await crud.get_by_id(subject["id"])
        assert subject_model
        assert subject_model.email == lucy.email_encrypted<|MERGE_RESOLUTION|>--- conflicted
+++ resolved
@@ -273,15 +273,9 @@
         )
         assert response.status_code == http.HTTPStatus.OK
         assert response.json()["result"]["userId"] == str(user.id)
-<<<<<<< HEAD
         assert response.json()["result"]["tag"] == "Team"
-
-        assert len(TestMail.mails) == 1
-        assert TestMail.mails[0].recipients == [invitation_editor_data.email]
-=======
         assert len(mailbox.mails) == 1
         assert mailbox.mails[0].recipients == [invitation_editor_data.email]
->>>>>>> d21dfc8b
 
     async def test_admin_invite_reviewer_success(
         self, client, invitation_reviewer_data, tom, user, applet_one, mailbox: TestMail
@@ -293,17 +287,10 @@
         )
         assert response.status_code == http.HTTPStatus.OK, response.json()
         assert response.json()["result"]["userId"] == str(user.id)
-<<<<<<< HEAD
         assert response.json()["result"]["tag"] == "Team"
-
-        assert len(TestMail.mails) == 1
-        assert TestMail.mails[0].recipients == [invitation_reviewer_data.email]
-        assert TestMail.mails[0].subject == "Applet 1 invitation"
-=======
         assert len(mailbox.mails) == 1
         assert mailbox.mails[0].recipients == [invitation_reviewer_data.email]
         assert mailbox.mails[0].subject == "Applet 1 invitation"
->>>>>>> d21dfc8b
 
     async def test_admin_invite_respondent_success(
         self, client, invitation_respondent_data, tom, user, applet_one, mailbox: TestMail
@@ -315,18 +302,11 @@
         )
         assert response.status_code == http.HTTPStatus.OK
         assert response.json()["result"]["userId"] == str(user.id)
-<<<<<<< HEAD
         assert response.json()["result"]["tag"] == invitation_respondent_data.tag
         assert response.json()["result"]["tag"] is not None
-
-        assert len(TestMail.mails) == 1
-        assert TestMail.mails[0].recipients == [invitation_respondent_data.email]
-        assert TestMail.mails[0].subject == "Applet 1 invitation"
-=======
         assert len(mailbox.mails) == 1
         assert mailbox.mails[0].recipients == [invitation_respondent_data.email]
         assert mailbox.mails[0].subject == "Applet 1 invitation"
->>>>>>> d21dfc8b
 
     async def test_admin_invite_respondent_duplicate_pending_secret_id(
         self, client, invitation_respondent_data, tom, applet_one
