--- conflicted
+++ resolved
@@ -262,13 +262,8 @@
         assert len(TestMail.mails) == 1
         assert TestMail.mails[0].recipients == [invitation_editor_data.email]
 
-<<<<<<< HEAD
     async def test_admin_invite_reviewer_success(self, client, invitation_reviewer_data, tom, user, applet_one):
-        await client.login(self.login_url, tom.email_encrypted, "Test1234!")
-=======
-    async def test_admin_invite_reviewer_success(self, client, invitation_revier_data, tom, user, applet_one):
-        client.login(tom)
->>>>>>> 77caf366
+        client.login(tom)
         response = await client.post(
             self.invite_reviewer_url.format(applet_id=str(applet_one.id)),
             invitation_reviewer_data,
@@ -345,13 +340,10 @@
         assert len(TestMail.mails) == 1
         assert TestMail.mails[0].recipients == [invitation_editor_data.email]
 
-<<<<<<< HEAD
-    async def test_manager_invite_reviewer_success(self, client, invitation_reviewer_data, applet_one_lucy_manager):
-        await client.login(self.login_url, "lucy@gmail.com", "Test123")
-=======
-    async def test_manager_invite_reviewer_success(self, client, invitation_revier_data, applet_one_lucy_manager, lucy):
-        client.login(lucy)
->>>>>>> 77caf366
+    async def test_manager_invite_reviewer_success(
+        self, client, invitation_reviewer_data, lucy, applet_one_lucy_manager
+    ):
+        client.login(lucy)
         response = await client.post(
             self.invite_reviewer_url.format(applet_id=str(applet_one_lucy_manager.id)),
             invitation_reviewer_data,
@@ -388,11 +380,7 @@
         assert TestMail.mails[0].recipients == [invitation_respondent_data.email]
 
     async def test_coordinator_invite_reviewer_success(
-<<<<<<< HEAD
-        self, client, invitation_reviewer_data, applet_one_lucy_coordinator
-=======
-        self, client, invitation_revier_data, applet_one_lucy_coordinator, lucy
->>>>>>> 77caf366
+        self, client, invitation_reviewer_data, applet_one_lucy_coordinator, lucy
     ):
         client.login(lucy)
         response = await client.post(
@@ -534,15 +522,9 @@
         assert not response.json()["result"]["userId"]
         assert len(TestMail.mails) == 1
 
-<<<<<<< HEAD
     async def test_invite_not_registered_user_reviewer(self, client, invitation_reviewer_data, tom, applet_one):
-        await client.login(self.login_url, tom.email_encrypted, "Test1234!")
+        client.login(tom)
         invitation_reviewer_data.email = f"new{invitation_reviewer_data.email}"
-=======
-    async def test_invite_not_registered_user_reviewer(self, client, invitation_revier_data, tom, applet_one):
-        client.login(tom)
-        invitation_revier_data.email = f"new{invitation_revier_data.email}"
->>>>>>> 77caf366
         response = await client.post(
             self.invite_reviewer_url.format(applet_id=str(applet_one.id)),
             invitation_reviewer_data.dict(),
@@ -765,11 +747,7 @@
         assert response.json()["result"][0]["message"] == InvitationDoesNotExist.message
 
     async def test_send_invitation_to_reviewer_invitation_already_approved(
-<<<<<<< HEAD
-        self, client, invitation_reviewer_data, tom, applet_one
-=======
-        self, client, invitation_revier_data, tom, applet_one, user
->>>>>>> 77caf366
+        self, client, invitation_reviewer_data, tom, applet_one, user
     ):
         client.login(tom)
         # send an invite
@@ -780,11 +758,7 @@
         assert response.status_code == http.HTTPStatus.OK
         key = response.json()["result"]["key"]
         # accept invite
-<<<<<<< HEAD
-        await client.login(self.login_url, invitation_reviewer_data.email, "Test1234!")
-=======
         client.login(user)
->>>>>>> 77caf366
         response = await client.post(self.accept_url.format(key=key))
         assert response.status_code == http.HTTPStatus.OK
 
@@ -814,13 +788,8 @@
     async def test_invite_reviewer_with_respondent_does_not_exist(
         self, client, invitation_reviewer_data, tom, applet_one, uuid_zero
     ):
-<<<<<<< HEAD
-        await client.login(self.login_url, tom.email_encrypted, "Test1234!")
+        client.login(tom)
         invitation_reviewer_data.subjects = [uuid_zero]
-=======
-        client.login(tom)
-        invitation_revier_data.respondents = [uuid_zero]
->>>>>>> 77caf366
         response = await client.post(
             self.invite_reviewer_url.format(applet_id=str(applet_one.id)),
             invitation_reviewer_data,
@@ -857,7 +826,7 @@
         assert resp.status_code == http.HTTPStatus.BAD_REQUEST
 
     async def test_shell_create_account(self, client, shell_create_data, bob: User, applet_four: AppletFull):
-        await client.login(self.login_url, bob.email_encrypted, "Test1234!")
+        client.login(bob)
         applet_id = str(applet_four.id)
         creator_id = str(bob.id)
         url = self.shell_acc_create_url.format(applet_id=applet_id)
@@ -870,7 +839,7 @@
         assert payload["result"]["language"] == shell_create_data["language"]
 
     async def test_shell_invite(self, client, session, shell_create_data, bob: User, applet_four: AppletFull):
-        await client.login(self.login_url, bob.email_encrypted, "Test1234!")
+        client.login(bob)
         email = "mm@mail.com"
         applet_id = str(applet_four.id)
         url = self.shell_acc_create_url.format(applet_id=applet_id)
@@ -893,7 +862,7 @@
         user_email = bill_bronson.email_encrypted
         user_id = tom.id
         # Create invitation to Mike
-        await client.login(self.login_url, tom.email_encrypted, "Test1234!")
+        client.login(tom)
         invitation_respondent_data.email = user_email
         subjects_on_applet0 = await subject_crud.count(applet_id=applet_id)
         response = await client.post(
@@ -905,7 +874,7 @@
         assert subjects_on_applet1 == (subjects_on_applet0 + 1)
         invitation = response.json()["result"]
         # Login as Mike and accept invitation
-        await client.login(self.login_url, user_email, "Test1234!")
+        client.login(bill_bronson)
         url_accept = self.accept_url.format(key=invitation["key"])
         response = await client.post(url_accept)
         assert response.status_code == http.HTTPStatus.OK
@@ -920,7 +889,7 @@
         subject_crud = SubjectsCrud(session)
         applet_id = applet_one.id
         # Create invitation to User
-        await client.login(self.login_url, tom.email_encrypted, "Test1234!")
+        client.login(tom)
         invitation_manager_data.email = user.email_encrypted
         subjects_on_applet0 = await subject_crud.count(applet_id=applet_id)
         response = await client.post(
@@ -932,7 +901,7 @@
         assert subjects_on_applet1 == subjects_on_applet0
         invitation = response.json()["result"]
         # Login as Mike and accept invitation
-        await client.login(self.login_url, user.email_encrypted, "Test1234!")
+        client.login(user)
         url_accept = self.accept_url.format(key=invitation["key"])
         response = await client.post(url_accept)
         assert response.status_code == http.HTTPStatus.OK
@@ -947,7 +916,7 @@
         assert applet_one_with_link.link
         subject_crud = SubjectsCrud(session)
         applet_id = applet_one_with_link.id
-        await client.login(self.login_url, user.email_encrypted, "Test1234!")
+        client.login(user)
         count0 = await subject_crud.count(applet_id=applet_id)
         response = await client.post(self.accept_private_url.format(key=str(applet_one_with_link.link)))
         assert response.status_code == http.HTTPStatus.OK
@@ -959,7 +928,7 @@
     async def test_move_pins_from_subject_to_user(
         self, client, session, tom: User, bob: User, shell_create_data, applet_one: AppletFull
     ):
-        await client.login(self.login_url, tom.email_encrypted, "Test1234!")
+        client.login(tom)
         applet_id = str(applet_one.id)
         url = self.shell_acc_create_url.format(applet_id=applet_id)
         response = await client.post(url, shell_create_data)
@@ -975,7 +944,7 @@
         assert len(TestMail.mails) == 1
 
         invitation = response.json()["result"]
-        await client.login(self.login_url, bob.email_encrypted, "Test1234!")
+        client.login(bob)
         url_accept = self.accept_url.format(key=invitation["key"])
         response = await client.post(url_accept)
         assert response.status_code == http.HTTPStatus.OK
@@ -985,7 +954,7 @@
 
     @pytest.mark.skip("Not actual")
     async def test_shell_invite_cant_twice(self, client, session, shell_create_data, tom: User, applet_one: AppletFull):
-        await client.login(self.login_url, tom.email_encrypted, "Test1234!")
+        client.login(self.login_url, tom.email_encrypted, "Test1234!")
         email = "mm@mail.com"
         applet_id = str(applet_one.id)
         url = self.shell_acc_create_url.format(applet_id=applet_id)
@@ -1016,7 +985,7 @@
         tom: User,
         invitation_respondent_data,
     ):
-        await client.login(self.login_url, tom.email_encrypted, "Test1234!")
+        client.login(tom)
         invitation_respondent_data.secret_user_id = applet_one_shell_account.secret_user_id
         response = await client.post(
             self.invite_respondent_url.format(applet_id=str(applet_one.id)),
