import http
import json
import uuid
from typing import Literal

import pytest
from pydantic import EmailStr
from sqlalchemy.ext.asyncio import AsyncSession

from apps.applets.crud import UserAppletAccessCRUD
from apps.applets.domain import ManagersRole, Role
from apps.applets.domain.applet_full import AppletFull
from apps.applets.domain.applet_link import CreateAccessLink
from apps.applets.service.applet import AppletService
from apps.invitations.crud import InvitationCRUD
from apps.invitations.domain import (
    InvitationManagersRequest,
    InvitationRespondentRequest,
    InvitationReviewerRequest,
    InvitationStatus,
)
from apps.invitations.errors import (
    InvitationAlreadyProcessed,
    InvitationDoesNotExist,
    ManagerInvitationExist,
    NonUniqueValue,
    RespondentDoesNotExist,
    RespondentInvitationExist,
)
from apps.mailing.services import TestMail
from apps.shared.test import BaseTest
from apps.subjects.crud import SubjectsCrud
from apps.subjects.domain import Subject
from apps.subjects.services import SubjectsService
from apps.users import UserSchema
from apps.users.domain import User, UserCreate, UserCreateRequest
from apps.workspaces.domain.constants import UserPinRole
from apps.workspaces.service.user_access import UserAccessService
from apps.workspaces.service.user_applet_access import UserAppletAccessService


@pytest.fixture
async def applet_one_with_public_link(session: AsyncSession, applet_one: AppletFull, tom):
    srv = AppletService(session, tom.id)
    await srv.create_access_link(applet_one.id, CreateAccessLink(require_login=False))
    applet = await srv.get_full_applet(applet_one.id)
    assert applet.link is not None
    return applet


@pytest.fixture
async def applet_one_with_link(session: AsyncSession, applet_one: AppletFull, tom):
    srv = AppletService(session, tom.id)
    await srv.create_access_link(applet_one.id, CreateAccessLink(require_login=True))
    applet = await srv.get_full_applet(applet_one.id)
    assert applet.link is not None
    return applet


@pytest.fixture
async def applet_one_lucy_manager(session: AsyncSession, applet_one: AppletFull, tom, lucy) -> AppletFull:
    await UserAppletAccessService(session, tom.id, applet_one.id).add_role(lucy.id, Role.MANAGER)
    return applet_one


@pytest.fixture
async def applet_one_lucy_coordinator(session: AsyncSession, applet_one: AppletFull, tom, lucy) -> AppletFull:
    await UserAppletAccessService(session, tom.id, applet_one.id).add_role(lucy.id, Role.COORDINATOR)
    return applet_one


@pytest.fixture
async def applet_one_lucy_respondent(session: AsyncSession, applet_one: AppletFull, tom, lucy) -> AppletFull:
    await UserAppletAccessService(session, tom.id, applet_one.id).add_role(lucy.id, Role.RESPONDENT)
    return applet_one


@pytest.fixture
async def applet_one_lucy_roles(
    applet_one_lucy_respondent: AppletFull, applet_one_lucy_coordinator: AppletFull, applet_one_lucy_editor: AppletFull
) -> list[AppletFull]:
    return [applet_one_lucy_respondent, applet_one_lucy_coordinator, applet_one_lucy_editor]


@pytest.fixture
def user_create_data() -> UserCreateRequest:
    return UserCreateRequest(
        email=EmailStr("tom2@mindlogger.com"),
        first_name="Tom",
        last_name="Isaak",
        password="Test1234!",
    )


@pytest.fixture
def subject_ids(tom, tom_applet_one_subject) -> list[str]:
    return [tom_applet_one_subject.id]


@pytest.fixture
def invitation_base_data(user_create: UserCreate) -> dict[str, str | EmailStr]:
    return dict(
        email=user_create.email,
        first_name=user_create.first_name,
        last_name=user_create.last_name,
        language="en",
    )


@pytest.fixture
def invitation_manager_data(invitation_base_data: dict[str, str | EmailStr]) -> InvitationManagersRequest:
    return InvitationManagersRequest(**invitation_base_data, role=ManagersRole.MANAGER)


@pytest.fixture
def invitation_editor_data(invitation_base_data: dict[str, str | EmailStr]) -> InvitationManagersRequest:
    return InvitationManagersRequest(**invitation_base_data, role=ManagersRole.EDITOR)


@pytest.fixture
def invitation_coordinator_data(
    invitation_base_data: dict[str, str | EmailStr],
) -> InvitationManagersRequest:
    return InvitationManagersRequest(**invitation_base_data, role=ManagersRole.COORDINATOR)


@pytest.fixture
def invitation_respondent_data(
    invitation_base_data: dict[str, str | EmailStr],
) -> InvitationRespondentRequest:
    return InvitationRespondentRequest(
        **invitation_base_data,
        secret_user_id=str(uuid.uuid4()),
        nickname=str(uuid.uuid4()),
    )


@pytest.fixture
def invitation_reviewer_data(invitation_base_data, subject_ids) -> InvitationReviewerRequest:
    return InvitationReviewerRequest(**invitation_base_data, subjects=subject_ids)


@pytest.fixture
def shell_create_data():
    return dict(
        language="en",
        firstName="firstName",
        lastName="lastName",
        secretUserId="secretUserId",
        nickname="nickname",
    )


@pytest.fixture
async def applet_one_shell_account(session: AsyncSession, applet_one: AppletFull, tom: User) -> Subject:
    return await SubjectsService(session, tom.id).create(
        Subject(
            applet_id=applet_one.id,
            creator_id=tom.id,
            first_name="Shell",
            last_name="Account",
            nickname="shell-account-0",
            secret_user_id=f"{uuid.uuid4()}",
        )
    )


class TestInvite(BaseTest):
    fixtures = [
        "invitations/fixtures/invitations.json",
    ]

    login_url = "/auth/login"
    invitation_list = "/invitations"
    invitation_detail = "/invitations/{key}"
    private_invitation_detail = "/invitations/private/{key}"
    invite_url = "/invitations/invite"
    invited_url = "/invitations/invited"
    accept_url = "/invitations/{key}/accept"
    accept_private_url = "/invitations/private/{key}/accept"
    decline_url = "/invitations/{key}/decline"
    invite_manager_url = f"{invitation_list}/{{applet_id}}/managers"
    invite_reviewer_url = f"{invitation_list}/{{applet_id}}/reviewer"
    invite_respondent_url = f"{invitation_list}/{{applet_id}}/respondent"
    shell_acc_create_url = f"{invitation_list}/{{applet_id}}/shell-account"
    shell_acc_invite_url = f"{invitation_list}/{{applet_id}}/subject"

    async def test_invitation_list(self, client, tom):
        client.login(tom)

        response = await client.get(self.invitation_list)
        assert response.status_code == http.HTTPStatus.OK

        assert len(response.json()["result"]) == 3

    async def test_applets_invitation_list(self, client, tom, applet_one):
        client.login(tom)

        response = await client.get(
            self.invitation_list,
            dict(appletId=str(applet_one.id)),
        )
        assert response.status_code == http.HTTPStatus.OK

        assert len(response.json()["result"]) == 2

    async def test_invitation_retrieve(self, client, applet_one, lucy):
        client.login(lucy)

        response = await client.get(self.invitation_detail.format(key="6a3ab8e6-f2fa-49ae-b2db-197136677da6"))
        assert response.status_code == http.HTTPStatus.OK

        assert response.json()["result"]["appletId"] == str(applet_one.id)
        assert response.json()["result"]["role"] == Role.MANAGER

    async def test_private_invitation_retrieve(self, client, applet_one_with_link, lucy):
        client.login(lucy)

        response = await client.get(self.private_invitation_detail.format(key=applet_one_with_link.link))
        assert response.status_code == http.HTTPStatus.OK

        assert response.json()["result"]["appletId"] == str(applet_one_with_link.id)
        assert response.json()["result"]["role"] == Role.RESPONDENT

    async def test_admin_invite_manager_success(self, client, invitation_manager_data, tom, user, applet_one):
        client.login(tom)
        response = await client.post(
            self.invite_manager_url.format(applet_id=str(applet_one.id)),
            invitation_manager_data,
        )
        assert response.status_code == http.HTTPStatus.OK
        assert response.json()["result"]["userId"] == str(user.id)
        assert len(TestMail.mails) == 1
        assert TestMail.mails[0].recipients == [invitation_manager_data.email]
        assert TestMail.mails[0].subject == "Applet 1 invitation"

    async def test_admin_invite_coordinator_success(self, client, invitation_coordinator_data, tom, user, applet_one):
        client.login(tom)
        response = await client.post(
            self.invite_manager_url.format(applet_id=str(applet_one.id)),
            invitation_coordinator_data,
        )
        assert response.status_code == http.HTTPStatus.OK
        assert response.json()["result"]["userId"] == str(user.id)
        assert len(TestMail.mails) == 1
        assert TestMail.mails[0].recipients == [invitation_coordinator_data.email]

    async def test_admin_invite_editor_success(self, client, invitation_editor_data, tom, user, applet_one):
        client.login(tom)
        response = await client.post(
            self.invite_manager_url.format(applet_id=str(applet_one.id)),
            invitation_editor_data,
        )
        assert response.status_code == http.HTTPStatus.OK
        assert response.json()["result"]["userId"] == str(user.id)
        assert len(TestMail.mails) == 1
        assert TestMail.mails[0].recipients == [invitation_editor_data.email]

<<<<<<< HEAD
    async def test_admin_invite_reviewer_success(self, client, invitation_reviewer_data, tom, user, applet_one):
=======
    async def test_admin_invite_reviewer_success(self, client, invitation_revier_data, tom, user, applet_one):
>>>>>>> d38c5753
        client.login(tom)
        response = await client.post(
            self.invite_reviewer_url.format(applet_id=str(applet_one.id)),
            invitation_reviewer_data,
        )
        assert response.status_code == http.HTTPStatus.OK, response.json()
        assert response.json()["result"]["userId"] == str(user.id)
        assert len(TestMail.mails) == 1
        assert TestMail.mails[0].recipients == [invitation_reviewer_data.email]
        assert TestMail.mails[0].subject == "Applet 1 invitation"

    async def test_admin_invite_respondent_success(self, client, invitation_respondent_data, tom, user, applet_one):
        client.login(tom)
        response = await client.post(
            self.invite_respondent_url.format(applet_id=str(applet_one.id)),
            invitation_respondent_data,
        )
        assert response.status_code == http.HTTPStatus.OK
        assert response.json()["result"]["userId"] == str(user.id)
        assert len(TestMail.mails) == 1
        assert TestMail.mails[0].recipients == [invitation_respondent_data.email]
        assert TestMail.mails[0].subject == "Applet 1 invitation"

    async def test_admin_invite_respondent_duplicate_pending_secret_id(
        self, client, invitation_respondent_data, tom, applet_one
    ):
        client.login(tom)
        response = await client.post(
            self.invite_respondent_url.format(applet_id=str(applet_one.id)),
            invitation_respondent_data,
        )
        assert response.status_code == http.HTTPStatus.OK

        invitation_respondent_data.email = "patric1@gmail.com"
        response = await client.post(
            self.invite_respondent_url.format(applet_id=str(applet_one.id)),
            invitation_respondent_data,
        )
        assert response.status_code == http.HTTPStatus.UNPROCESSABLE_ENTITY
        assert response.json()["result"][0]["message"] == NonUniqueValue.message

    async def test_manager_invite_manager_success(self, client, invitation_manager_data, applet_one_lucy_manager, lucy):
        client.login(lucy)
        response = await client.post(
            self.invite_manager_url.format(applet_id=str(applet_one_lucy_manager.id)),
            invitation_manager_data,
        )
        assert response.status_code == http.HTTPStatus.OK

        assert len(TestMail.mails) == 1
        assert TestMail.mails[0].recipients == [invitation_manager_data.email]
        assert TestMail.mails[0].subject == "Applet 1 invitation"

    async def test_manager_invite_coordinator_success(
        self, client, invitation_coordinator_data, applet_one_lucy_manager, lucy
    ):
        client.login(lucy)
        response = await client.post(
            self.invite_manager_url.format(applet_id=str(applet_one_lucy_manager.id)),
            invitation_coordinator_data,
        )
        assert response.status_code == http.HTTPStatus.OK

        assert len(TestMail.mails) == 1
        assert TestMail.mails[0].recipients == [invitation_coordinator_data.email]

    async def test_manager_invite_editor_success(self, client, invitation_editor_data, applet_one_lucy_manager, lucy):
        client.login(lucy)
        response = await client.post(
            self.invite_manager_url.format(applet_id=str(applet_one_lucy_manager.id)),
            invitation_editor_data,
        )
        assert response.status_code == http.HTTPStatus.OK

        assert len(TestMail.mails) == 1
        assert TestMail.mails[0].recipients == [invitation_editor_data.email]

<<<<<<< HEAD
    async def test_manager_invite_reviewer_success(
        self, client, invitation_reviewer_data, lucy, applet_one_lucy_manager
    ):
=======
    async def test_manager_invite_reviewer_success(self, client, invitation_revier_data, applet_one_lucy_manager, lucy):
>>>>>>> d38c5753
        client.login(lucy)
        response = await client.post(
            self.invite_reviewer_url.format(applet_id=str(applet_one_lucy_manager.id)),
            invitation_reviewer_data,
        )
        assert response.status_code == http.HTTPStatus.OK

        assert len(TestMail.mails) == 1
        assert TestMail.mails[0].recipients == [invitation_reviewer_data.email]

    async def test_manager_invite_respondent_success(
        self, client, invitation_respondent_data, applet_one_lucy_manager, lucy
    ):
        client.login(lucy)
        response = await client.post(
            self.invite_respondent_url.format(applet_id=str(applet_one_lucy_manager.id)),
            invitation_respondent_data,
        )
        assert response.status_code == http.HTTPStatus.OK

        assert len(TestMail.mails) == 1
        assert TestMail.mails[0].recipients == [invitation_respondent_data.email]

    async def test_coordinator_invite_respondent_success(
        self, client, invitation_respondent_data, applet_one_lucy_coordinator, lucy
    ):
        client.login(lucy)
        response = await client.post(
            self.invite_respondent_url.format(applet_id=str(applet_one_lucy_coordinator.id)),
            invitation_respondent_data,
        )
        assert response.status_code == http.HTTPStatus.OK

        assert len(TestMail.mails) == 1
        assert TestMail.mails[0].recipients == [invitation_respondent_data.email]

    async def test_coordinator_invite_reviewer_success(
<<<<<<< HEAD
        self, client, invitation_reviewer_data, applet_one_lucy_coordinator, lucy
=======
        self, client, invitation_revier_data, applet_one_lucy_coordinator, lucy
>>>>>>> d38c5753
    ):
        client.login(lucy)
        response = await client.post(
            self.invite_reviewer_url.format(applet_id=str(applet_one_lucy_coordinator.id)),
            invitation_reviewer_data,
        )
        assert response.status_code == http.HTTPStatus.OK

        assert len(TestMail.mails) == 1
        assert TestMail.mails[0].recipients == [invitation_reviewer_data.email]

    async def test_coordinator_invite_manager_fail(
        self, client, invitation_manager_data, applet_one_lucy_coordinator, lucy
    ):
        client.login(lucy)
        response = await client.post(
            self.invite_manager_url.format(applet_id=str(applet_one_lucy_coordinator.id)),
            invitation_manager_data,
        )

        assert response.status_code == 403
        assert response.json()["result"][0]["message"] == "Access denied."

    async def test_editor_invite_respondent_fail(
        self, client, invitation_respondent_data, lucy, applet_one_lucy_editor
    ):
        client.login(lucy)
        response = await client.post(
            self.invite_respondent_url.format(applet_id=str(applet_one_lucy_editor.id)),
            invitation_respondent_data,
        )
        assert response.status_code == 403
        assert response.json()["result"][0]["message"] == "Access denied to manipulate with invites of the applet."

    async def test_invitation_accept_and_absorb_roles(self, session, client, lucy, applet_one_lucy_roles, applet_one):
        client.login(lucy)

        roles = await UserAppletAccessCRUD(session).get_user_roles_to_applet(lucy.id, applet_one.id)
        assert len(roles) == 3
        assert Role.COORDINATOR in roles
        assert Role.EDITOR in roles
        assert Role.RESPONDENT in roles

        response = await client.post(self.accept_url.format(key="6a3ab8e6-f2fa-49ae-b2db-197136677da6"))
        assert response.status_code == http.HTTPStatus.OK
        roles = await UserAppletAccessCRUD(session).get_user_roles_to_applet(lucy.id, applet_one.id)
        assert len(roles) == 2
        assert Role.MANAGER in roles
        assert Role.RESPONDENT in roles

    async def test_private_invitation_accept(self, session, client, lucy, applet_one_with_link):
        client.login(lucy)

        response = await client.post(self.accept_private_url.format(key=applet_one_with_link.link))
        assert response.status_code == http.HTTPStatus.OK
        access = await UserAppletAccessCRUD(session).get_by_roles(
            user_id=lucy.id,
            applet_id=applet_one_with_link.id,
            ordered_roles=[Role.RESPONDENT],
        )
        assert access.role == Role.RESPONDENT

    async def test_invitation_accept_invitation_does_not_exists(self, client, tom, uuid_zero):
        client.login(tom)

        response = await client.post(self.accept_url.format(key=uuid_zero))
        assert response.status_code == http.HTTPStatus.NOT_FOUND

    async def test_invitation_decline(self, client, lucy):
        client.login(lucy)

        response = await client.delete(self.decline_url.format(key="6a3ab8e6-f2fa-49ae-b2db-197136677da6"))
        assert response.status_code == http.HTTPStatus.OK

    async def test_invitation_decline_wrong_invitation_does_not_exists(self, client, tom):
        client.login(tom)

        response = await client.delete(self.decline_url.format(key="6a3ab8e6-f2fa-49ae-b2db-197136677da9"))
        assert response.status_code == http.HTTPStatus.NOT_FOUND
        assert response.json()["result"][0]["message"] == InvitationDoesNotExist.message

    @pytest.mark.parametrize("role", (Role.MANAGER, Role.COORDINATOR, Role.EDITOR))
    async def test_manager_invite_if_duplicate_email_and_role_not_accepted(
        self, client, role, invitation_manager_data, applet_one_lucy_manager, lucy
    ):
        client.login(lucy)
        invitation_manager_data.role = role
        response = await client.post(
            self.invite_manager_url.format(applet_id=str(applet_one_lucy_manager.id)),
            invitation_manager_data,
        )
        assert response.status_code == http.HTTPStatus.OK

        response = await client.post(
            self.invite_manager_url.format(applet_id=str(applet_one_lucy_manager.id)),
            invitation_manager_data,
        )
        assert response.status_code == http.HTTPStatus.OK
        assert len(TestMail.mails) == 2

    async def test_admin_invite_respondent_fail_if_duplicate_email(
        self, client, invitation_respondent_data, tom, applet_one_lucy_respondent, lucy
    ):
        client.login(tom)
        invitation_respondent_data.email = lucy.email_encrypted
        response = await client.post(
            self.invite_respondent_url.format(applet_id=str(applet_one_lucy_respondent.id)),
            invitation_respondent_data,
        )
        assert response.status_code == http.HTTPStatus.UNPROCESSABLE_ENTITY
        res = json.loads(response.content)
        res = res["result"][0]
        assert res["message"] == RespondentInvitationExist.message
        assert len(TestMail.mails) == 0

    async def test_fail_if_invite_manager_on_editor_role(
        self, client, invitation_editor_data, tom, applet_one_lucy_manager, lucy
    ):
        client.login(tom)
        invitation_editor_data.email = lucy.email_encrypted
        response = await client.post(
            self.invite_manager_url.format(applet_id=applet_one_lucy_manager.id),
            invitation_editor_data,
        )
        assert response.status_code == http.HTTPStatus.UNPROCESSABLE_ENTITY
        res = json.loads(response.content)
        res = res["result"][0]
        assert res["message"] == ManagerInvitationExist.message
        assert len(TestMail.mails) == 0

    async def test_invite_not_registered_user_manager(self, client, invitation_manager_data, tom, applet_one):
        client.login(tom)
        invitation_manager_data.email = f"new{invitation_manager_data.email}"
        response = await client.post(
            self.invite_manager_url.format(applet_id=str(applet_one.id)),
            invitation_manager_data,
        )
        assert response.status_code == http.HTTPStatus.OK
        assert not response.json()["result"]["userId"]
        assert len(TestMail.mails) == 1

<<<<<<< HEAD
    async def test_invite_not_registered_user_reviewer(self, client, invitation_reviewer_data, tom, applet_one):
        client.login(tom)
        invitation_reviewer_data.email = f"new{invitation_reviewer_data.email}"
=======
    async def test_invite_not_registered_user_reviewer(self, client, invitation_revier_data, tom, applet_one):
        client.login(tom)
        invitation_revier_data.email = f"new{invitation_revier_data.email}"
>>>>>>> d38c5753
        response = await client.post(
            self.invite_reviewer_url.format(applet_id=str(applet_one.id)),
            invitation_reviewer_data.dict(),
        )
        assert response.status_code == http.HTTPStatus.OK, response.json()
        assert not response.json()["result"]["userId"]
        assert len(TestMail.mails) == 1

    async def test_invite_not_registered_user_respondent(self, client, invitation_respondent_data, tom, applet_one):
        client.login(tom)
        invitation_respondent_data.email = f"new{invitation_respondent_data.email}"
        response = await client.post(
            self.invite_respondent_url.format(applet_id=str(applet_one.id)),
            invitation_respondent_data.dict(),
        )
        assert response.status_code == http.HTTPStatus.OK
        assert not response.json()["result"]["userId"]
        assert len(TestMail.mails) == 1

    @pytest.mark.parametrize(
        "status,url,method",
        (
            (InvitationStatus.APPROVED, "accept_url", "post"),
            (InvitationStatus.DECLINED, "decline_url", "delete"),
        ),
    )
    async def test_new_user_accept_decline_invitation(
        self, session, client, user_create_data, status, url, method, invitation_manager_data, tom, applet_one
    ) -> None:
        client.login(tom)
        new_email = f"new{invitation_manager_data.email}"
        invitation_manager_data.email = new_email
        # Send an invite
        response = await client.post(
            self.invite_manager_url.format(applet_id=str(applet_one.id)),
            invitation_manager_data.dict(),
        )
        assert response.status_code == http.HTTPStatus.OK
        assert not response.json()["result"]["userId"]

        invitation_key = response.json()["result"]["key"]
        user_create_data.email = new_email
        # An invited user creates an account
        resp = await client.post("/users", data=user_create_data.dict())
        assert resp.status_code == http.HTTPStatus.CREATED
        client.login(uuid.UUID(resp.json()["result"]["id"]))
        exp_user_id = resp.json()["result"]["id"]
        # Accept invite
        client_method = getattr(client, method)
        resp = await client_method(getattr(self, url).format(key=invitation_key))
        assert resp.status_code == http.HTTPStatus.OK
        # Because we don't return anything after accepting/declining
        # invitation, check in database that user_id has already been updated
        inv = await InvitationCRUD(session).get_by_email_and_key(new_email, uuid.UUID(invitation_key))
        assert str(inv.user_id) == exp_user_id  # type: ignore[union-attr]
        assert inv.status == status  # type: ignore[union-attr]

    async def test_update_invitation_for_new_user_who_registered_after_first_invitation(
        self, client, user_create_data, invitation_manager_data, tom, applet_one
    ) -> None:
        client.login(tom)
        new_email = f"new{invitation_manager_data.email}"
        invitation_manager_data.email = new_email
        # Send an invite
        response = await client.post(
            self.invite_manager_url.format(applet_id=str(applet_one.id)),
            invitation_manager_data,
        )
        assert response.status_code == http.HTTPStatus.OK
        assert not response.json()["result"]["userId"]

        user_create_data.email = new_email
        # An invited user creates an account
        resp = await client.post("/users", data=user_create_data.dict())
        assert resp.status_code == http.HTTPStatus.CREATED
        client.login(uuid.UUID(resp.json()["result"]["id"]))
        exp_user_id = resp.json()["result"]["id"]

        # Update an invite
        client.login(tom)
        response = await client.post(
            self.invite_manager_url.format(applet_id=str(applet_one.id)),
            invitation_manager_data,
        )
        assert response.status_code == http.HTTPStatus.OK
        assert response.json()["result"]["userId"] == exp_user_id

    async def test_resend_invitation_with_updates_for_respondent_with_pending_invitation(
        self, session, client, invitation_respondent_data, tom: User, applet_one: AppletFull
    ):
        client.login(tom)
        response = await client.post(
            self.invite_respondent_url.format(applet_id=str(applet_one.id)),
            invitation_respondent_data,
        )
        assert response.status_code == http.HTTPStatus.OK

        # change first name and last name for user for tests
        # update secret_user_id because it should be unique
        invitation_respondent_data.first_name = "test"
        invitation_respondent_data.last_name = "test"

        response = await client.post(
            self.invite_respondent_url.format(applet_id=str(applet_one.id)),
            invitation_respondent_data,
        )
        assert response.status_code == http.HTTPStatus.UNPROCESSABLE_ENTITY

    async def test_resend_invitation_for_respondent_with_pending_invitation_only_last_key_valid(
        self, client, invitation_respondent_data, tom, applet_one, user
    ):
        client.login(tom)
        response = await client.post(
            self.invite_respondent_url.format(applet_id=str(applet_one.id)),
            invitation_respondent_data,
        )
        assert response.status_code == http.HTTPStatus.OK
        old_key = response.json()["result"]["key"]

        invitation_respondent_data.secret_user_id = str(uuid.uuid4())
        response = await client.post(
            self.invite_respondent_url.format(applet_id=str(applet_one.id)),
            invitation_respondent_data,
        )
        assert response.status_code == http.HTTPStatus.OK
        new_key = response.json()["result"]["key"]
        client.login(user)

        response = await client.get(self.invitation_detail.format(key=old_key))
        assert response.status_code == http.HTTPStatus.NOT_FOUND

        # we use invitation detail url for tests, because sninny atomic
        # does not work correct in tests.
        response = await client.get(self.invitation_detail.format(key=new_key))
        assert response.status_code == http.HTTPStatus.OK

    async def test_send_many_pending_invitations_for_one_email_valid_only_last(
        self,
        client,
        session,
        invitation_coordinator_data,
        invitation_editor_data,
        invitation_manager_data,
        invitation_respondent_data,
        invitation_reviewer_data,
        tom,
        applet_one,
        user,
    ):
        client.login(tom)
        invitations_urls = [
            (invitation_coordinator_data, self.invite_manager_url),
            (invitation_editor_data, self.invite_manager_url),
            (invitation_manager_data, self.invite_manager_url),
            (invitation_respondent_data, self.invite_respondent_url),
            (invitation_reviewer_data, self.invite_reviewer_url),
        ]
        applet_id = str(applet_one.id)
        keys = []
        for invite, url in invitations_urls:
            resp = await client.post(
                url.format(applet_id=applet_id),
                data=invite,
            )
            assert resp.status_code == http.HTTPStatus.OK
            keys.append(resp.json()["result"]["key"])
        last_invitation = invitations_urls[-1][0]
        count_invitations = await InvitationCRUD(session).count(
            email=last_invitation.email,
            applet_id=uuid.UUID(applet_id),
            status=InvitationStatus.PENDING,
        )
        # Only one invite
        assert count_invitations == 1

        client.login(user)
        # Check first and last invitations to test that only last is valid
        response = await client.get(self.invitation_detail.format(key=keys[0]))
        assert response.status_code == http.HTTPStatus.NOT_FOUND
        response = await client.get(self.invitation_detail.format(key=keys[-1]))
        assert response.status_code == http.HTTPStatus.OK

    async def test_get_invitation_by_key_invitation_does_not_exist(self, client, tom, uuid_zero):
        client.login(tom)

        response = await client.get(self.invitation_detail.format(key=uuid_zero))
        assert response.status_code == http.HTTPStatus.NOT_FOUND
        assert response.json()["result"][0]["message"] == InvitationDoesNotExist.message

    @pytest.mark.parametrize(
        "url,method",
        (("decline_url", "delete"), ("accept_url", "post")),
    )
    async def test_get_invitation_by_key_already_accpted_declined(
        self, client, url: Literal["decline_url", "accept_url"], method: Literal["delete", "post"], lucy
    ):
        client.login(lucy)
        key = "6a3ab8e6-f2fa-49ae-b2db-197136677da6"
        client_method = getattr(client, method)
        url_ = getattr(self, url)
        response = await client_method(url_.format(key=key))
        assert response.status_code == http.HTTPStatus.OK

        response = await client.get(self.invitation_detail.format(key=key))
        assert response.status_code == http.HTTPStatus.BAD_REQUEST
        assert response.json()["result"][0]["message"] == InvitationAlreadyProcessed.message

    async def test_get_private_invitation_by_link_does_not_exist(self, client, tom, uuid_zero):
        client.login(tom)

        response = await client.get(self.private_invitation_detail.format(key=uuid_zero))
        assert response.status_code == http.HTTPStatus.NOT_FOUND
        assert response.json()["result"][0]["message"] == InvitationDoesNotExist.message

    async def test_private_invitation_accept_invitation_does_not_exist(self, client, tom, uuid_zero):
        client.login(tom)

        response = await client.post(self.accept_private_url.format(key=uuid_zero))
        assert response.status_code == http.HTTPStatus.NOT_FOUND
        assert response.json()["result"][0]["message"] == InvitationDoesNotExist.message

    async def test_send_invitation_to_reviewer_invitation_already_approved(
<<<<<<< HEAD
        self, client, invitation_reviewer_data, tom, applet_one, user
=======
        self, client, invitation_revier_data, tom, applet_one, user
>>>>>>> d38c5753
    ):
        client.login(tom)
        # send an invite
        response = await client.post(
            self.invite_reviewer_url.format(applet_id=str(applet_one.id)),
            invitation_reviewer_data,
        )
        assert response.status_code == http.HTTPStatus.OK
        key = response.json()["result"]["key"]
        # accept invite
        client.login(user)
        response = await client.post(self.accept_url.format(key=key))
        assert response.status_code == http.HTTPStatus.OK

        # resend invite
        client.login(tom)
        response = await client.post(
            self.invite_reviewer_url.format(applet_id=str(applet_one.id)),
            invitation_reviewer_data,
        )
        assert response.status_code == http.HTTPStatus.UNPROCESSABLE_ENTITY
        assert response.json()["result"][0]["message"] == ManagerInvitationExist.message

    async def test_send_incorrect_role_to_invite_managers(self, client, invitation_manager_data, tom, applet_one):
        client.login(tom)
        data = invitation_manager_data.dict()
        data["role"] = "notvalid"
        resp = await client.post(
            self.invite_manager_url.format(applet_id=str(applet_one.id)),
            data,
        )
        assert resp.status_code == http.HTTPStatus.UNPROCESSABLE_ENTITY
        emsg = "value is not a valid enumeration member; " "permitted: 'manager', 'coordinator', 'editor'"
        result = resp.json()["result"]
        assert len(result) == 1
        assert result[0]["message"] == emsg

    async def test_invite_reviewer_with_respondent_does_not_exist(
        self, client, invitation_reviewer_data, tom, applet_one, uuid_zero
    ):
        client.login(tom)
<<<<<<< HEAD
        invitation_reviewer_data.subjects = [uuid_zero]
=======
        invitation_revier_data.respondents = [uuid_zero]
>>>>>>> d38c5753
        response = await client.post(
            self.invite_reviewer_url.format(applet_id=str(applet_one.id)),
            invitation_reviewer_data,
        )
        assert response.status_code == http.HTTPStatus.BAD_REQUEST
        result = response.json()["result"]
        assert len(result) == 1
        assert result[0]["message"] == RespondentDoesNotExist.message

    @pytest.mark.parametrize(
        "url,method",
        (("accept_url", "post"), ("decline_url", "delete")),
    )
    async def test_accept_or_decline_already_processed_invitation(
        self, client, url, method, invitation_manager_data, tom, applet_one, user
    ) -> None:
        client.login(tom)
        # Send an invite
        response = await client.post(
            self.invite_manager_url.format(applet_id=str(applet_one.id)),
            invitation_manager_data,
        )
        assert response.status_code == http.HTTPStatus.OK

        invitation_key = response.json()["result"]["key"]
        client.login(user)
        # Accept invite
        client_method = getattr(client, method)
        resp = await client_method(getattr(self, url).format(key=invitation_key))
        assert resp.status_code == http.HTTPStatus.OK
        # Accept one more time
        client_method = getattr(client, method)
        resp = await client_method(getattr(self, url).format(key=invitation_key))
        assert resp.status_code == http.HTTPStatus.BAD_REQUEST

    async def test_shell_create_account(self, client, shell_create_data, bob: User, applet_four: AppletFull):
        client.login(bob)
        applet_id = str(applet_four.id)
        creator_id = str(bob.id)
        url = self.shell_acc_create_url.format(applet_id=applet_id)
        response = await client.post(url, shell_create_data)
        assert response.status_code == http.HTTPStatus.OK
        assert len(TestMail.mails) == 0
        payload = response.json()
        assert payload["result"]["appletId"] == applet_id
        assert payload["result"]["creatorId"] == creator_id
        assert payload["result"]["language"] == shell_create_data["language"]

    async def test_shell_invite(self, client, session, shell_create_data, bob: User, applet_four: AppletFull):
        client.login(bob)
        email = "mm@mail.com"
        applet_id = str(applet_four.id)
        url = self.shell_acc_create_url.format(applet_id=applet_id)
        response = await client.post(url, shell_create_data)
        subject = response.json()["result"]

        url = self.shell_acc_invite_url.format(applet_id=applet_id)
        response = await client.post(url, dict(subjectId=subject["id"], email=email))
        assert response.status_code == http.HTTPStatus.OK
        assert len(TestMail.mails) == 1
        subject_model = await SubjectsCrud(session).get_by_id(subject["id"])
        assert subject_model
        assert subject_model.email == email

    async def test_invite_and_accept_invitation_as_respondent(
        self, client, session, invitation_respondent_data, tom: User, applet_one: AppletFull, bill_bronson: User
    ):
        subject_crud = SubjectsCrud(session)
        applet_id = applet_one.id
        user_email = bill_bronson.email_encrypted
        user_id = tom.id
        # Create invitation to Mike
        client.login(tom)
        invitation_respondent_data.email = user_email
        subjects_on_applet0 = await subject_crud.count(applet_id=applet_id)
        response = await client.post(
            self.invite_respondent_url.format(applet_id=applet_id),
            invitation_respondent_data.dict(),
        )
        assert response.status_code == http.HTTPStatus.OK
        subjects_on_applet1 = await subject_crud.count(applet_id=applet_id)
        assert subjects_on_applet1 == (subjects_on_applet0 + 1)
        invitation = response.json()["result"]
        # Login as Mike and accept invitation
        client.login(bill_bronson)
        url_accept = self.accept_url.format(key=invitation["key"])
        response = await client.post(url_accept)
        assert response.status_code == http.HTTPStatus.OK
        subject = await subject_crud.get(user_id, applet_id)
        assert subject
        subjects_on_applet2 = await subject_crud.count(applet_id=applet_id)
        assert subjects_on_applet2 == subjects_on_applet1

    async def test_invite_and_accept_invitation_as_manager(
        self, client, session, invitation_manager_data, tom: User, user: UserSchema, applet_one: AppletFull
    ):
        subject_crud = SubjectsCrud(session)
        applet_id = applet_one.id
        # Create invitation to User
        client.login(tom)
        invitation_manager_data.email = user.email_encrypted
        subjects_on_applet0 = await subject_crud.count(applet_id=applet_id)
        response = await client.post(
            self.invite_manager_url.format(applet_id=applet_id),
            invitation_manager_data.dict(),
        )
        assert response.status_code == http.HTTPStatus.OK
        subjects_on_applet1 = await subject_crud.count(applet_id=applet_id)
        assert subjects_on_applet1 == subjects_on_applet0
        invitation = response.json()["result"]
        # Login as Mike and accept invitation
        client.login(user)
        url_accept = self.accept_url.format(key=invitation["key"])
        response = await client.post(url_accept)
        assert response.status_code == http.HTTPStatus.OK
        subject = await subject_crud.get(user.id, applet_id)
        assert subject
        subjects_on_applet2 = await subject_crud.count(applet_id=applet_id)
        assert subjects_on_applet2 == (subjects_on_applet1 + 1)

    async def test_private_invitation_accept_create_subject(
        self, client, session, user: User, applet_one_with_link: AppletFull
    ):
        assert applet_one_with_link.link
        subject_crud = SubjectsCrud(session)
        applet_id = applet_one_with_link.id
        client.login(user)
        count0 = await subject_crud.count(applet_id=applet_id)
        response = await client.post(self.accept_private_url.format(key=str(applet_one_with_link.link)))
        assert response.status_code == http.HTTPStatus.OK
        count1 = await subject_crud.count(applet_id=applet_id)
        assert (count0 + 1) == count1
        subject = subject_crud.get(user.id, applet_id)
        assert subject

    async def test_move_pins_from_subject_to_user(
        self, client, session, tom: User, bob: User, shell_create_data, applet_one: AppletFull
    ):
        client.login(tom)
        applet_id = str(applet_one.id)
        url = self.shell_acc_create_url.format(applet_id=applet_id)
        response = await client.post(url, shell_create_data)
        subject = response.json()["result"]
        url = self.shell_acc_invite_url.format(applet_id=applet_id)

        await UserAccessService(session, tom.id).pin(
            tom.id, UserPinRole.respondent, subject_id=uuid.UUID(subject["id"])
        )

        response = await client.post(url, dict(subjectId=subject["id"], email=bob.email_encrypted))
        assert response.status_code == http.HTTPStatus.OK
        assert len(TestMail.mails) == 1

        invitation = response.json()["result"]
        client.login(bob)
        url_accept = self.accept_url.format(key=invitation["key"])
        response = await client.post(url_accept)
        assert response.status_code == http.HTTPStatus.OK

        pins = await UserAppletAccessCRUD(session).get_workspace_pins(tom.id)
        assert pins[0].pinned_user_id == bob.id

    @pytest.mark.skip("Not actual")
    async def test_shell_invite_cant_twice(self, client, session, shell_create_data, tom: User, applet_one: AppletFull):
        client.login(self.login_url, tom.email_encrypted, "Test1234!")
        email = "mm@mail.com"
        applet_id = str(applet_one.id)
        url = self.shell_acc_create_url.format(applet_id=applet_id)

        subjects = []
        for i in range(2):
            body = {**shell_create_data, "secretUserId": f"{uuid.uuid4()}"}
            response = await client.post(url, body)
            subject = response.json()["result"]
            subjects.append(subject)

        url = self.shell_acc_invite_url.format(applet_id=applet_id)
        # Invite first subject
        response = await client.post(url, dict(subjectId=subjects[0]["id"], email=email))
        assert response.status_code == http.HTTPStatus.OK
        # Try to invite next subject on same email
        response = await client.post(url, dict(subjectId=subjects[1]["id"], email=email))
        assert response.status_code == http.HTTPStatus.UNPROCESSABLE_ENTITY
        message = response.json()["result"][0]["message"]
        assert message == RespondentInvitationExist.message

    async def test_cant_create_invitation_with_same_secret_id_as_shell_account(
        self,
        client,
        session,
        applet_one: AppletFull,
        applet_one_shell_account: Subject,
        tom: User,
        invitation_respondent_data,
    ):
        client.login(tom)
        invitation_respondent_data.secret_user_id = applet_one_shell_account.secret_user_id
        response = await client.post(
            self.invite_respondent_url.format(applet_id=str(applet_one.id)),
            invitation_respondent_data.dict(),
        )
        assert response.status_code == http.HTTPStatus.UNPROCESSABLE_ENTITY
        payload = response.json()
        assert payload
        assert payload["result"][0]["message"] == NonUniqueValue().error<|MERGE_RESOLUTION|>--- conflicted
+++ resolved
@@ -256,11 +256,7 @@
         assert len(TestMail.mails) == 1
         assert TestMail.mails[0].recipients == [invitation_editor_data.email]
 
-<<<<<<< HEAD
     async def test_admin_invite_reviewer_success(self, client, invitation_reviewer_data, tom, user, applet_one):
-=======
-    async def test_admin_invite_reviewer_success(self, client, invitation_revier_data, tom, user, applet_one):
->>>>>>> d38c5753
         client.login(tom)
         response = await client.post(
             self.invite_reviewer_url.format(applet_id=str(applet_one.id)),
@@ -338,13 +334,9 @@
         assert len(TestMail.mails) == 1
         assert TestMail.mails[0].recipients == [invitation_editor_data.email]
 
-<<<<<<< HEAD
     async def test_manager_invite_reviewer_success(
         self, client, invitation_reviewer_data, lucy, applet_one_lucy_manager
     ):
-=======
-    async def test_manager_invite_reviewer_success(self, client, invitation_revier_data, applet_one_lucy_manager, lucy):
->>>>>>> d38c5753
         client.login(lucy)
         response = await client.post(
             self.invite_reviewer_url.format(applet_id=str(applet_one_lucy_manager.id)),
@@ -382,11 +374,7 @@
         assert TestMail.mails[0].recipients == [invitation_respondent_data.email]
 
     async def test_coordinator_invite_reviewer_success(
-<<<<<<< HEAD
         self, client, invitation_reviewer_data, applet_one_lucy_coordinator, lucy
-=======
-        self, client, invitation_revier_data, applet_one_lucy_coordinator, lucy
->>>>>>> d38c5753
     ):
         client.login(lucy)
         response = await client.post(
@@ -528,15 +516,9 @@
         assert not response.json()["result"]["userId"]
         assert len(TestMail.mails) == 1
 
-<<<<<<< HEAD
     async def test_invite_not_registered_user_reviewer(self, client, invitation_reviewer_data, tom, applet_one):
         client.login(tom)
         invitation_reviewer_data.email = f"new{invitation_reviewer_data.email}"
-=======
-    async def test_invite_not_registered_user_reviewer(self, client, invitation_revier_data, tom, applet_one):
-        client.login(tom)
-        invitation_revier_data.email = f"new{invitation_revier_data.email}"
->>>>>>> d38c5753
         response = await client.post(
             self.invite_reviewer_url.format(applet_id=str(applet_one.id)),
             invitation_reviewer_data.dict(),
@@ -759,11 +741,7 @@
         assert response.json()["result"][0]["message"] == InvitationDoesNotExist.message
 
     async def test_send_invitation_to_reviewer_invitation_already_approved(
-<<<<<<< HEAD
         self, client, invitation_reviewer_data, tom, applet_one, user
-=======
-        self, client, invitation_revier_data, tom, applet_one, user
->>>>>>> d38c5753
     ):
         client.login(tom)
         # send an invite
@@ -805,11 +783,7 @@
         self, client, invitation_reviewer_data, tom, applet_one, uuid_zero
     ):
         client.login(tom)
-<<<<<<< HEAD
         invitation_reviewer_data.subjects = [uuid_zero]
-=======
-        invitation_revier_data.respondents = [uuid_zero]
->>>>>>> d38c5753
         response = await client.post(
             self.invite_reviewer_url.format(applet_id=str(applet_one.id)),
             invitation_reviewer_data,
