import pytest

from apps.shared.test import BaseTest
from infrastructure.database import rollback


class TestLibrary(BaseTest):
    fixtures = [
        "users/fixtures/users.json",
        "themes/fixtures/themes.json",
        "folders/fixtures/folders.json",
        "applets/fixtures/applets.json",
        "applets/fixtures/applet_histories.json",
        "applets/fixtures/applet_user_accesses.json",
        "activities/fixtures/activities.json",
        "activities/fixtures/activity_items.json",
        "activities/fixtures/activity_histories.json",
        "activities/fixtures/activity_item_histories.json",
        "activity_flows/fixtures/activity_flows.json",
        "activity_flows/fixtures/activity_flow_items.json",
        "library/fixtures/libraries.json",
    ]

    login_url = "/auth/login"
    library_url = "/library"
    library_url_search = "/library?search={search_term}"
    library_check_name_url = "/library/check_name"
    library_detail_url = f"{library_url}/{{library_id}}"
    library_cart_url = f"{library_url}/cart"

    applet_link = "/applets/{applet_id}/library_link"

    @rollback
    async def test_library_share(self):
        await self.client.login(
            self.login_url, "tom@mindlogger.com", "Test1234!"
        )

        data = dict(
            applet_id="92917a56-d586-4613-b7aa-991f2c4b15b1",
            keywords=["test", "test2"],
            name="PHQ2",
        )
        response = await self.client.post(self.library_url, data=data)

        assert response.status_code == 201, response.json()
        result = response.json()["result"]
        assert result["keywords"] == ["test", "test2"]

    @rollback
    async def test_library_check_name(self):
        await self.client.login(
            self.login_url, "tom@mindlogger.com", "Test1234!"
        )

        data = dict(
            name="PHQ2",
        )
        response = await self.client.post(
            self.library_check_name_url, data=data
        )

        assert response.status_code == 200, response.json()

    @rollback
    async def test_library_get_all_search(self):
        await self.client.login(
            self.login_url, "tom@mindlogger.com", "Test1234!"
        )

        data = dict(
            applet_id="92917a56-d586-4613-b7aa-991f2c4b15b1",
            keywords=["test", "test2"],
            name="PHQ2",
        )
        response = await self.client.post(self.library_url, data=data)
        assert response.status_code == 201, response.json()

        response = await self.client.get(self.library_url)
        assert response.status_code == 200, response.json()
        result = response.json()["result"]
        assert len(result) == 2
        assert result[1]["keywords"] == ["test", "test2"]

        response = await self.client.get(
            self.library_url_search.format(search_term="test")
        )
        assert response.status_code == 200, response.json()
        result = response.json()["result"]
        assert len(result) == 1

    @rollback
    async def test_library_get_detail(self):
        await self.client.login(
            self.login_url, "tom@mindlogger.com", "Test1234!"
        )

        data = dict(
            applet_id="92917a56-d586-4613-b7aa-991f2c4b15b1",
            keywords=["test", "test2"],
            name="PHQ2",
        )
        response = await self.client.post(self.library_url, data=data)
        assert response.status_code == 201, response.json()
        result = response.json()["result"]

        response = await self.client.get(
            self.library_detail_url.format(library_id=result["id"])
        )

        assert response.status_code == 200, response.json()
        result = response.json()["result"]
        assert result["keywords"] == ["test", "test2"]

    @rollback
    async def test_library_get_url(self):
        await self.client.login(
            self.login_url, "tom@mindlogger.com", "Test1234!"
        )

        data = dict(
            applet_id="92917a56-d586-4613-b7aa-991f2c4b15b1",
            keywords=["test", "test2"],
            name="PHQ2",
        )
        response = await self.client.post(self.library_url, data=data)
        assert response.status_code == 201, response.json()

        response = await self.client.get(
            self.applet_link.format(
                applet_id="92917a56-d586-4613-b7aa-991f2c4b15b1"
            )
        )
        assert response.status_code == 200, response.json()
        result = response.json()["result"]
        assert type(result["url"]) == str

    @rollback
    async def test_library_update(self):
        await self.client.login(
            self.login_url, "tom@mindlogger.com", "Test1234!"
        )

        data = dict(
            applet_id="92917a56-d586-4613-b7aa-991f2c4b15b1",
            keywords=["test", "test2"],
            name="PHQ2",
        )
        response = await self.client.post(self.library_url, data=data)
        assert response.status_code == 201, response.json()

        result = response.json()["result"]

        data = dict(
            keywords=["test", "test2", "test3"],
            name="PHQ23",
        )

        response = await self.client.put(
            self.library_detail_url.format(library_id=result["id"]), data=data
        )
        assert response.status_code == 200, response.json()
        result = response.json()["result"]
        assert result["keywords"] == ["test", "test2", "test3"]

    @rollback
    async def test_add_to_cart(self):
        await self.client.login(
            self.login_url, "tom@mindlogger.com", "Test1234!"
        )

        create_data = dict(
            cart_items=[
                dict(
                    id="92917a56-d586-4613-b7aa-991f2c4b15b2",
                    display_name="Applet 2",
                    description={"en": "Patient Health Questionnaire"},
                    about={"en": "Patient Health Questionnaire"},
                    image="",
                    watermark="",
                    theme_id="3e31a64e-449f-4788-8516-eca7809f1a42",
                    version="2.0.1",
                    activities=[
                        dict(
                            key="09e3dbf0-aefb-4d0e-9177-bdb321bf3612",
                            items=None,
                            name="PHQ8",
                            description={"en": "PHQ8", "fr": "PHQ8"},
                            splash_screen="",
                            image="",
                        )
                    ],
                ),
            ]
        )
        response = await self.client.post(
            self.library_cart_url, data=create_data
        )
        assert response.status_code == 200, response.json()

        result = response.json()["result"]

        assert len(result["cartItems"]) == 1
        assert (
            result["cartItems"][0]["id"]
            == "92917a56-d586-4613-b7aa-991f2c4b15b2"
        )

        response = await self.client.get(self.library_cart_url)

        assert response.status_code == 200, response.json()

        result = response.json()["result"]
        assert len(result) == 1
        assert result[0]["id"] == "92917a56-d586-4613-b7aa-991f2c4b15b2"

    @pytest.mark.parametrize(
        "search,expected,page,limit",
        (
            ("3", "92917a56-d586-4613-b7aa-991f2c4b15b3", 1, 10),
            ("4", "92917a56-d586-4613-b7aa-991f2c4b15b4", 1, 10),
            ("One", "92917a56-d586-4613-b7aa-991f2c4b15b3", 1, 10),
            ("Two", "92917a56-d586-4613-b7aa-991f2c4b15b3", 1, 10),
            ("Three", "92917a56-d586-4613-b7aa-991f2c4b15b4", 1, 10),
            ("Four", "92917a56-d586-4613-b7aa-991f2c4b15b4", 1, 10),
            ("PHQ9", "92917a56-d586-4613-b7aa-991f2c4b15b4", 1, 10),
            ("AMQ", "92917a56-d586-4613-b7aa-991f2c4b15b3", 1, 10),
            ("Applet", "92917a56-d586-4613-b7aa-991f2c4b15b3", 1, 1),
            ("Applet", "92917a56-d586-4613-b7aa-991f2c4b15b4", 2, 1),
        ),
    )
    @rollback
    async def test_cart_search(self, search, expected, page, limit):
        await self.client.login(
            self.login_url, "tom@mindlogger.com", "Test1234!"
        )

        create_data = dict(
            cart_items=[
                dict(
                    id="92917a56-d586-4613-b7aa-991f2c4b15b3",
                    display_name="Applet 3",
                    description={"en": "Patient Health Questionnaire"},
                    about={"en": "Patient Health Questionnaire"},
                    image="",
                    watermark="",
                    theme_id=None,
                    keywords=["One", "Two"],
                    version="1.0",
                    activities=[
                        dict(
                            key="09e3dbf0-aefb-4d0e-9177-bdb321bf3613",
                            items=None,
                            name="AMQ",
                            description={"en": "PHQ9", "fr": "PHQ9"},
                            splash_screen="",
                            image="",
                        )
                    ],
                    activity_flows=None,
                ),
                dict(
                    id="92917a56-d586-4613-b7aa-991f2c4b15b4",
                    display_name="Applet 4",
                    description={"en": "Patient Health Questionnaire"},
                    image="",
                    watermark="",
                    theme_id=None,
                    keywords=["Three", "Four"],
                    version="1.0",
                    activities=[
                        dict(
                            key="09e3dbf0-aefb-4d0e-9177-bdb321bf3614",
                            name="PHQ9",
                            description={"en": "PHQ9", "fr": "PHQ9"},
                            image="",
                            splash_screen="",
                            items=None,
                        ),
                        dict(
                            key="494544c9-e7f1-4d7b-8eea-4ddc840c25fc",
                            items=None,
                            name="PHQ9",
                            description={"en": "PHQ9", "fr": "PHQ9"},
                            splash_screen="",
                            image="",
                        ),
                    ],
                    activity_flows=None,
                ),
            ]
        )
        response = await self.client.post(
            self.library_cart_url, data=create_data
        )
        assert response.status_code == 200
        response = await self.client.get(
            self.library_cart_url,
            query={"search": search, "page": page, "limit": limit},
        )
        assert response.status_code == 200
        assert response.json()["result"][0]["id"] == expected
        assert len(response.json()["result"]) <= limit

    @rollback
<<<<<<< HEAD
    async def test_library_slider_values(self):
        await self.client.login(
            self.login_url, "tom@mindlogger.com", "Test1234!"
        )
        response = await self.client.post(
            self.library_url,
            data=dict(
                applet_id="92917a56-d586-4613-b7aa-991f2c4b15b1",
                keywords=["MyApplet"],
                name="MyAppletName",
            ),
        )
        assert response.status_code == 201
        assert response.json().get("result")
        result = response.json().get("result")
        response = await self.client.get(
            self.library_detail_url.format(library_id=result.get("id"))
        )
        assert response.status_code == 200
        assert response.json().get("result")
        applet = response.json().get("result")

        items = applet["activities"][0]["items"]
        slider_responses = next(
            filter(lambda i: i["responseType"] == "slider", items), None
        )
        assert slider_responses.get("responseValues")
=======
    async def test_library_check_activity_item_config_fields(self):
        await self.client.login(
            self.login_url, "tom@mindlogger.com", "Test1234!"
        )

        data = dict(
            applet_id="92917a56-d586-4613-b7aa-991f2c4b15b1",
            keywords=["test", "test2"],
            name="PHQ2",
        )
        response = await self.client.post(self.library_url, data=data)
        assert response.status_code == 201, response.json()

        response = await self.client.get(self.library_url)
        assert response.status_code == 200, response.json()
        result = response.json()["result"]
        config: dict = result[0]["activities"][0]["items"][0]["config"]
        for key, value in config.items():
            assert key.find("_") == -1
            if isinstance(value, dict):
                for key_inner in value:
                    assert key_inner.find("_") == -1
>>>>>>> 5fec4d62
<|MERGE_RESOLUTION|>--- conflicted
+++ resolved
@@ -303,7 +303,6 @@
         assert len(response.json()["result"]) <= limit
 
     @rollback
-<<<<<<< HEAD
     async def test_library_slider_values(self):
         await self.client.login(
             self.login_url, "tom@mindlogger.com", "Test1234!"
@@ -331,7 +330,7 @@
             filter(lambda i: i["responseType"] == "slider", items), None
         )
         assert slider_responses.get("responseValues")
-=======
+
     async def test_library_check_activity_item_config_fields(self):
         await self.client.login(
             self.login_url, "tom@mindlogger.com", "Test1234!"
@@ -353,5 +352,4 @@
             assert key.find("_") == -1
             if isinstance(value, dict):
                 for key_inner in value:
-                    assert key_inner.find("_") == -1
->>>>>>> 5fec4d62
+                    assert key_inner.find("_") == -1