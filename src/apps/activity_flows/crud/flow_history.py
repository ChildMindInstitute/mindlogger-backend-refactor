--- conflicted
+++ resolved
@@ -1,9 +1,6 @@
-<<<<<<< HEAD
 import uuid
 
-=======
 from pydantic import parse_obj_as
->>>>>>> be20fbec
 from sqlalchemy import any_, select
 from sqlalchemy.orm import Query, joinedload
 
