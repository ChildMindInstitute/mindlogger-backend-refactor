import uuid

from apps.activity_flows.domain.base import FlowBase
from apps.shared.domain import InternalModel


class FlowItemCreate(InternalModel):
    activity_key: uuid.UUID


class PreparedFlowItemCreate(InternalModel):
    activity_flow_id: uuid.UUID
    activity_id: uuid.UUID


<<<<<<< HEAD
class FlowCreate(InternalModel):
    name: str
    description: dict[str, str] = Field(default_factory=dict)
    is_single_report: bool = False
    hide_badge: bool = False
    items: list[FlowItemCreate]
    is_hidden: bool = False
    extra_fields: dict = Field(default_factory=dict)
=======
class FlowCreate(FlowBase, InternalModel):
    items: list[FlowItemCreate]
>>>>>>> 91e5140b
<|MERGE_RESOLUTION|>--- conflicted
+++ resolved
@@ -1,4 +1,6 @@
 import uuid
+
+from pydantic import Field
 
 from apps.activity_flows.domain.base import FlowBase
 from apps.shared.domain import InternalModel
@@ -13,16 +15,6 @@
     activity_id: uuid.UUID
 
 
-<<<<<<< HEAD
-class FlowCreate(InternalModel):
-    name: str
-    description: dict[str, str] = Field(default_factory=dict)
-    is_single_report: bool = False
-    hide_badge: bool = False
-    items: list[FlowItemCreate]
-    is_hidden: bool = False
-    extra_fields: dict = Field(default_factory=dict)
-=======
 class FlowCreate(FlowBase, InternalModel):
     items: list[FlowItemCreate]
->>>>>>> 91e5140b
+    extra_fields: dict = Field(default_factory=dict)