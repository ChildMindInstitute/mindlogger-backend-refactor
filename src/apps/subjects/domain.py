--- conflicted
+++ resolved
@@ -58,10 +58,9 @@
     nickname: str | None
 
 
-<<<<<<< HEAD
-class SubjectReadResponse(SubjectUpdateRequest):
-    pass
-=======
 class SubjectDeleteRequest(PublicModel):
     delete_answers: bool
->>>>>>> 58002929
+
+    
+class SubjectReadResponse(SubjectUpdateRequest):
+    pass