from fastapi.routing import APIRouter
from starlette import status

from apps.shared.domain import (
    AUTHENTICATION_ERROR_RESPONSES,
    DEFAULT_OPENAPI_RESPONSE,
    Response,
)
from apps.subjects.api import (
    add_respondent,
    create_subject,
<<<<<<< HEAD
    get_subject,
=======
    delete_subject,
>>>>>>> 58002929
    remove_respondent,
    update_subject,
)
from apps.subjects.domain import Subject, SubjectFull, SubjectReadResponse

router = APIRouter(prefix="/subjects", tags=["Subjects"])

router.post(
    "",
    response_model=Response[Subject],
    status_code=status.HTTP_201_CREATED,
    responses={
        status.HTTP_201_CREATED: {"model": Response[Subject]},
        **DEFAULT_OPENAPI_RESPONSE,
        **AUTHENTICATION_ERROR_RESPONSES,
    },
)(create_subject)

router.put(
    "/{subject_id}",
    response_model=Response[SubjectReadResponse],
    status_code=status.HTTP_200_OK,
    responses={
        status.HTTP_200_OK: {"model": Response[SubjectReadResponse]},
        **DEFAULT_OPENAPI_RESPONSE,
        **AUTHENTICATION_ERROR_RESPONSES,
    },
)(update_subject)

router.delete(
    "/{subject_id}",
    status_code=status.HTTP_200_OK,
    responses={
        status.HTTP_201_CREATED: {"model": Response[SubjectFull]},
        **DEFAULT_OPENAPI_RESPONSE,
        **AUTHENTICATION_ERROR_RESPONSES,
    },
)(delete_subject)

router.get(
    "/{subject_id}",
    response_model=Response[SubjectReadResponse],
    status_code=status.HTTP_200_OK,
    responses={
        status.HTTP_200_OK: {"model": Response[SubjectReadResponse]},
        **DEFAULT_OPENAPI_RESPONSE,
        **AUTHENTICATION_ERROR_RESPONSES,
    },
)(get_subject)


router.post(
    "/{subject_id}/respondents",
    response_model=Response[SubjectFull],
    status_code=status.HTTP_200_OK,
    responses={
        status.HTTP_201_CREATED: {"model": Response[SubjectFull]},
        **DEFAULT_OPENAPI_RESPONSE,
        **AUTHENTICATION_ERROR_RESPONSES,
    },
)(add_respondent)


router.delete(
    "/{subject_id}/respondents/{respondent_id}",
    response_model=Response[SubjectFull],
    status_code=status.HTTP_200_OK,
    responses={
        status.HTTP_201_CREATED: {"model": Response[SubjectFull]},
        **DEFAULT_OPENAPI_RESPONSE,
        **AUTHENTICATION_ERROR_RESPONSES,
    },
)(remove_respondent)<|MERGE_RESOLUTION|>--- conflicted
+++ resolved
@@ -9,11 +9,8 @@
 from apps.subjects.api import (
     add_respondent,
     create_subject,
-<<<<<<< HEAD
+    delete_subject,
     get_subject,
-=======
-    delete_subject,
->>>>>>> 58002929
     remove_respondent,
     update_subject,
 )
