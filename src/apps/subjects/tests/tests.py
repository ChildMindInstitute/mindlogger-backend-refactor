import http
import json
import uuid
from copy import copy

import pytest
from asyncpg import UniqueViolationError
from sqlalchemy.ext.asyncio import AsyncSession

from apps.answers.crud.answers import AnswersCRUD
from apps.shared.test import BaseTest
from apps.subjects.crud import SubjectsCrud
<<<<<<< HEAD
from apps.subjects.domain import Subject, SubjectCreateRequest, SubjectRespondentCreate
=======
from apps.subjects.domain import (
    Subject,
    SubjectCreateRequest,
    SubjectRelationCreate,
)
>>>>>>> e335e5a8
from apps.subjects.services import SubjectsService
from apps.users import UserSchema


@pytest.fixture
def create_shell_body():
    return SubjectCreateRequest(
        applet_id="92917a56-d586-4613-b7aa-991f2c4b15b1",
        language="en",
        first_name="fn",
        last_name="ln",
        secret_user_id="1234",
    ).dict()


@pytest.fixture
def subject_schema():
    return Subject(
        applet_id=uuid.UUID("92917a56-d586-4613-b7aa-991f2c4b15b1"),
        email="subject@mail.com",
        creator_id=uuid.UUID("7484f34a-3acc-4ee6-8a94-fd7299502fa1"),
        user_id=uuid.UUID("6a180cd9-db2b-4195-a5ac-30a8733dfb06"),
        language="en",
        first_name="first_name",
        last_name="last_name",
        secret_user_id="secret_user_id",
        nickname="nickname",
    )


@pytest.fixture
def subject_updated_schema(subject_schema):
    return Subject(
        applet_id=subject_schema.applet_id,
        email=f"new-{subject_schema.email}",
        creator_id=subject_schema.user_id,
        user_id=subject_schema.user_id,
        language="en",
        first_name=f"new-{subject_schema.first_name}",
        last_name=f"new-{subject_schema.last_name}",
        secret_user_id=f"new-{subject_schema.secret_user_id}",
        nickname=f"new-{subject_schema.nickname}",
    )


@pytest.fixture
def answer_create_payload():
    return dict(
        submit_id="270d86e0-2158-4d18-befd-86b3ce0122ae",
        applet_id="92917a56-d586-4613-b7aa-991f2c4b15b1",
        activity_id="09e3dbf0-aefb-4d0e-9177-bdb321bf3611",
        version="1.0.0",
        created_at=1690188731636,
        answer=dict(
            user_public_key="user key",
            answer=json.dumps(
                dict(
                    value="2ba4bb83-ed1c-4140-a225-c2c9b4db66d2",
                    additional_text=None,
                )
            ),
            events=json.dumps(dict(events=["event1", "event2"])),
            item_ids=[
                "a18d3409-2c96-4a5e-a1f3-1c1c14be0011",
                "a18d3409-2c96-4a5e-a1f3-1c1c14be0014",
            ],
            identifier="encrypted_identifier",
            scheduled_time=1690188679657,
            start_time=1690188679657,
            end_time=1690188731636,
            scheduledEventId="eventId",
            localEndDate="2022-10-01",
            localEndTime="12:35:00",
        ),
        alerts=[
            dict(
                activity_item_id="a18d3409-2c96-4a5e-a1f3-1c1c14be0011",
                message="hello world",
            )
        ],
        client=dict(
            appId="mindlogger-mobile",
            appVersion="0.21.48",
            width=819,
            height=1080,
        ),
    )


@pytest.fixture
def answer_create_arbitrary_payload():
    return dict(
        submit_id="270d86e0-2158-4d18-befd-86b3ce0122a1",
        applet_id="92917a56-d586-4613-b7aa-991f2c4b15b8",
        activity_id="cca523e4-ab59-4bbc-a0b8-5fcb2cdda58d",
        version="1.1.0",
        created_at=1690188731636,
        answer=dict(
            user_public_key="user key",
            answer=json.dumps(
                dict(
                    value="2ba4bb83-ed1c-4140-a225-c2c9b4db66d2",
                    additional_text=None,
                )
            ),
            events=json.dumps(dict(events=["event1", "event2"])),
            item_ids=[
                "a18d3409-2c96-4a5e-a1f3-1c1c14be0011",
                "a18d3409-2c96-4a5e-a1f3-1c1c14be0014",
            ],
            identifier="encrypted_identifier",
            scheduled_time=1690188679657,
            start_time=1690188679657,
            end_time=1690188731636,
        ),
        alerts=[
            dict(
                activity_item_id="a18d3409-2c96-4a5e-a1f3-1c1c14be0011",
                message="hello world",
            )
        ],
        client=dict(
            appId="mindlogger-mobile",
            appVersion="0.21.48",
            width=819,
            height=1080,
        ),
    )


class TestSubjects(BaseTest):
    fixtures = [
        "applets/fixtures/applets.json",
        "applets/fixtures/applet_user_accesses.json",
        "applets/fixtures/applet_histories.json",
        "activities/fixtures/activities.json",
        "activities/fixtures/activity_items.json",
        "activity_flows/fixtures/activity_flows.json",
        "activity_flows/fixtures/activity_flow_items.json",
        "activities/fixtures/activity_histories.json",
        "activities/fixtures/activity_item_histories.json",
        "activity_flows/fixtures/activity_flow_histories.json",
        "activity_flows/fixtures/activity_flow_item_histories.json",
        "workspaces/fixtures/workspaces.json",
        "subjects/fixtures/subjects.json",
    ]

    login_url = "/auth/login"
    subject_list_url = "/subjects"
    subject_detail_url = "/subjects/{subject_id}"
    subject_relation_url = (
        "/subjects/{subject_id}/relations/{source_subject_id}"
    )
    answer_url = "/answers"

    async def test_create_subject(self, client, create_shell_body):
        creator_id = "7484f34a-3acc-4ee6-8a94-fd7299502fa1"
        applet_id = "92917a56-d586-4613-b7aa-991f2c4b15b1"
        await client.login(self.login_url, "tom@mindlogger.com", "Test1234!")
        response = await client.post(
            self.subject_list_url, data=create_shell_body
        )
        assert response.status_code == 201
        payload = response.json()
        assert payload
        assert payload["result"]["appletId"] == applet_id
        assert payload["result"]["email"] is None
        assert payload["result"]["creatorId"] == creator_id
        assert payload["result"]["userId"] is None
        assert payload["result"]["language"] == "en"

    async def test_create_relation(self, client, create_shell_body):
        await client.login(self.login_url, "tom@mindlogger.com", "Test1234!")
        response = await client.post(
            self.subject_list_url, data=create_shell_body
        )
        subject = response.json()

        source_subject_id = "ee5e2f55-8e32-40af-8ef9-24e332c31d7c"
        target_subject_id = subject["result"]["id"]

        body = SubjectRelationCreate(
            relation="father",
        )
        url = self.subject_relation_url.format(
            subject_id=target_subject_id, source_subject_id=source_subject_id
        )
        res = await client.post(url, body)
        assert res.status_code == http.HTTPStatus.OK

    @pytest.mark.parametrize(
        "subject_id,source_subject_id,exp_code",
        (
            (uuid.uuid4(), None, http.HTTPStatus.NOT_FOUND),
            (None, uuid.uuid4(), http.HTTPStatus.NOT_FOUND),
            (None, None, http.HTTPStatus.OK),
        ),
    )
    async def test_remove_relation(
        self,
        client,
        create_shell_body,
        subject_id,
        source_subject_id,
        exp_code,
    ):
        await client.login(self.login_url, "tom@mindlogger.com", "Test1234!")
        response = await client.post(
            self.subject_list_url, data=create_shell_body
        )
        source_subject = response.json()
        _source_subject_id = source_subject["result"]["id"]

        payload = copy(create_shell_body)
        payload.update(
            {
                "firstName": "first2",
                "lastName": "last2",
                "secretUserId": "secret2",
            }
        )
        response = await client.post(self.subject_list_url, data=payload)
        target_subject = response.json()
        _target_subject_id = target_subject["result"]["id"]

        body = SubjectRelationCreate(
            relation="father",
        )
        url = self.subject_relation_url.format(
            subject_id=_target_subject_id, source_subject_id=_source_subject_id
        )
        await client.post(url, body.dict())

        url_delete = self.subject_relation_url.format(
            subject_id=subject_id if subject_id else _target_subject_id,
            source_subject_id=source_subject_id
            if source_subject_id
            else _source_subject_id,
        )
        res = await client.delete(url_delete)
        assert res.status_code == exp_code

    @pytest.mark.parametrize(
        "body,exp_status",
        (
            (
                # Duplicated secret id
                dict(secretUserId="f0dd4996-e0eb-461f-b2f8-ba873a674788"),
                http.HTTPStatus.BAD_REQUEST,
            ),
            (dict(secretUserId=str(uuid.uuid4())), http.HTTPStatus.OK),
            (
                dict(secretUserId=str(uuid.uuid4()), nickname="bob"),
                http.HTTPStatus.OK,
            ),
            (dict(nickname="bob"), http.HTTPStatus.UNPROCESSABLE_ENTITY),
        ),
    )
    async def test_update_subject(
        self, client, session, create_shell_body, body, exp_status
    ):
        await client.login(self.login_url, "tom@mindlogger.com", "Test1234!")
        response = await client.post(
            self.subject_list_url, data=create_shell_body
        )
        subject = response.json()["result"]
        url = self.subject_detail_url.format(subject_id=subject["id"])
        response = await client.put(url, body)
        assert response.status_code == exp_status
        payload = response.json()
        assert payload
        subject = await SubjectsCrud(session).get_by_id(subject["id"])
        if exp_status == http.HTTPStatus.OK:
            exp_secret_id = body.get("secretUserId")
            exp_nickname = body.get("nickname")
        else:
            exp_secret_id = create_shell_body.get("secret_user_id")
            exp_nickname = create_shell_body.get("nickname")

        assert subject.secret_user_id == exp_secret_id
        assert subject.nickname == exp_nickname

    async def test_upsert_for_soft_deleted(
        self, session: AsyncSession, subject_schema, subject_updated_schema
    ):
        service = SubjectsService(session, subject_schema.user_id)
        original_subject = await service.create(subject_schema)
        assert original_subject.id
        await service.delete(original_subject.id)
        result_subject = await service.create(subject_updated_schema)
        assert result_subject.id
        actual_subject = await service.get(result_subject.id)
        assert actual_subject
        for field_name in Subject.__fields__.keys():
            actual = getattr(actual_subject, field_name)
            expected = getattr(result_subject, field_name)
            assert actual == expected

    async def test_upsert_subject_fail_for_not_soft_deleted(
        self, session: AsyncSession, subject_schema, subject_updated_schema
    ):
        service = SubjectsService(session, subject_schema.user_id)
        original_subject = await service.create(subject_schema)
        try:
            await service.create(subject_updated_schema)
        except UniqueViolationError:
            pass

        assert original_subject.id
        actual_subject = await service.get(original_subject.id)
        assert actual_subject
        for field_name in Subject.__fields__.keys():
            actual = getattr(actual_subject, field_name)
            expected = getattr(original_subject, field_name)
            assert actual == expected

    async def test_successfully_delete_subject_without_answers(
        self, session, client, answer_create_payload, mock_kiq_report
    ):
        subject_id = uuid.UUID("ee5e2f55-8e32-40af-8ef9-24e332c31d7c")
        await client.login(self.login_url, "tom@mindlogger.com", "Test1234!")
        response = await client.post(
            self.answer_url, data=answer_create_payload
        )

        assert response.status_code == http.HTTPStatus.CREATED
        delete_url = self.subject_detail_url.format(subject_id=subject_id)
        res = await client.delete(delete_url, data=dict(deleteAnswers=False))
        assert res.status_code == http.HTTPStatus.OK

        subject = await SubjectsCrud(session).get_by_id(subject_id)
        assert subject, subject.is_deleted
        count = await AnswersCRUD(session).count(target_subject_id=subject_id)
        assert count

    async def test_successfully_delete_subject_with_answers(
        self, session, client, answer_create_payload, mock_kiq_report
    ):
        subject_id = uuid.UUID("ee5e2f55-8e32-40af-8ef9-24e332c31d7c")
        await client.login(self.login_url, "tom@mindlogger.com", "Test1234!")
        response = await client.post(
            self.answer_url, data=answer_create_payload
        )

        assert response.status_code == http.HTTPStatus.CREATED
        delete_url = self.subject_detail_url.format(subject_id=subject_id)
        res = await client.delete(delete_url, data=dict(deleteAnswers=True))
        assert res.status_code == http.HTTPStatus.OK
        subject = await SubjectsCrud(session).get_by_id(subject_id)
        assert not subject
        count = await AnswersCRUD(session).count(target_subject_id=subject_id)
        assert count == 0

    @pytest.mark.parametrize(
        "email,password,expected",
        (
            # Owner
            ("tom@mindlogger.com", "Test1234!", http.HTTPStatus.OK),
            # Manager
            ("lucy@gmail.com", "Test123", http.HTTPStatus.OK),
            # Coordinator
            ("bob@gmail.com", "Test1234!", http.HTTPStatus.OK),
            # Editor
            ("pitbronson@mail.com", "Test1234", http.HTTPStatus.FORBIDDEN),
            # Reviewer
            ("billbronson@mail.com", "Test1234!", http.HTTPStatus.FORBIDDEN),
        ),
    )
    async def test_error_try_delete_subject_by_not_owner(
        self,
        session,
        client,
        answer_create_payload,
        mock_kiq_report,
        email,
        password,
        expected,
    ):
        subject_id = uuid.UUID("ee5e2f55-8e32-40af-8ef9-24e332c31d7c")
        await client.login(self.login_url, email, password)
        delete_url = self.subject_detail_url.format(subject_id=subject_id)
        res = await client.delete(delete_url, data=dict(deleteAnswers=True))
        assert res.status_code == expected
<<<<<<< HEAD
        
    @pytest.mark.parametrize("subject_id,expected_code", (
            ("89ba6774-4f48-4ff1-9d34-0e6efd24f03f", http.HTTPStatus.OK),
            ("ee96b767-4609-4b8b-93c5-e7b15b81c6f7", http.HTTPStatus.FORBIDDEN),
            (uuid.uuid4(), http.HTTPStatus.NOT_FOUND)
    ))
    async def test_get_subject(self, client, reviewer: UserSchema, subject_id, expected_code):
        await client.login(self.login_url, reviewer.email_encrypted, "Test1234!")
=======

    @pytest.mark.parametrize(
        "subject_id,expected_code",
        (
            ("7484f34a-3acc-4ee6-8a94-fd7299502fa6", http.HTTPStatus.OK),
            (
                "ee96b767-4609-4b8b-93c5-e7b15b81c6f7",
                http.HTTPStatus.FORBIDDEN,
            ),
            (uuid.uuid4(), http.HTTPStatus.NOT_FOUND),
        ),
    )
    async def test_get_subject(self, client, subject_id, expected_code):
        await client.login(self.login_url, "reviewer@mail.com", "Test1234!")
>>>>>>> e335e5a8
        response = await client.get(
            self.subject_detail_url.format(subject_id=subject_id)
        )
        assert response.status_code == expected_code
        data = response.json()
        assert data<|MERGE_RESOLUTION|>--- conflicted
+++ resolved
@@ -10,17 +10,8 @@
 from apps.answers.crud.answers import AnswersCRUD
 from apps.shared.test import BaseTest
 from apps.subjects.crud import SubjectsCrud
-<<<<<<< HEAD
-from apps.subjects.domain import Subject, SubjectCreateRequest, SubjectRespondentCreate
-=======
-from apps.subjects.domain import (
-    Subject,
-    SubjectCreateRequest,
-    SubjectRelationCreate,
-)
->>>>>>> e335e5a8
+from apps.subjects.domain import Subject, SubjectCreateRequest, SubjectRelationCreate
 from apps.subjects.services import SubjectsService
-from apps.users import UserSchema
 
 
 @pytest.fixture
@@ -402,21 +393,11 @@
         delete_url = self.subject_detail_url.format(subject_id=subject_id)
         res = await client.delete(delete_url, data=dict(deleteAnswers=True))
         assert res.status_code == expected
-<<<<<<< HEAD
-        
-    @pytest.mark.parametrize("subject_id,expected_code", (
-            ("89ba6774-4f48-4ff1-9d34-0e6efd24f03f", http.HTTPStatus.OK),
-            ("ee96b767-4609-4b8b-93c5-e7b15b81c6f7", http.HTTPStatus.FORBIDDEN),
-            (uuid.uuid4(), http.HTTPStatus.NOT_FOUND)
-    ))
-    async def test_get_subject(self, client, reviewer: UserSchema, subject_id, expected_code):
-        await client.login(self.login_url, reviewer.email_encrypted, "Test1234!")
-=======
 
     @pytest.mark.parametrize(
         "subject_id,expected_code",
         (
-            ("7484f34a-3acc-4ee6-8a94-fd7299502fa6", http.HTTPStatus.OK),
+            ("89ba6774-4f48-4ff1-9d34-0e6efd24f03f", http.HTTPStatus.OK),
             (
                 "ee96b767-4609-4b8b-93c5-e7b15b81c6f7",
                 http.HTTPStatus.FORBIDDEN,
@@ -426,7 +407,6 @@
     )
     async def test_get_subject(self, client, subject_id, expected_code):
         await client.login(self.login_url, "reviewer@mail.com", "Test1234!")
->>>>>>> e335e5a8
         response = await client.get(
             self.subject_detail_url.format(subject_id=subject_id)
         )
