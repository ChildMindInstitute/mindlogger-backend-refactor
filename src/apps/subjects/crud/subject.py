--- conflicted
+++ resolved
@@ -130,7 +130,6 @@
         res = await self._execute(query)
         return bool(res.scalar_one_or_none())
 
-<<<<<<< HEAD
     async def delete_by_id(self, id_: uuid.UUID):
         await self._delete(key="id", value=id_)
 
@@ -144,7 +143,7 @@
         )
         result = await self._execute(query)
         return result.scalar_one_or_none()
-=======
+        
     async def update(self, schema: SubjectSchema) -> SubjectSchema:
         return await self._update_one("id", schema.id, schema)
 
@@ -159,5 +158,4 @@
         )
         query = query.limit(1)
         res = await self._execute(query)
-        return bool(res.scalar_one_or_none())
->>>>>>> 7b2cd194
+        return bool(res.scalar_one_or_none())