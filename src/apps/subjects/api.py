import uuid

from fastapi import Body, Depends
from sqlalchemy.ext.asyncio import AsyncSession

from apps.answers.deps.preprocess_arbitrary import (
    get_answer_session_by_subject,
)
from apps.answers.service import AnswerService
from apps.authentication.deps import get_current_user
from apps.invitations.errors import NonUniqueValue
from apps.shared.domain import Response
from apps.shared.exception import NotFoundError
from apps.subjects.domain import (
    Subject,
    SubjectCreateRequest,
    SubjectDeleteRequest,
    SubjectFull,
    SubjectReadResponse,
    SubjectRespondentCreate,
    SubjectUpdateRequest,
)
from apps.subjects.services import SubjectsService
from apps.users import User
from apps.workspaces.domain.constants import Role
from apps.workspaces.service.check_access import CheckAccessService
from apps.workspaces.service.user_access import UserAccessService
from apps.workspaces.service.user_applet_access import UserAppletAccessService
from infrastructure.database import atomic
from infrastructure.database.deps import get_session


async def create_subject(
    user: User = Depends(get_current_user),
    schema: SubjectCreateRequest = Body(...),
    session: AsyncSession = Depends(get_session),
) -> Response[Subject]:
    await CheckAccessService(session, user.id).check_applet_invite_access(
        schema.applet_id
    )
    async with atomic(session):
        subject_sch = Subject(
            applet_id=schema.applet_id,
            creator_id=user.id,
            language=schema.language,
            first_name=schema.first_name,
            last_name=schema.last_name,
            nickname=schema.nickname,
            secret_user_id=schema.secret_user_id,
            email=schema.email,
        )
        subject = await SubjectsService(session, user.id).create(subject_sch)
        return Response(result=Subject.from_orm(subject))


async def add_respondent(
    subject_id: uuid.UUID,
    user: User = Depends(get_current_user),
    schema: SubjectRespondentCreate = Body(...),
    session: AsyncSession = Depends(get_session),
) -> Response[SubjectFull]:
    subject_srv = SubjectsService(session, user.id)
    subject = await subject_srv.get(subject_id)
    if not subject:
        raise NotFoundError()
    await CheckAccessService(session, user.id).check_applet_invite_access(
        subject.applet_id
    )
    async with atomic(session):
        service = SubjectsService(session, user.id)
        await service.check_exist(subject_id, subject.applet_id)
        subject_full = await service.add_respondent(
            respondent_id=schema.user_id,
            subject_id=subject_id,
            applet_id=subject.applet_id,
            relation=schema.relation,
        )
        return Response(result=subject_full)


async def remove_respondent(
    subject_id: uuid.UUID,
    respondent_id: uuid.UUID,
    user: User = Depends(get_current_user),
    session: AsyncSession = Depends(get_session),
) -> Response[SubjectFull]:
    subject_srv = SubjectsService(session, user.id)
    subject = await subject_srv.get(subject_id)
    if not subject:
        raise NotFoundError()
    await CheckAccessService(session, user.id).check_applet_invite_access(
        subject.applet_id
    )
    async with atomic(session):
        service = SubjectsService(session, user.id)
        subject = await service.get(subject_id)
        if not subject:
            raise NotFoundError()
        await CheckAccessService(session, user.id).check_applet_invite_access(
            subject.applet_id
        )
        access = await UserAppletAccessService(
            session, respondent_id, subject.applet_id
        ).get_access(Role.RESPONDENT)
        if not access:
            raise NotFoundError()
        subject = await service.remove_respondent(access.id, subject_id)
        return Response(result=subject)


async def update_subject(
    subject_id: uuid.UUID,
    schema: SubjectUpdateRequest = Body(...),
    user: User = Depends(get_current_user),
    session: AsyncSession = Depends(get_session),
) -> Response[Subject]:
    subject_srv = SubjectsService(session, user.id)
    subject = await subject_srv.get(subject_id)
    if not subject:
        raise NotFoundError()
    await CheckAccessService(session, user.id).check_subject_edit_access(
        subject.applet_id
    )
    exist = await subject_srv.check_secret_id(
        subject_id, schema.secret_user_id, subject.applet_id
    )
    if exist:
        raise NonUniqueValue()
    async with atomic(session):
        subject.secret_user_id = schema.secret_user_id
        subject.nickname = schema.nickname
        subject = await subject_srv.update(subject)
        return Response(result=Subject.from_orm(subject))


<<<<<<< HEAD
async def get_subject(
    subject_id: uuid.UUID,
    user: User = Depends(get_current_user),
    session: AsyncSession = Depends(get_session),
) -> Response[SubjectReadResponse]:
    subject = await SubjectsService(session, user.id).get(subject_id)
    if not subject:
        raise NotFoundError()
    await CheckAccessService(
        session, user.id
    ).check_subject_subject_access(subject.applet_id, subject_id)
    return Response(
        result=SubjectReadResponse(
            secret_user_id=subject.secret_user_id,
            nickname=subject.nickname
    ))
=======
async def delete_subject(
    subject_id: uuid.UUID,
    params: SubjectDeleteRequest = Body(...),
    user: User = Depends(get_current_user),
    session: AsyncSession = Depends(get_session),
    arbitrary_session: AsyncSession | None = Depends(
        get_answer_session_by_subject
    )
):
    subject_srv = SubjectsService(session, user.id)
    subject = await subject_srv.get(subject_id)
    if not subject:
        raise NotFoundError()
    # Check that user has right on applet
    await UserAccessService(
        session, user.id
    ).validate_subject_delete_access(subject.applet_id)
    async with atomic(session):
        # Remove respondent role for user
        await UserAppletAccessService(
            session, user.id, subject.applet_id
        ).remove_access_by_user_and_applet_to_role(
            subject.user_id, subject.applet_id, Role.RESPONDENT
        )

        if params.delete_answers:
            # Remove subject and answers
            await SubjectsService(session, user.id).delete_hard(subject.id)
            async with atomic(arbitrary_session):
                await AnswerService(
                    user_id=user.id,
                    session=session,
                    arbitrary_session=arbitrary_session
                ).delete_by_subject(subject_id)
        else:
            # Delete subject (soft)
            await SubjectsService(session, user.id).delete(subject.id)
>>>>>>> 58002929
<|MERGE_RESOLUTION|>--- conflicted
+++ resolved
@@ -133,24 +133,6 @@
         return Response(result=Subject.from_orm(subject))
 
 
-<<<<<<< HEAD
-async def get_subject(
-    subject_id: uuid.UUID,
-    user: User = Depends(get_current_user),
-    session: AsyncSession = Depends(get_session),
-) -> Response[SubjectReadResponse]:
-    subject = await SubjectsService(session, user.id).get(subject_id)
-    if not subject:
-        raise NotFoundError()
-    await CheckAccessService(
-        session, user.id
-    ).check_subject_subject_access(subject.applet_id, subject_id)
-    return Response(
-        result=SubjectReadResponse(
-            secret_user_id=subject.secret_user_id,
-            nickname=subject.nickname
-    ))
-=======
 async def delete_subject(
     subject_id: uuid.UUID,
     params: SubjectDeleteRequest = Body(...),
@@ -188,4 +170,21 @@
         else:
             # Delete subject (soft)
             await SubjectsService(session, user.id).delete(subject.id)
->>>>>>> 58002929
+
+            
+async def get_subject(
+    subject_id: uuid.UUID,
+    user: User = Depends(get_current_user),
+    session: AsyncSession = Depends(get_session),
+) -> Response[SubjectReadResponse]:
+    subject = await SubjectsService(session, user.id).get(subject_id)
+    if not subject:
+        raise NotFoundError()
+    await CheckAccessService(
+        session, user.id
+    ).check_subject_subject_access(subject.applet_id, subject_id)
+    return Response(
+        result=SubjectReadResponse(
+            secret_user_id=subject.secret_user_id,
+            nickname=subject.nickname
+    ))