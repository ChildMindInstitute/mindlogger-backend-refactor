import datetime
import typing
import uuid
from typing import Any

from sqlalchemy import (
    and_,
    case,
    distinct,
    false,
    literal,
    null,
    or_,
    select,
    true,
    update,
)
from sqlalchemy.engine import Result
from sqlalchemy.exc import NoResultFound
from sqlalchemy.orm import Query
from sqlalchemy.sql.functions import count, func

from apps.activities.db.schemas import ActivitySchema
from apps.applets import errors
from apps.applets.db.schemas import AppletSchema
from apps.applets.domain import Role
from apps.applets.domain.applet import AppletDataRetention
from apps.applets.domain.applet_create_update import AppletReportConfiguration
from apps.applets.errors import AppletNotFoundError
from apps.folders.db.schemas import FolderAppletSchema, FolderSchema
from apps.shared.filtering import FilterField, Filtering
from apps.shared.ordering import Ordering
from apps.shared.paging import paging
from apps.shared.query_params import QueryParams
from apps.shared.searching import Searching
from apps.users import UserSchema
from apps.users.db.schemas import UserDeviceSchema
from apps.workspaces.db.schemas import UserAppletAccessSchema
from infrastructure.database.crud import BaseCRUD

__all__ = ["AppletsCRUD"]


class _AppletFiltering(Filtering):
    owner_id = FilterField(AppletSchema.id, method_name="filter_by_owner")

    def filter_by_owner(self, field, value: uuid.UUID):
        query: Query = select(UserAppletAccessSchema.applet_id)
        query = query.where(UserAppletAccessSchema.user_id == value)
        query = query.where(UserAppletAccessSchema.role == Role.OWNER)
        return field.in_(query)


class _AppletSearching(Searching):
    search_fields = [AppletSchema.display_name]


class _AppletOrdering(Ordering):
    id = AppletSchema.id
    display_name = AppletSchema.display_name
    created_at = AppletSchema.created_at
    updated_at = AppletSchema.updated_at


class AppletsCRUD(BaseCRUD[AppletSchema]):
    schema_class = AppletSchema

    async def save(self, schema: AppletSchema) -> AppletSchema:
        """Return applets instance and the created information."""

        instance: AppletSchema = await self._create(schema)
        return instance

    async def update_by_id(
        self, pk: uuid.UUID, schema: AppletSchema
    ) -> AppletSchema:
        instance = await self._update_one(
            lookup="id",
            value=pk,
            schema=schema,
        )
        return instance

    async def get_by_display_name(
        self,
        display_name: str,
        applet_ids: Query | list[uuid.UUID],
        exclude_id: uuid.UUID | None,
    ) -> list[AppletSchema]:
        query: Query = select(AppletSchema)
        query = query.where(AppletSchema.display_name.ilike(display_name))
        query = query.where(AppletSchema.id.in_(applet_ids))
        query = query.where(AppletSchema.is_deleted == False)  # noqa: E712
        if exclude_id:
            query = query.where(AppletSchema.id != exclude_id)
        db_result = await self._execute(query)
        results = db_result.scalars().all()
        return results

    async def get_by_link(
        self, link: uuid.UUID, require_login: bool
    ) -> AppletSchema | None:
        query: Query = select(AppletSchema)
        query = query.where(AppletSchema.link == link)
        query = query.where(AppletSchema.require_login == require_login)
        query = query.where(AppletSchema.is_deleted == False)  # noqa: E712

        db_result = await self._execute(query)
        return db_result.scalars().first()

    async def _fetch(self, key: str, value: Any) -> AppletSchema:
        """Fetch applets by id or display_name from the database."""

        if key not in {"id", "display_name"}:
            raise errors.AppletsError(key=key, value=value)

        # Get applets from the database
        if not (instance := await self._get(key, value)):
            raise errors.AppletNotFoundError(key=key, value=value)

        return instance

    async def get_by_id(self, id_: uuid.UUID) -> AppletSchema:
        instance = await self._fetch(key="id", value=id_)
        return instance

    async def get_by_ids(
        self, ids: typing.Iterable[uuid.UUID]
    ) -> list[AppletSchema]:
        query: Query = select(AppletSchema)
        query = query.where(AppletSchema.id.in_(ids))

        db_result = await self._execute(query)

        return db_result.scalars().all()

    async def clear_encryption(self, applet_id: uuid.UUID):
        query: Query = update(AppletSchema)
        query = query.where(AppletSchema.id == applet_id)
        query = query.values(encryption=None)

        await self._execute(query)

    async def exist_by_id(self, id_: uuid.UUID) -> bool:
        query: Query = select(AppletSchema)
        query = query.where(AppletSchema.id == id_)
        query = query.where(AppletSchema.is_deleted == False)  # noqa: E712

        db_result = await self._execute(query)

        return db_result.scalars().first() is not None

    async def get_by_key(
        self, key: uuid.UUID, require_login=False
    ) -> AppletSchema:
        query: Query = select(AppletSchema)
        query = query.where(AppletSchema.link == key)
        query = query.where(AppletSchema.is_deleted == False)  # noqa: E712
        query = query.where(AppletSchema.require_login == require_login)

        db_result = await self._execute(query)

        return db_result.scalars().first()

    async def get_applets_by_roles(
        self, user_id: uuid.UUID, roles: list[Role], query_params: QueryParams
    ) -> list[AppletSchema]:
        accessible_applets_query = select(UserAppletAccessSchema.applet_id)
        accessible_applets_query = accessible_applets_query.where(
            UserAppletAccessSchema.user_id == user_id
        )
        accessible_applets_query = accessible_applets_query.where(
            UserAppletAccessSchema.role.in_(roles)
        )

        query = select(AppletSchema)
        if query_params.filters:
            query = query.where(
                *_AppletFiltering().get_clauses(**query_params.filters)
            )
        if query_params.search:
            query = query.where(
                _AppletSearching().get_clauses(query_params.search)
            )
        if query_params.ordering:
            query = query.order_by(
                *_AppletOrdering().get_clauses(*query_params.ordering)
            )
        query = query.where(AppletSchema.id.in_(accessible_applets_query))
        query = query.where(AppletSchema.is_deleted == False)  # noqa: E712
        query = paging(query, query_params.page, query_params.limit)
        result: Result = await self._execute(query)
        return result.scalars().all()

    async def get_applets_by_roles_count(
        self, user_id: uuid.UUID, roles: list[str], query_params: QueryParams
    ) -> int:
        accessible_applets_query = select(UserAppletAccessSchema.applet_id)
        accessible_applets_query = accessible_applets_query.where(
            UserAppletAccessSchema.user_id == user_id
        )
        accessible_applets_query = accessible_applets_query.where(
            UserAppletAccessSchema.role.in_(roles)
        )

        query = select(count(AppletSchema.id))
        if query_params.filters:
            query = query.where(
                *_AppletFiltering().get_clauses(**query_params.filters)
            )
        if query_params.search:
            query = query.where(
                _AppletSearching().get_clauses(query_params.search)
            )
        query = query.where(AppletSchema.id.in_(accessible_applets_query))
        query = query.where(AppletSchema.is_deleted == False)  # noqa: E712
        result: Result = await self._execute(query)
        return result.scalars().first() or 0

    async def get_applet_by_roles(
        self, user_id: uuid.UUID, applet_id: uuid.UUID, roles: list[Role]
    ) -> AppletSchema | None:
        query = select(AppletSchema)
        query = query.join_from(UserAppletAccessSchema, AppletSchema)
        query = query.where(AppletSchema.id == applet_id)
        query = query.where(UserAppletAccessSchema.user_id == user_id)
        query = query.where(UserAppletAccessSchema.role.in_(roles))
        query = query.limit(1)
        result: Result = await self._execute(query)
        return result.scalars().first()

    async def delete_by_id(self, id_: uuid.UUID):
        """Delete applets by id."""

        query = update(AppletSchema)
        query = query.where(AppletSchema.id == id_)
        query = query.values(is_deleted=True)
        await self._execute(query)

    async def get_name_duplicates(
        self,
        user_id: uuid.UUID,
        name: str,
        exclude_applet_id: uuid.UUID | None = None,
    ) -> list[str]:
        name = name.lower()
        query: Query = select(distinct(AppletSchema.display_name))
        query = query.join(
            UserAppletAccessSchema,
            UserAppletAccessSchema.applet_id == AppletSchema.id,
        )
        query = query.where(UserAppletAccessSchema.user_id == user_id)
        if exclude_applet_id:
            query = query.where(AppletSchema.id != exclude_applet_id)
        query = query.where(
            or_(
                func.lower(AppletSchema.display_name).op("~")(
                    f"{name} \\(\\d+\\)"
                ),
                func.lower(AppletSchema.display_name) == name,
            )
        )
        db_result = await self._execute(query)
        return db_result.scalars().all()

    async def create_access_link(
        self, applet_id: uuid.UUID, require_login: bool
    ) -> str:
        query: Query = update(AppletSchema)
        query = query.where(AppletSchema.id == applet_id)
        query = query.values(link=uuid.uuid4(), require_login=require_login)
        query = query.returning(AppletSchema.link)
        db_result = await self._execute(query)
        try:
            return db_result.scalars().one()
        except NoResultFound:
            raise AppletNotFoundError(key="id", value=str(applet_id))

    async def delete_access_link(self, applet_id: uuid.UUID):
        query: Query = update(AppletSchema)
        query = query.where(AppletSchema.id == applet_id)
        query = query.values(link=None, require_login=None)
        await self._execute(query)

    async def set_data_retention(
        self, applet_id: uuid.UUID, data_retention: AppletDataRetention
    ):
        query: Query = update(AppletSchema)
        query = query.where(AppletSchema.id == applet_id)
        query = query.values(
            retention_period=data_retention.period,
            retention_type=data_retention.retention,
        )
        await self._execute(query)

    async def publish_by_id(self, applet_id: uuid.UUID):
        query: Query = update(AppletSchema)
        query = query.where(AppletSchema.id == applet_id)
        query = query.values(is_published=True)

        await self._execute(query)

    async def conceal_by_id(self, applet_id: uuid.UUID):
        query: Query = update(AppletSchema)
        query = query.where(AppletSchema.id == applet_id)
        query = query.values(is_published=False)

        await self._execute(query)

    async def set_report_configuration(
        self, applet_id: uuid.UUID, schema: AppletReportConfiguration
    ):
        query: Query = update(AppletSchema)
        query = query.where(AppletSchema.id == applet_id)
        query = query.values(
            report_server_ip=schema.report_server_ip,
            report_public_key=schema.report_public_key,
            report_recipients=schema.report_recipients,
            report_include_user_id=schema.report_include_user_id,
            report_include_case_id=schema.report_include_case_id,
            report_email_body=schema.report_email_body,
        )

        await self._execute(query)

    async def get_folders_applets(
        self, owner_id: uuid.UUID, user_id: uuid.UUID, folder_id: uuid.UUID
    ) -> list[tuple[AppletSchema, bool]]:
        access_query: Query = select(
            UserAppletAccessSchema.applet_id, UserAppletAccessSchema.user_id
        )
        access_query = access_query.distinct(
            UserAppletAccessSchema.applet_id, UserAppletAccessSchema.user_id
        )
        access_query = access_query.where(
            UserAppletAccessSchema.owner_id == owner_id
        )
        access_query = access_query.where(
            UserAppletAccessSchema.user_id == user_id
        )
        access_query = access_query.where(
            UserAppletAccessSchema.is_deleted == False  # noqa
        )
        access_query = access_query.alias("access_query")

        query: Query = select(
            AppletSchema,
            case(
                (FolderAppletSchema.pinned_at != None, true()),  # noqa
                else_=false(),
            ),
        )
        query = query.join(
            access_query, access_query.c.applet_id == AppletSchema.id
        )
        query = query.join(
            FolderAppletSchema,
            and_(
                FolderAppletSchema.applet_id == AppletSchema.id,
                FolderAppletSchema.folder_id == folder_id,
            ),
            isouter=True,
        )
        query = query.join(
            FolderSchema, FolderSchema.id == FolderAppletSchema.folder_id
        )
        query = query.where(FolderSchema.creator_id == user_id)
        query = query.where(access_query.c.user_id == user_id)
        query = query.order_by(
            case(
                (FolderAppletSchema.pinned_at != None, true()),  # noqa
                else_=false(),
            ).desc(),
            FolderAppletSchema.pinned_at.desc(),
            AppletSchema.created_at.desc(),
        )

        db_result = await self._execute(query)
        return db_result.all()

<<<<<<< HEAD
    async def get_workspace_applets(
        self, owner_id: uuid.UUID, user_id: uuid.UUID, filters: QueryParams
    ) -> list[
        tuple[
            uuid.UUID,
            str,
            str,
            bool,
            dict | None,
            datetime.datetime,
            datetime.datetime,
            str,
            str,
            str,
            str,
            str,
            dict,
            int,
        ]
    ]:
=======
    @staticmethod
    async def _folder_list_query(owner_id: uuid.UUID, user_id: uuid.UUID):
>>>>>>> 8c230ab6
        workspace_applets_query: Query = select(
            func.count(FolderAppletSchema.id).label("applet_count"),
            FolderAppletSchema.folder_id,
        )
        workspace_applets_query = workspace_applets_query.join(
            FolderSchema, FolderSchema.id == FolderAppletSchema.folder_id
        )
        workspace_applets_query = workspace_applets_query.where(
            FolderSchema.workspace_id == owner_id
        )
        workspace_applets_query = workspace_applets_query.group_by(
            FolderAppletSchema.folder_id
        )
        workspace_applets_query = workspace_applets_query.alias(
            "workspace_applets"
        )
        folders_query: Query = select(
            FolderSchema.id.label("id"),
            FolderSchema.name.label("name"),
            literal("").label("image"),
            false().label("is_pinned"),
            null().label("encryption"),
            FolderSchema.created_at.label("created_at"),
            FolderSchema.updated_at.label("updated_at"),
            literal("").label("version"),
            literal("folder").label("type"),
            null().label("role"),
            func.coalesce(workspace_applets_query.c.applet_count, 0).label(
                "folders_applet_count"
            ),
            literal("1").label("ordering"),
            null().label("description"),
            null().label("activity_count"),
        )
        folders_query = folders_query.where(FolderSchema.creator_id == user_id)
        folders_query = folders_query.join(
            workspace_applets_query,
            workspace_applets_query.c.folder_id == FolderSchema.id,
            isouter=True,
        )
        folders_query = folders_query.where(
            FolderSchema.workspace_id == owner_id
        )
        return folders_query

<<<<<<< HEAD
        access_query: Query = self._get_access_subquery(owner_id, user_id)
        activity_subquery = self._get_activity_subquery()
=======
    async def get_workspace_applets(
        self, owner_id: uuid.UUID, user_id: uuid.UUID, filters: QueryParams
    ) -> list[
        tuple[
            uuid.UUID,
            str,
            str,
            bool,
            dict | None,
            datetime.datetime,
            datetime.datetime,
            str,
            str,
            str,
            str,
        ]
    ]:
        access_subquery: Query = select(
            UserAppletAccessSchema.applet_id, UserAppletAccessSchema.role
        )
        access_subquery = access_subquery.where(
            UserAppletAccessSchema.is_deleted == False  # noqa
        )
        access_subquery = access_subquery.order_by(
            UserAppletAccessSchema.applet_id.asc(),
            case(
                (UserAppletAccessSchema.role == Role.OWNER, 1),
                (UserAppletAccessSchema.role == Role.MANAGER, 2),
                (UserAppletAccessSchema.role == Role.COORDINATOR, 3),
                (UserAppletAccessSchema.role == Role.EDITOR, 4),
                (UserAppletAccessSchema.role == Role.REVIEWER, 5),
                (UserAppletAccessSchema.role == Role.RESPONDENT, 6),
                else_=10,
            ).asc(),
        )
        access_subquery = access_subquery.where(
            UserAppletAccessSchema.owner_id == owner_id
        )
        access_subquery = access_subquery.where(
            UserAppletAccessSchema.user_id == user_id
        )
        access_subquery = access_subquery.subquery().alias("access_sub_query")

        access_query: Query = select(access_subquery)
        access_query = access_query.distinct(access_subquery.c.applet_id)
        access_query = access_query.alias("access_query")
>>>>>>> 8c230ab6

        folder_applets_query: Query = select(FolderAppletSchema.applet_id)
        folder_applets_query = folder_applets_query.join(
            FolderSchema, FolderSchema.id == FolderAppletSchema.folder_id
        )
        folder_applets_query = folder_applets_query.where(
            FolderSchema.creator_id == user_id
        )
        activity_subquery = self._get_activity_subquery()
        query: Query = select(
            AppletSchema.id.label("id"),
            AppletSchema.display_name.label("name"),
            AppletSchema.image.label("image"),
            false().label("is_pinned"),
            AppletSchema.encryption.label("encryption"),
            AppletSchema.created_at.label("created_at"),
            AppletSchema.updated_at.label("updated_at"),
            AppletSchema.version.label("version"),
            literal("applet").label("type"),
            access_query.c.role.label("role"),
            literal(0).label("folders_applet_count"),
            literal("2").label("ordering"),
            AppletSchema.description,
            activity_subquery,
        )
        query = query.join(
            access_query,
            access_query.c.applet_id == AppletSchema.id,
            isouter=True,
        )
        query = query.where(AppletSchema.id.notin_(folder_applets_query))
        query = query.where(access_query.c.role != None)  # noqa

        folders_query = await self._folder_list_query(owner_id, user_id)
        query = folders_query.union(query)

        cte = query.cte("applets")
        query = select(cte)

        orderings = type(
            "_Ordering",
            (Ordering,),
            {"display_name": cte.c.name, "created_at": cte.c.created_at},
        )()

        query = query.order_by(
            cte.c.ordering.asc(),
            *orderings.get_clauses(*filters.ordering),
        )

        query_paged = paging(query, filters.page, filters.limit)
        db_result = await self._execute(query_paged)
        return db_result

    async def search_workspace_applets(
        self,
        owner_id: uuid.UUID,
        user_id: uuid.UUID,
        search_text: str,
        filters: QueryParams,
    ) -> list[
        tuple[
            uuid.UUID,
            str,
            str,
            dict | None,
            datetime.datetime,
            datetime.datetime,
            str,
            str,
            uuid.UUID,
            str,
        ]
    ]:
        folders_query: Query = select(
            FolderAppletSchema.applet_id, FolderSchema.id, FolderSchema.name
        )
        folders_query = folders_query.join(
            FolderSchema, FolderSchema.id == FolderAppletSchema.folder_id
        )
        folders_query = folders_query.where(FolderSchema.creator_id == user_id)
        folders_query = folders_query.where(
            FolderSchema.workspace_id == owner_id
        )

        folders_query = folders_query.alias("folders")

        access_subquery: Query = select(
            UserAppletAccessSchema.applet_id, UserAppletAccessSchema.role
        )
        access_subquery = access_subquery.where(
            UserAppletAccessSchema.is_deleted == False  # noqa
        )
        access_subquery = access_subquery.order_by(
            case(
                (UserAppletAccessSchema.role == Role.OWNER, 1),
                (UserAppletAccessSchema.role == Role.MANAGER, 2),
                (UserAppletAccessSchema.role == Role.COORDINATOR, 3),
                (UserAppletAccessSchema.role == Role.EDITOR, 4),
                (UserAppletAccessSchema.role == Role.REVIEWER, 5),
                (UserAppletAccessSchema.role == Role.RESPONDENT, 6),
                else_=10,
            ).asc()
        )
        access_subquery = access_subquery.where(
            UserAppletAccessSchema.owner_id == owner_id
        )
        access_subquery = access_subquery.where(
            UserAppletAccessSchema.user_id == user_id
        )
        access_subquery = access_subquery.subquery().alias("access_sub_query")

        access_query: Query = select(access_subquery)
        access_query = access_query.distinct(access_subquery.c.applet_id)
        access_query = access_query.alias("access_query")

        query: Query = select(
            AppletSchema.id.label("id"),
            AppletSchema.display_name.label("name"),
            AppletSchema.image.label("image"),
            AppletSchema.encryption.label("encryption"),
            AppletSchema.created_at.label("created_at"),
            AppletSchema.updated_at.label("updated_at"),
            AppletSchema.version.label("version"),
            access_query.c.role.label("role"),
            folders_query.c.id.label("folder_id"),
            folders_query.c.name.label("folder_name"),
        )
        query = query.join(
            folders_query,
            folders_query.c.applet_id == AppletSchema.id,
            isouter=True,
        )
        query = query.join(
            access_query,
            access_query.c.applet_id == AppletSchema.id,
            isouter=True,
        )
        query = query.where(_AppletSearching().get_clauses(search_text))
        query = query.where(access_query.c.role != None)  # noqa

        if "updatedAt" in filters.ordering:
            query = query.order_by(AppletSchema.updated_at.asc())
        else:
            query = query.order_by(AppletSchema.updated_at.desc())

        query = paging(query, filters.page, filters.limit)

        db_result = await self._execute(query)
        return db_result.all()

    async def search_workspace_applets_count(
        self,
        owner_id: uuid.UUID,
        user_id: uuid.UUID,
        search_text: str,
    ) -> int:
        folders_query: Query = select(
            FolderAppletSchema.applet_id, FolderSchema.id, FolderSchema.name
        )
        folders_query = folders_query.join(
            FolderSchema, FolderSchema.id == FolderAppletSchema.folder_id
        )
        folders_query = folders_query.where(FolderSchema.creator_id == user_id)
        folders_query = folders_query.where(
            FolderSchema.workspace_id == owner_id
        )

        folders_query = folders_query.alias("folders")

        access_subquery: Query = select(
            UserAppletAccessSchema.applet_id, UserAppletAccessSchema.role
        )
        access_subquery = access_subquery.where(
            UserAppletAccessSchema.is_deleted == False  # noqa
        )
        access_subquery = access_subquery.order_by(
            case(
                (UserAppletAccessSchema.role == Role.OWNER, 1),
                (UserAppletAccessSchema.role == Role.MANAGER, 2),
                (UserAppletAccessSchema.role == Role.COORDINATOR, 3),
                (UserAppletAccessSchema.role == Role.EDITOR, 4),
                (UserAppletAccessSchema.role == Role.REVIEWER, 5),
                (UserAppletAccessSchema.role == Role.RESPONDENT, 6),
                else_=10,
            ).asc()
        )
        access_subquery = access_subquery.where(
            UserAppletAccessSchema.owner_id == owner_id
        )
        access_subquery = access_subquery.where(
            UserAppletAccessSchema.user_id == user_id
        )
        access_subquery = access_subquery.subquery().alias("access_sub_query")

        access_query: Query = select(access_subquery)
        access_query = access_query.distinct(access_subquery.c.applet_id)
        access_query = access_query.alias("access_query")

        query: Query = select(AppletSchema.id.label("id"))
        query = query.join(
            folders_query,
            folders_query.c.applet_id == AppletSchema.id,
            isouter=True,
        )
        query = query.join(
            access_query,
            access_query.c.applet_id == AppletSchema.id,
            isouter=True,
        )
        query = query.where(_AppletSearching().get_clauses(search_text))
        query = query.where(access_query.c.role != None)  # noqa
        db_result = await self._execute(select(func.count(query.c.id)))
        return db_result.scalars().first() or 0

    async def get_workspace_applets_count(
        self, owner_id: uuid.UUID, user_id: uuid.UUID
    ) -> int:
        workspace_applets_query: Query = select(
            FolderAppletSchema.folder_id,
        )
        workspace_applets_query = workspace_applets_query.join(
            FolderSchema, FolderSchema.id == FolderAppletSchema.folder_id
        )
        workspace_applets_query = workspace_applets_query.where(
            FolderSchema.workspace_id == owner_id
        )
        workspace_applets_query = workspace_applets_query.group_by(
            FolderAppletSchema.folder_id
        )
        workspace_applets_query = workspace_applets_query.alias(
            "workspace_applets"
        )

        folders_query: Query = select(FolderSchema.id.label("id"))
        folders_query = folders_query.where(FolderSchema.creator_id == user_id)
        folders_query = folders_query.join(
            workspace_applets_query,
            workspace_applets_query.c.folder_id == FolderSchema.id,
            isouter=True,
        )
        folders_query = folders_query.where(
            FolderSchema.workspace_id == owner_id
        )

        access_subquery: Query = select(
            UserAppletAccessSchema.applet_id, UserAppletAccessSchema.role
        )
        access_subquery = access_subquery.where(
            UserAppletAccessSchema.is_deleted == False  # noqa
        )
        access_subquery = access_subquery.order_by(
            case(
                (UserAppletAccessSchema.role == Role.OWNER, 1),
                (UserAppletAccessSchema.role == Role.MANAGER, 2),
                (UserAppletAccessSchema.role == Role.COORDINATOR, 3),
                (UserAppletAccessSchema.role == Role.EDITOR, 4),
                (UserAppletAccessSchema.role == Role.REVIEWER, 5),
                (UserAppletAccessSchema.role == Role.RESPONDENT, 6),
                else_=10,
            ).asc()
        )
        access_subquery = access_subquery.where(
            UserAppletAccessSchema.owner_id == owner_id
        )
        access_subquery = access_subquery.where(
            UserAppletAccessSchema.user_id == user_id
        )
        access_subquery = access_subquery.subquery().alias("access_sub_query")

        access_query: Query = select(access_subquery)
        access_query = access_query.distinct(access_subquery.c.applet_id)
        access_query = access_query.alias("access_query")

        folder_applets_query: Query = select(FolderAppletSchema.applet_id)
        folder_applets_query = folder_applets_query.join(
            FolderSchema, FolderSchema.id == FolderAppletSchema.folder_id
        )
        folder_applets_query = folder_applets_query.where(
            FolderSchema.creator_id == user_id
        )

        query: Query = select(AppletSchema.id.label("id"))
        query = query.join(
            access_query,
            access_query.c.applet_id == AppletSchema.id,
            isouter=True,
        )
        query = query.where(AppletSchema.id.notin_(folder_applets_query))
        query = query.where(access_query.c.role != None)  # noqa

        query_union: Query = folders_query.union(query)
        query_union = query_union.subquery()
        db_result = await self._execute(select(func.count(query_union.c.id)))
        return db_result.scalars().first() or 0

    async def update_display_name(
        self, applet_id: uuid.UUID, display_name: str
    ) -> None:
        query: Query = update(AppletSchema)
        query = query.where(AppletSchema.id == applet_id)
        query = query.values(
            display_name=display_name,
        )
        await self._execute(query)

    async def get_respondents_device_ids(
        self,
        applet_id: uuid.UUID,
        respondent_ids: list[uuid.UUID] | None = None,
    ) -> list[str]:
        query: Query = select(UserDeviceSchema.device_id)
        query = query.join(
            UserSchema, UserSchema.id == UserDeviceSchema.user_id
        )
        query = query.join(
            UserAppletAccessSchema,
            UserAppletAccessSchema.user_id == UserSchema.id,
        )
        if respondent_ids:
            query = query.where(
                UserAppletAccessSchema.user_id.in_(respondent_ids)
            )
        query = query.where(UserAppletAccessSchema.role == Role.RESPONDENT)
        query = query.where(UserAppletAccessSchema.applet_id == applet_id)
        query = query.where(UserAppletAccessSchema.is_deleted == False)  # noqa

        db_result = await self._execute(query)
        return db_result.scalars().all()

    @staticmethod
    def _get_activity_subquery() -> Query:
        return (
            select([func.count().label("count")])
            .where(AppletSchema.id == ActivitySchema.applet_id)
            .as_scalar()
        )

    @staticmethod
    def _get_access_subquery(owner_id: uuid.UUID, user_id: uuid.UUID) -> Query:
        access_subquery: Query = select(
            UserAppletAccessSchema.applet_id, UserAppletAccessSchema.role
        )
        access_subquery = access_subquery.where(
            UserAppletAccessSchema.is_deleted == False  # noqa
        )
        access_subquery = access_subquery.order_by(
            UserAppletAccessSchema.applet_id.asc(),
            case(
                (UserAppletAccessSchema.role == Role.OWNER, 1),
                (UserAppletAccessSchema.role == Role.MANAGER, 2),
                (UserAppletAccessSchema.role == Role.COORDINATOR, 3),
                (UserAppletAccessSchema.role == Role.EDITOR, 4),
                (UserAppletAccessSchema.role == Role.REVIEWER, 5),
                (UserAppletAccessSchema.role == Role.RESPONDENT, 6),
                else_=10,
            ).asc(),
        )
        access_subquery = access_subquery.where(
            UserAppletAccessSchema.owner_id == owner_id
        )
        access_subquery = access_subquery.where(
            UserAppletAccessSchema.user_id == user_id
        )
        access_subquery = access_subquery.subquery().alias("access_sub_query")

        access_query: Query = select(access_subquery)
        access_query = access_query.distinct(access_subquery.c.applet_id)
        access_query = access_query.alias("access_query")
        return access_query

    async def get_applets_flat_list(
        self, owner_id: uuid.UUID, user_id: uuid.UUID, filters: QueryParams
    ):
        access_query = self._get_access_subquery(owner_id, user_id)
        activity_subquery = self._get_activity_subquery()
        query: Query = select(
            AppletSchema.id.label("id"),
            AppletSchema.display_name.label("name"),
            AppletSchema.image.label("image"),
            false().label("is_pinned"),
            AppletSchema.encryption.label("encryption"),
            AppletSchema.created_at.label("created_at"),
            AppletSchema.updated_at.label("updated_at"),
            AppletSchema.version.label("version"),
            literal("applet").label("type"),
            access_query.c.role.label("role"),
            literal(0).label("folders_applet_count"),
            literal("2").label("ordering"),
            AppletSchema.description,
            access_query,
            activity_subquery,
        )
        query = query.join(
            access_query,
            access_query.c.applet_id == AppletSchema.id,
            isouter=True,
        )
        query = query.where(access_query.c.role != None)  # noqa
        query_cte = query.cte("applets")
        query = select(query_cte)

        class _Ordering(Ordering):
            display_name = query_cte.c.name
            created_at = query_cte.c.created_at

        query = query.order_by(
            query_cte.c.ordering.asc(),
            *_Ordering().get_clauses(*filters.ordering),
        )

        query = paging(query, filters.page, filters.limit)
        db_result = await self._execute(query)
        return db_result.all()

    async def get_workspace_applets_flat_list_count(
        self, owner_id: uuid.UUID, user_id: uuid.UUID
    ) -> int:
        access_query = self._get_access_subquery(owner_id, user_id)
        query: Query = select(AppletSchema.id.label("id"))
        query = query.join(
            access_query,
            access_query.c.applet_id == AppletSchema.id,
            isouter=True,
        )
        query = query.where(access_query.c.role != None)  # noqa
        db_result = await self._execute(select(func.count(query.c.id)))
        return db_result.scalars().first() or 0<|MERGE_RESOLUTION|>--- conflicted
+++ resolved
@@ -378,31 +378,8 @@
         db_result = await self._execute(query)
         return db_result.all()
 
-<<<<<<< HEAD
-    async def get_workspace_applets(
-        self, owner_id: uuid.UUID, user_id: uuid.UUID, filters: QueryParams
-    ) -> list[
-        tuple[
-            uuid.UUID,
-            str,
-            str,
-            bool,
-            dict | None,
-            datetime.datetime,
-            datetime.datetime,
-            str,
-            str,
-            str,
-            str,
-            str,
-            dict,
-            int,
-        ]
-    ]:
-=======
     @staticmethod
     async def _folder_list_query(owner_id: uuid.UUID, user_id: uuid.UUID):
->>>>>>> 8c230ab6
         workspace_applets_query: Query = select(
             func.count(FolderAppletSchema.id).label("applet_count"),
             FolderAppletSchema.folder_id,
@@ -448,10 +425,6 @@
         )
         return folders_query
 
-<<<<<<< HEAD
-        access_query: Query = self._get_access_subquery(owner_id, user_id)
-        activity_subquery = self._get_activity_subquery()
-=======
     async def get_workspace_applets(
         self, owner_id: uuid.UUID, user_id: uuid.UUID, filters: QueryParams
     ) -> list[
@@ -467,6 +440,9 @@
             str,
             str,
             str,
+            str,
+            dict,
+            int,
         ]
     ]:
         access_subquery: Query = select(
@@ -498,7 +474,6 @@
         access_query: Query = select(access_subquery)
         access_query = access_query.distinct(access_subquery.c.applet_id)
         access_query = access_query.alias("access_query")
->>>>>>> 8c230ab6
 
         folder_applets_query: Query = select(FolderAppletSchema.applet_id)
         folder_applets_query = folder_applets_query.join(
