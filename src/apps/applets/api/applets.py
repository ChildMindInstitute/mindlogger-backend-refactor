import asyncio
import uuid
from copy import deepcopy

from fastapi import Body, Depends
from firebase_admin.exceptions import FirebaseError
from starlette.responses import Response as HTTPResponse

from apps.activities.crud import ActivitiesCRUD
from apps.activities.domain.activity_update import ActivityReportConfiguration
from apps.activities.services.activity import ActivityService
from apps.activity_flows.domain.flow_update import ActivityFlowReportConfiguration
from apps.activity_flows.service.flow import FlowService
from apps.applets.crud import AppletsCRUD, UserAppletAccessCRUD
from apps.applets.domain import AppletFolder, AppletName, AppletUniqueName, PublicAppletHistoryChange, PublicHistory
from apps.applets.domain.applet import (
    AppletActivitiesBaseInfo,
    AppletDataRetention,
    AppletRetrieveResponse,
    AppletSingleLanguageDetailForPublic,
    AppletSingleLanguageDetailPublic,
    AppletSingleLanguageInfoPublic,
)
from apps.applets.domain.applet_create_update import (
    AppletCreate,
    AppletDuplicateRequest,
    AppletReportConfiguration,
    AppletUpdate,
)
from apps.applets.domain.applet_link import AppletLink, CreateAccessLink
from apps.applets.domain.applets import public_detail, public_history_detail
from apps.applets.domain.base import Encryption
from apps.applets.filters import AppletQueryParams
from apps.applets.service import AppletHistoryService, AppletService
from apps.applets.service.applet_history import retrieve_applet_by_version, retrieve_versions
from apps.authentication.deps import get_current_user
from apps.shared.domain.response import Response, ResponseMulti
from apps.shared.exception import NotFoundError
from apps.shared.link import convert_link_key
from apps.shared.query_params import QueryParams, parse_query_params
from apps.users.domain import User
from apps.workspaces.domain.constants import Role
from apps.workspaces.service.check_access import CheckAccessService
from apps.workspaces.service.user_applet_access import UserAppletAccessService
from infrastructure.database import atomic
from infrastructure.database.deps import get_session
from infrastructure.http import get_language

__all__ = [
    "applet_create",
    "applet_update",
    "applet_retrieve",
    "applet_versions_retrieve",
    "applet_version_retrieve",
    "applet_version_changes_retrieve",
    "applet_list",
    "applet_delete",
    "applet_set_folder",
    "applet_unique_name_get",
    "applet_link_create",
    "applet_link_get",
    "applet_link_delete",
    "applet_set_data_retention",
    "applet_duplicate",
    "applet_retrieve_by_key",
]

from infrastructure.logger import logger
from infrastructure.utility import FirebaseNotificationType


async def applet_list(
    user: User = Depends(get_current_user),
    language: str = Depends(get_language),
    query_params: QueryParams = Depends(parse_query_params(AppletQueryParams)),
    session=Depends(get_session),
) -> ResponseMulti[AppletSingleLanguageInfoPublic]:
    async with atomic(session):
        applets = await AppletService(session, user.id).get_list_by_single_language(language, deepcopy(query_params))
        count = await AppletService(session, user.id).get_list_by_single_language_count(deepcopy(query_params))
    return ResponseMulti(
        result=[AppletSingleLanguageInfoPublic.from_orm(applet) for applet in applets],
        count=count,
    )


async def applet_retrieve(
    applet_id: uuid.UUID,
    user: User = Depends(get_current_user),
    language: str = Depends(get_language),
    session=Depends(get_session),
) -> Response[AppletSingleLanguageDetailPublic]:
    async with atomic(session):
        service = AppletService(session, user.id)
        await service.exist_by_id(applet_id)
        await CheckAccessService(session, user.id).check_applet_detail_access(applet_id)
        applet_future = service.get_single_language_by_id(applet_id, language)
        nickname_future = UserAppletAccessService(session, user.id, applet_id).get_nickname()
        futures = await asyncio.gather(applet_future, nickname_future)
    return AppletRetrieveResponse(
        result=AppletSingleLanguageDetailPublic.from_orm(futures[0]),
        respondent_meta={"nickname": futures[1]},
    )


async def applet_retrieve_by_key(
    key: str,
    language: str = Depends(get_language),
    session=Depends(get_session),
) -> Response[AppletSingleLanguageDetailForPublic]:
    key_guid = convert_link_key(key)
    async with atomic(session):
        service = AppletService(session, uuid.UUID("00000000-0000-0000-0000-000000000000"))
        await service.exist_by_key(key_guid)
        applet = await service.get_single_language_by_key(key_guid, language)
    return Response(result=AppletSingleLanguageDetailForPublic.from_orm(applet))


async def applet_create(
    owner_id: uuid.UUID,
    user: User = Depends(get_current_user),
    schema: AppletCreate = Body(...),
    session=Depends(get_session),
) -> Response[public_detail.Applet]:
    async with atomic(session):
        await CheckAccessService(session, user.id).check_applet_create_access(owner_id)
        has_editor = await UserAppletAccessCRUD(session).check_access_by_user_and_owner(
            user_id=user.id, owner_id=owner_id, roles=[Role.EDITOR]
        )
        manager_role = Role.EDITOR if has_editor else None
<<<<<<< HEAD

        mail_service = MailingService()
        try:
            applet = await AppletService(session, owner_id).create(
                schema, user.id, manager_role
            )
        except Exception:
            await mail_service.send(
                MessageSchema(
                    recipients=[user.email_encrypted],
                    subject="Applet upload failed!",
                    body=mail_service.get_template(
                        path="applet_create_failed_en",
                        first_name=user.first_name,
                        applet_name=schema.display_name,
                    ),
                )
            )
            raise
        await mail_service.send(
            MessageSchema(
                recipients=[user.email_encrypted],
                subject="Applet upload success!",
                body=mail_service.get_template(
                    path="applet_create_success_en",
                    first_name=user.first_name,
                    applet_name=applet.display_name,
                ),
            )
        )
=======
        applet = await AppletService(session, owner_id).create(schema, user.id, manager_role)
>>>>>>> a096cbe1
    return Response(result=public_detail.Applet.from_orm(applet))


async def applet_update(
    applet_id: uuid.UUID,
    user: User = Depends(get_current_user),
    schema: AppletUpdate = Body(...),
    session=Depends(get_session),
) -> Response[public_detail.Applet]:
    async with atomic(session):
        service = AppletService(session, user.id)
        await service.exist_by_id(applet_id)
        await CheckAccessService(session, user.id).check_applet_edit_access(applet_id)
        applet = await service.update(applet_id, schema)
    try:
        await service.send_notification_to_applet_respondents(
            applet_id,
            "Applet is updated.",
            "Applet is updated.",
            FirebaseNotificationType.APPLET_UPDATE,
        )
    except FirebaseError as e:
        # mute error
        logger.exception(e)

    return Response(result=public_detail.Applet.from_orm(applet))


async def applet_encryption_update(
    applet_id: uuid.UUID,
    user: User = Depends(get_current_user),
    schema: Encryption = Body(...),
    session=Depends(get_session),
) -> Response[public_detail.Encryption]:
    async with atomic(session):
        service = AppletService(session, user.id)
        await service.exist_by_id(applet_id)
        await CheckAccessService(session, user.id).check_applet_edit_access(applet_id)
        await service.update_encryption(applet_id, schema)
    return Response(result=public_detail.Encryption.from_orm(schema))


async def applet_duplicate(
    applet_id: uuid.UUID,
    user: User = Depends(get_current_user),
    schema: AppletDuplicateRequest = Body(...),
    session=Depends(get_session),
) -> Response[public_detail.Applet]:
    async with atomic(session):
        service = AppletService(session, user.id)
        await service.exist_by_id(applet_id)
        await CheckAccessService(session, user.id).check_applet_duplicate_access(applet_id)
        applet_for_duplicate = await service.get_by_id_for_duplicate(applet_id)

        applet = await service.duplicate(applet_for_duplicate, schema.display_name, schema.encryption)
    return Response(result=public_detail.Applet.from_orm(applet))


async def applet_set_report_configuration(
    applet_id: uuid.UUID,
    user: User = Depends(get_current_user),
    schema: AppletReportConfiguration = Body(...),
    session=Depends(get_session),
):
    async with atomic(session):
        service = AppletService(session, user.id)
        await service.exist_by_id(applet_id)
        await CheckAccessService(session, user.id).check_applet_edit_access(applet_id)
        await service.set_report_configuration(applet_id, schema)


async def flow_report_config_update(
    applet_id: uuid.UUID,
    flow_id: uuid.UUID,
    user: User = Depends(get_current_user),
    schema: ActivityFlowReportConfiguration = Body(...),
    session=Depends(get_session),
):
    service = FlowService(session)
    await AppletService(session, user.id).exist_by_id(applet_id)
    await CheckAccessService(session, user.id).check_applet_edit_access(applet_id)
    flow = await service.get_by_id(flow_id)
    if not flow or flow.applet_id != applet_id:
        raise NotFoundError()

    async with atomic(session):
        await service.update_report_config(flow_id, schema)

    return HTTPResponse()


async def activity_report_config_update(
    applet_id: uuid.UUID,
    activity_id: uuid.UUID,
    schema: ActivityReportConfiguration = Body(...),
    user: User = Depends(get_current_user),
    session=Depends(get_session),
):
    await AppletService(session, user.id).exist_by_id(applet_id)
    await CheckAccessService(session, user.id).check_applet_edit_access(applet_id)

    activity = await ActivitiesCRUD(session).get_by_id(activity_id)
    if not activity or activity.applet_id != applet_id:
        raise NotFoundError()

    async with atomic(session):
        await ActivityService(session, user.id).update_report(activity_id, schema)

    return HTTPResponse()


async def applet_publish(
    applet_id: uuid.UUID,
    user: User = Depends(get_current_user),
    session=Depends(get_session),
):
    async with atomic(session):
        service = AppletService(session, user.id)
        await service.exist_by_id(applet_id)
        await CheckAccessService(session, user.id, user.is_super_admin).check_publish_conceal_access()
        await service.publish(applet_id)


async def applet_conceal(
    applet_id: uuid.UUID,
    user: User = Depends(get_current_user),
    session=Depends(get_session),
):
    async with atomic(session):
        service = AppletService(session, user.id)
        await service.exist_by_id(applet_id)
        await CheckAccessService(session, user.id, user.is_super_admin).check_publish_conceal_access()
        await service.conceal(applet_id)


async def applet_versions_retrieve(
    applet_id: uuid.UUID,
    user: User = Depends(get_current_user),
    session=Depends(get_session),
) -> ResponseMulti[PublicHistory]:
    async with atomic(session):
        await AppletService(session, user.id).exist_by_id(applet_id)
        await CheckAccessService(session, user.id).check_applet_detail_access(applet_id)
        histories = await retrieve_versions(session, applet_id)
    return ResponseMulti(
        result=[PublicHistory(**h.dict()) for h in histories],
        count=len(histories),
    )


async def applet_version_retrieve(
    applet_id: uuid.UUID,
    version: str,
    user: User = Depends(get_current_user),
    session=Depends(get_session),
) -> Response[public_history_detail.AppletDetailHistory]:
    async with atomic(session):
        await AppletService(session, user.id).exist_by_id(applet_id)
        await CheckAccessService(session, user.id).check_applet_detail_access(applet_id)
        applet = await retrieve_applet_by_version(session, applet_id, version)
    return Response(result=public_history_detail.AppletDetailHistory(**applet.dict()))


async def applet_version_changes_retrieve(
    applet_id: uuid.UUID,
    version: str,
    user: User = Depends(get_current_user),
    session=Depends(get_session),
) -> Response[PublicAppletHistoryChange]:
    async with atomic(session):
        await AppletService(session, user.id).exist_by_id(applet_id)
        await CheckAccessService(session, user.id).check_applet_detail_access(applet_id)
        changes = await AppletHistoryService(session, applet_id, version).get_changes()
    return Response(result=PublicAppletHistoryChange(**changes.dict()))


async def applet_delete(
    applet_id: uuid.UUID,
    user: User = Depends(get_current_user),
    session=Depends(get_session),
):
    async with atomic(session):
        service = AppletService(session, user.id)
        await service.exist_by_id(applet_id)
        await CheckAccessService(session, user.id).check_applet_delete_access(applet_id)
        respondents_device_ids = await AppletsCRUD(session).get_respondents_device_ids(applet_id)
        await service.delete_applet_by_id(applet_id)
    try:
        await service.send_notification_to_applet_respondents(
            applet_id,
            "Applet is deleted.",
            "Applet is deleted.",
            FirebaseNotificationType.APPLET_DELETE,
            device_ids=respondents_device_ids,
        )
    except FirebaseError as e:
        # mute error
        logger.exception(e)


async def applet_set_folder(
    applet_folder: AppletFolder,
    user: User = Depends(get_current_user),
    session=Depends(get_session),
):
    async with atomic(session):
        service = AppletService(session, user.id)
        await service.exist_by_id(applet_folder.applet_id)
        await CheckAccessService(session, user.id).check_applet_edit_access(applet_folder.applet_id)
        await service.set_applet_folder(applet_folder)


async def applet_unique_name_get(
    schema: AppletName = Body(...),
    user: User = Depends(get_current_user),
    session=Depends(get_session),
) -> Response[AppletUniqueName]:
    async with atomic(session):
        new_name = await AppletService(session, user.id).get_unique_name(schema)
    return Response(result=AppletUniqueName(name=new_name))


async def applet_link_create(
    applet_id: uuid.UUID,
    user: User = Depends(get_current_user),
    schema: CreateAccessLink = Body(...),
    session=Depends(get_session),
) -> Response[AppletLink]:
    async with atomic(session):
        service = AppletService(session, user.id)
        await service.exist_by_id(applet_id)
        await CheckAccessService(session, user.id).check_link_edit_access(applet_id)
        access_link = await service.create_access_link(applet_id=applet_id, create_request=schema)
    return Response(result=access_link)


async def applet_link_get(
    applet_id: uuid.UUID,
    user: User = Depends(get_current_user),
    session=Depends(get_session),
) -> Response[AppletLink]:
    async with atomic(session):
        service = AppletService(session, user.id)
        await service.exist_by_id(applet_id)
        access_link = await service.get_access_link(applet_id=applet_id)
    return Response(result=access_link)


async def applet_link_delete(
    applet_id: uuid.UUID,
    user: User = Depends(get_current_user),
    session=Depends(get_session),
):
    async with atomic(session):
        service = AppletService(session, user.id)
        await service.exist_by_id(applet_id)
        await CheckAccessService(session, user.id).check_link_edit_access(applet_id)
        await service.delete_access_link(applet_id=applet_id)


async def applet_set_data_retention(
    applet_id: uuid.UUID,
    schema: AppletDataRetention,
    user: User = Depends(get_current_user),
    session=Depends(get_session),
):
    async with atomic(session):
        service = AppletService(session, user.id)
        await service.exist_by_id(applet_id)
        await CheckAccessService(session, user.id).check_applet_retention_access(applet_id)
        await service.set_data_retention(applet_id, schema)


async def applet_retrieve_base_info(
    applet_id: uuid.UUID,
    language: str = Depends(get_language),
    user: User = Depends(get_current_user),
    session=Depends(get_session),
) -> Response[AppletActivitiesBaseInfo]:
    service = AppletService(session, user.id)
    await service.exist_by_id(applet_id)
    await CheckAccessService(session, user.id).check_applet_detail_access(applet_id)
    applet = await service.get_info_by_id(applet_id, language)

    return Response(result=AppletActivitiesBaseInfo.from_orm(applet))


async def applet_retrieve_base_info_by_key(
    key: str,
    language: str = Depends(get_language),
    session=Depends(get_session),
) -> Response[AppletSingleLanguageDetailForPublic]:
    key_guid = convert_link_key(key)
    service = AppletService(session, uuid.UUID("00000000-0000-0000-0000-000000000000"))
    await service.exist_by_key(key_guid)
    applet = await service.get_info_by_key(key_guid, language)
    return Response(result=AppletActivitiesBaseInfo.from_orm(applet))<|MERGE_RESOLUTION|>--- conflicted
+++ resolved
@@ -128,40 +128,7 @@
             user_id=user.id, owner_id=owner_id, roles=[Role.EDITOR]
         )
         manager_role = Role.EDITOR if has_editor else None
-<<<<<<< HEAD
-
-        mail_service = MailingService()
-        try:
-            applet = await AppletService(session, owner_id).create(
-                schema, user.id, manager_role
-            )
-        except Exception:
-            await mail_service.send(
-                MessageSchema(
-                    recipients=[user.email_encrypted],
-                    subject="Applet upload failed!",
-                    body=mail_service.get_template(
-                        path="applet_create_failed_en",
-                        first_name=user.first_name,
-                        applet_name=schema.display_name,
-                    ),
-                )
-            )
-            raise
-        await mail_service.send(
-            MessageSchema(
-                recipients=[user.email_encrypted],
-                subject="Applet upload success!",
-                body=mail_service.get_template(
-                    path="applet_create_success_en",
-                    first_name=user.first_name,
-                    applet_name=applet.display_name,
-                ),
-            )
-        )
-=======
         applet = await AppletService(session, owner_id).create(schema, user.id, manager_role)
->>>>>>> a096cbe1
     return Response(result=public_detail.Applet.from_orm(applet))
 
 
