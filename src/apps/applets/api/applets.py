import asyncio
import uuid
from copy import deepcopy

from fastapi import Body, Depends
from firebase_admin.exceptions import FirebaseError
from starlette.responses import Response as HTTPResponse

from apps.activities.crud import ActivitiesCRUD
from apps.activities.domain.activity_update import ActivityReportConfiguration
from apps.activities.services.activity import ActivityService
from apps.activity_flows.domain.flow_update import ActivityFlowReportConfiguration
from apps.activity_flows.service.flow import FlowService
from apps.applets.crud import AppletsCRUD, UserAppletAccessCRUD
from apps.applets.domain import AppletFolder, AppletName, AppletUniqueName, PublicAppletHistoryChange, PublicHistory
from apps.applets.domain.applet import (
    AppletActivitiesBaseInfo,
    AppletDataRetention,
    AppletRetrieveResponse,
    AppletSingleLanguageDetailForPublic,
    AppletSingleLanguageDetailPublic,
    AppletSingleLanguageInfoPublic,
)
from apps.applets.domain.applet_create_update import (
    AppletCreate,
    AppletDuplicateRequest,
    AppletReportConfiguration,
    AppletUpdate,
)
from apps.applets.domain.applet_link import AppletLink, CreateAccessLink
from apps.applets.domain.applets import public_detail, public_history_detail
from apps.applets.domain.base import Encryption
from apps.applets.filters import AppletQueryParams
from apps.applets.service import AppletHistoryService, AppletService
from apps.applets.service.applet_history import retrieve_applet_by_version, retrieve_versions
from apps.authentication.deps import get_current_user
from apps.mailing.domain import MessageSchema
from apps.mailing.services import MailingService
from apps.shared.domain.response import Response, ResponseMulti
from apps.shared.exception import NotFoundError
from apps.shared.link import convert_link_key
from apps.shared.query_params import QueryParams, parse_query_params
from apps.subjects.services import SubjectsService
from apps.users.domain import User
from apps.workspaces.domain.constants import Role
from apps.workspaces.service.check_access import CheckAccessService
from apps.workspaces.service.user_applet_access import UserAppletAccessService
from infrastructure.database import atomic
from infrastructure.database.deps import get_session
from infrastructure.http import get_language

__all__ = [
    "applet_create",
    "applet_update",
    "applet_retrieve",
    "applet_versions_retrieve",
    "applet_version_retrieve",
    "applet_version_changes_retrieve",
    "applet_list",
    "applet_delete",
    "applet_set_folder",
    "applet_unique_name_get",
    "applet_link_create",
    "applet_link_get",
    "applet_link_delete",
    "applet_set_data_retention",
    "applet_duplicate",
    "applet_retrieve_by_key",
]

from infrastructure.logger import logger
from infrastructure.utility import FirebaseNotificationType


async def applet_list(
    user: User = Depends(get_current_user),
    language: str = Depends(get_language),
    query_params: QueryParams = Depends(parse_query_params(AppletQueryParams)),
    session=Depends(get_session),
) -> ResponseMulti[AppletSingleLanguageInfoPublic]:
    async with atomic(session):
        applets = await AppletService(session, user.id).get_list_by_single_language(language, deepcopy(query_params))
        count = await AppletService(session, user.id).get_list_by_single_language_count(deepcopy(query_params))
    return ResponseMulti(
        result=[AppletSingleLanguageInfoPublic.from_orm(applet) for applet in applets],
        count=count,
    )


async def applet_retrieve(
    applet_id: uuid.UUID,
    user: User = Depends(get_current_user),
    language: str = Depends(get_language),
    session=Depends(get_session),
) -> Response[AppletSingleLanguageDetailPublic]:
    async with atomic(session):
        service = AppletService(session, user.id)
        await service.exist_by_id(applet_id)
        await CheckAccessService(session, user.id).check_applet_detail_access(applet_id)
        applet_future = service.get_single_language_by_id(applet_id, language)
        nickname_future = UserAppletAccessService(session, user.id, applet_id).get_nickname()
        futures = await asyncio.gather(applet_future, nickname_future)
    return AppletRetrieveResponse(
        result=AppletSingleLanguageDetailPublic.from_orm(futures[0]),
        respondent_meta={"nickname": futures[1]},
    )


async def applet_retrieve_by_key(
    key: str,
    language: str = Depends(get_language),
    session=Depends(get_session),
) -> Response[AppletSingleLanguageDetailForPublic]:
    key_guid = convert_link_key(key)
    async with atomic(session):
        service = AppletService(session, uuid.UUID("00000000-0000-0000-0000-000000000000"))
        await service.exist_by_key(key_guid)
        applet = await service.get_single_language_by_key(key_guid, language)
    return Response(result=AppletSingleLanguageDetailForPublic.from_orm(applet))


async def applet_create(
    owner_id: uuid.UUID,
    user: User = Depends(get_current_user),
    schema: AppletCreate = Body(...),
    session=Depends(get_session),
) -> Response[public_detail.Applet]:
    async with atomic(session):
        await CheckAccessService(session, user.id).check_applet_create_access(owner_id)
        has_editor = await UserAppletAccessCRUD(session).check_access_by_user_and_owner(
            user_id=user.id, owner_id=owner_id, roles=[Role.EDITOR]
        )
        manager_role = Role.EDITOR if has_editor else None

        mail_service = MailingService()
        try:
<<<<<<< HEAD
            applet = await AppletService(session, owner_id).create(
                schema, user.id, manager_role
            )
            subject_srv = SubjectsService(session, owner_id)
            await subject_srv.create_applet_managers(applet.id, user.id)
=======
            applet = await AppletService(session, owner_id).create(schema, user.id, manager_role)
>>>>>>> e84a6265
        except Exception:
            await mail_service.send(
                MessageSchema(
                    recipients=[user.email_encrypted],
                    subject="Applet upload failed!",
                    body=mail_service.get_template(
                        path="applet_create_failed_en",
                        first_name=user.first_name,
                        applet_name=schema.display_name,
                    ),
                )
            )
            raise
        await mail_service.send(
            MessageSchema(
                recipients=[user.email_encrypted],
                subject="Applet upload success!",
                body=mail_service.get_template(
                    path="applet_create_success_en",
                    first_name=user.first_name,
                    applet_name=applet.display_name,
                ),
            )
        )
    return Response(result=public_detail.Applet.from_orm(applet))


async def applet_update(
    applet_id: uuid.UUID,
    user: User = Depends(get_current_user),
    schema: AppletUpdate = Body(...),
    session=Depends(get_session),
) -> Response[public_detail.Applet]:
    # mail_service = MailingService()
    async with atomic(session):
        service = AppletService(session, user.id)
        await service.exist_by_id(applet_id)
        await CheckAccessService(session, user.id).check_applet_edit_access(applet_id)
        applet = await service.update(applet_id, schema)
    try:
        await service.send_notification_to_applet_respondents(
            applet_id,
            "Applet is updated.",
            "Applet is updated.",
            FirebaseNotificationType.APPLET_UPDATE,
        )
    except FirebaseError as e:
        # mute error
        logger.exception(e)

    # await mail_service.send(
    #     MessageSchema(
    #         recipients=[user.email],
    #         subject="Applet edit success!",
    #         body=mail_service.get_template(
    #             path="applet_edit_success_en",
    #             first_name=user.first_name,
    #             applet_name=applet.display_name,
    #         ),
    #     )
    # )
    return Response(result=public_detail.Applet.from_orm(applet))


async def applet_encryption_update(
    applet_id: uuid.UUID,
    user: User = Depends(get_current_user),
    schema: Encryption = Body(...),
    session=Depends(get_session),
) -> Response[public_detail.Encryption]:
    async with atomic(session):
        service = AppletService(session, user.id)
        await service.exist_by_id(applet_id)
        await CheckAccessService(session, user.id).check_applet_edit_access(applet_id)
        await service.update_encryption(applet_id, schema)
    return Response(result=public_detail.Encryption.from_orm(schema))


async def applet_duplicate(
    applet_id: uuid.UUID,
    user: User = Depends(get_current_user),
    schema: AppletDuplicateRequest = Body(...),
    session=Depends(get_session),
) -> Response[public_detail.Applet]:
    mail_service = MailingService()
    async with atomic(session):
        service = AppletService(session, user.id)
        await service.exist_by_id(applet_id)
        await CheckAccessService(session, user.id).check_applet_duplicate_access(applet_id)
        applet_for_duplicate = await service.get_by_id_for_duplicate(applet_id)

        applet = await service.duplicate(applet_for_duplicate, schema.display_name, schema.encryption)

        await mail_service.send(
            MessageSchema(
                recipients=[user.email_encrypted],
                subject="Applet duplicate success!",
                body=mail_service.get_template(
                    path="applet_duplicate_success_en",
                    first_name=user.first_name,
                    applet_name=applet.display_name,
                ),
            )
        )
    return Response(result=public_detail.Applet.from_orm(applet))


async def applet_set_report_configuration(
    applet_id: uuid.UUID,
    user: User = Depends(get_current_user),
    schema: AppletReportConfiguration = Body(...),
    session=Depends(get_session),
):
    async with atomic(session):
        service = AppletService(session, user.id)
        await service.exist_by_id(applet_id)
        await CheckAccessService(session, user.id).check_applet_edit_access(applet_id)
        await service.set_report_configuration(applet_id, schema)


async def flow_report_config_update(
    applet_id: uuid.UUID,
    flow_id: uuid.UUID,
    user: User = Depends(get_current_user),
    schema: ActivityFlowReportConfiguration = Body(...),
    session=Depends(get_session),
):
    service = FlowService(session)
    await AppletService(session, user.id).exist_by_id(applet_id)
    await CheckAccessService(session, user.id).check_applet_edit_access(applet_id)
    flow = await service.get_by_id(flow_id)
    if not flow or flow.applet_id != applet_id:
        raise NotFoundError()

    async with atomic(session):
        await service.update_report_config(flow_id, schema)

    return HTTPResponse()


async def activity_report_config_update(
    applet_id: uuid.UUID,
    activity_id: uuid.UUID,
    schema: ActivityReportConfiguration = Body(...),
    user: User = Depends(get_current_user),
    session=Depends(get_session),
):
    await AppletService(session, user.id).exist_by_id(applet_id)
    await CheckAccessService(session, user.id).check_applet_edit_access(applet_id)

    activity = await ActivitiesCRUD(session).get_by_id(activity_id)
    if not activity or activity.applet_id != applet_id:
        raise NotFoundError()

    async with atomic(session):
        await ActivityService(session, user.id).update_report(activity_id, schema)

    return HTTPResponse()


async def applet_publish(
    applet_id: uuid.UUID,
    user: User = Depends(get_current_user),
    session=Depends(get_session),
):
    async with atomic(session):
        service = AppletService(session, user.id)
        await service.exist_by_id(applet_id)
        await CheckAccessService(session, user.id, user.is_super_admin).check_publish_conceal_access()
        await service.publish(applet_id)


async def applet_conceal(
    applet_id: uuid.UUID,
    user: User = Depends(get_current_user),
    session=Depends(get_session),
):
    async with atomic(session):
        service = AppletService(session, user.id)
        await service.exist_by_id(applet_id)
        await CheckAccessService(session, user.id, user.is_super_admin).check_publish_conceal_access()
        await service.conceal(applet_id)


async def applet_versions_retrieve(
    applet_id: uuid.UUID,
    user: User = Depends(get_current_user),
    session=Depends(get_session),
) -> ResponseMulti[PublicHistory]:
    async with atomic(session):
        await AppletService(session, user.id).exist_by_id(applet_id)
        await CheckAccessService(session, user.id).check_applet_detail_access(applet_id)
        histories = await retrieve_versions(session, applet_id)
    return ResponseMulti(
        result=[PublicHistory(**h.dict()) for h in histories],
        count=len(histories),
    )


async def applet_version_retrieve(
    applet_id: uuid.UUID,
    version: str,
    user: User = Depends(get_current_user),
    session=Depends(get_session),
) -> Response[public_history_detail.AppletDetailHistory]:
    async with atomic(session):
        await AppletService(session, user.id).exist_by_id(applet_id)
        await CheckAccessService(session, user.id).check_applet_detail_access(applet_id)
        applet = await retrieve_applet_by_version(session, applet_id, version)
    return Response(result=public_history_detail.AppletDetailHistory(**applet.dict()))


async def applet_version_changes_retrieve(
    applet_id: uuid.UUID,
    version: str,
    user: User = Depends(get_current_user),
    session=Depends(get_session),
) -> Response[PublicAppletHistoryChange]:
    async with atomic(session):
        await AppletService(session, user.id).exist_by_id(applet_id)
        await CheckAccessService(session, user.id).check_applet_detail_access(applet_id)
        changes = await AppletHistoryService(session, applet_id, version).get_changes()
    return Response(result=PublicAppletHistoryChange(**changes.dict()))


async def applet_delete(
    applet_id: uuid.UUID,
    user: User = Depends(get_current_user),
    session=Depends(get_session),
):
    async with atomic(session):
        service = AppletService(session, user.id)
        await service.exist_by_id(applet_id)
        await CheckAccessService(session, user.id).check_applet_delete_access(applet_id)
        respondents_device_ids = await AppletsCRUD(session).get_respondents_device_ids(applet_id)
        await service.delete_applet_by_id(applet_id)
    try:
        await service.send_notification_to_applet_respondents(
            applet_id,
            "Applet is deleted.",
            "Applet is deleted.",
            FirebaseNotificationType.APPLET_DELETE,
            device_ids=respondents_device_ids,
        )
    except FirebaseError as e:
        # mute error
        logger.exception(e)


async def applet_set_folder(
    applet_folder: AppletFolder,
    user: User = Depends(get_current_user),
    session=Depends(get_session),
):
    async with atomic(session):
        service = AppletService(session, user.id)
        await service.exist_by_id(applet_folder.applet_id)
        await CheckAccessService(session, user.id).check_applet_edit_access(applet_folder.applet_id)
        await service.set_applet_folder(applet_folder)


async def applet_unique_name_get(
    schema: AppletName = Body(...),
    user: User = Depends(get_current_user),
    session=Depends(get_session),
) -> Response[AppletUniqueName]:
    async with atomic(session):
        new_name = await AppletService(session, user.id).get_unique_name(schema)
    return Response(result=AppletUniqueName(name=new_name))


async def applet_link_create(
    applet_id: uuid.UUID,
    user: User = Depends(get_current_user),
    schema: CreateAccessLink = Body(...),
    session=Depends(get_session),
) -> Response[AppletLink]:
    async with atomic(session):
        service = AppletService(session, user.id)
        await service.exist_by_id(applet_id)
        await CheckAccessService(session, user.id).check_link_edit_access(applet_id)
        access_link = await service.create_access_link(applet_id=applet_id, create_request=schema)
    return Response(result=access_link)


async def applet_link_get(
    applet_id: uuid.UUID,
    user: User = Depends(get_current_user),
    session=Depends(get_session),
) -> Response[AppletLink]:
    async with atomic(session):
        service = AppletService(session, user.id)
        await service.exist_by_id(applet_id)
        access_link = await service.get_access_link(applet_id=applet_id)
    return Response(result=access_link)


async def applet_link_delete(
    applet_id: uuid.UUID,
    user: User = Depends(get_current_user),
    session=Depends(get_session),
):
    async with atomic(session):
        service = AppletService(session, user.id)
        await service.exist_by_id(applet_id)
        await CheckAccessService(session, user.id).check_link_edit_access(applet_id)
        await service.delete_access_link(applet_id=applet_id)


async def applet_set_data_retention(
    applet_id: uuid.UUID,
    schema: AppletDataRetention,
    user: User = Depends(get_current_user),
    session=Depends(get_session),
):
    async with atomic(session):
        service = AppletService(session, user.id)
        await service.exist_by_id(applet_id)
        await CheckAccessService(session, user.id).check_applet_retention_access(applet_id)
        await service.set_data_retention(applet_id, schema)


async def applet_retrieve_base_info(
    applet_id: uuid.UUID,
    language: str = Depends(get_language),
    user: User = Depends(get_current_user),
    session=Depends(get_session),
) -> Response[AppletActivitiesBaseInfo]:
    service = AppletService(session, user.id)
    await service.exist_by_id(applet_id)
    await CheckAccessService(session, user.id).check_applet_detail_access(applet_id)
    applet = await service.get_info_by_id(applet_id, language)

    return Response(result=AppletActivitiesBaseInfo.from_orm(applet))


async def applet_retrieve_base_info_by_key(
    key: str,
    language: str = Depends(get_language),
    session=Depends(get_session),
) -> Response[AppletSingleLanguageDetailForPublic]:
    key_guid = convert_link_key(key)
    service = AppletService(session, uuid.UUID("00000000-0000-0000-0000-000000000000"))
    await service.exist_by_key(key_guid)
    applet = await service.get_info_by_key(key_guid, language)
    return Response(result=AppletActivitiesBaseInfo.from_orm(applet))<|MERGE_RESOLUTION|>--- conflicted
+++ resolved
@@ -134,15 +134,11 @@
 
         mail_service = MailingService()
         try:
-<<<<<<< HEAD
             applet = await AppletService(session, owner_id).create(
                 schema, user.id, manager_role
             )
             subject_srv = SubjectsService(session, owner_id)
             await subject_srv.create_applet_managers(applet.id, user.id)
-=======
-            applet = await AppletService(session, owner_id).create(schema, user.id, manager_role)
->>>>>>> e84a6265
         except Exception:
             await mail_service.send(
                 MessageSchema(
