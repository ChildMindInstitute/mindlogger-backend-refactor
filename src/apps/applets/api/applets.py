import asyncio
import uuid
from copy import deepcopy

from fastapi import Body, Depends
from firebase_admin.exceptions import FirebaseError
from starlette.responses import Response as HTTPResponse

from apps.activities.crud import ActivitiesCRUD
from apps.activities.domain.activity_update import ActivityReportConfiguration
from apps.activities.services.activity import ActivityService
from apps.activity_flows.domain.flow_update import ActivityFlowReportConfiguration
from apps.activity_flows.service.flow import FlowService
from apps.applets.crud import AppletsCRUD, UserAppletAccessCRUD
from apps.applets.domain import AppletFolder, AppletName, AppletUniqueName, PublicAppletHistoryChange, PublicHistory
from apps.applets.domain.applet import (
    AppletActivitiesBaseInfo,
    AppletDataRetention,
    AppletMeta,
    AppletRetrieveResponse,
    AppletSingleLanguageDetailForPublic,
    AppletSingleLanguageDetailPublic,
    AppletSingleLanguageInfoPublic,
)
from apps.applets.domain.applet_create_update import (
    AppletCreate,
    AppletDuplicateRequest,
    AppletReportConfiguration,
    AppletUpdate,
)
from apps.applets.domain.applet_history import VersionPublic
from apps.applets.domain.applet_link import AppletLink, CreateAccessLink
from apps.applets.domain.applets import public_detail, public_history_detail
from apps.applets.domain.base import Encryption
from apps.applets.filters import AppletQueryParams
from apps.applets.service import AppletHistoryService, AppletService
from apps.applets.service.applet_history import retrieve_applet_by_version, retrieve_versions
from apps.authentication.deps import get_current_user
from apps.shared.domain.response import Response, ResponseMulti
from apps.shared.exception import NotFoundError
from apps.shared.link import convert_link_key
from apps.shared.query_params import QueryParams, parse_query_params
from apps.subjects.services import SubjectsService
from apps.users.domain import User
from apps.workspaces.domain.constants import Role
from apps.workspaces.service.check_access import CheckAccessService
from infrastructure.database import atomic
from infrastructure.database.deps import get_session
from infrastructure.http import get_language
from infrastructure.logger import logger
from infrastructure.utility import FirebaseNotificationType

__all__ = [
    "applet_create",
    "applet_update",
    "applet_retrieve",
    "applet_versions_retrieve",
    "applet_version_retrieve",
    "applet_version_changes_retrieve",
    "applet_list",
    "applet_delete",
    "applet_set_folder",
    "applet_unique_name_get",
    "applet_link_create",
    "applet_link_get",
    "applet_link_delete",
    "applet_set_data_retention",
    "applet_duplicate",
    "applet_retrieve_by_key",
]


async def applet_list(
    user: User = Depends(get_current_user),
    language: str = Depends(get_language),
    query_params: QueryParams = Depends(parse_query_params(AppletQueryParams)),
    session=Depends(get_session),
) -> ResponseMulti[AppletSingleLanguageInfoPublic]:
    async with atomic(session):
        applets = await AppletService(session, user.id).get_list_by_single_language(language, deepcopy(query_params))
        count = await AppletService(session, user.id).get_list_by_single_language_count(deepcopy(query_params))
    return ResponseMulti(
        result=[AppletSingleLanguageInfoPublic.from_orm(applet) for applet in applets],
        count=count,
    )


async def applet_retrieve(
    applet_id: uuid.UUID,
    user: User = Depends(get_current_user),
    language: str = Depends(get_language),
    session=Depends(get_session),
) -> AppletRetrieveResponse[AppletSingleLanguageDetailPublic]:
    async with atomic(session):
        service = AppletService(session, user.id)
        await service.exist_by_id(applet_id)
        await CheckAccessService(session, user.id).check_applet_detail_access(applet_id)
        applet_future = service.get_single_language_by_id(applet_id, language)
<<<<<<< HEAD
        nickname_future = UserAppletAccessService(session, user.id, applet_id).get_nickname()
        has_assessment_future = AppletService(session, user.id).has_assessment(applet_id)
        futures = await asyncio.gather(applet_future, nickname_future, has_assessment_future)
    return AppletRetrieveResponse(
        result=AppletSingleLanguageDetailPublic.from_orm(futures[0]),
        respondent_meta={"nickname": futures[1]},
        applet_meta=AppletMeta(has_assessment=futures[2]),
=======
        subject_future = SubjectsService(session, user.id).get_by_user_and_applet(user.id, applet_id)
        applet, subject = await asyncio.gather(applet_future, subject_future)
    return AppletRetrieveResponse(
        result=AppletSingleLanguageDetailPublic.from_orm(applet),
        respondent_meta={"nickname": subject.nickname if subject else None},
>>>>>>> cb5285b6
    )


async def applet_retrieve_by_key(
    key: str,
    language: str = Depends(get_language),
    session=Depends(get_session),
) -> Response[AppletSingleLanguageDetailForPublic]:
    key_guid = convert_link_key(key)
    async with atomic(session):
        service = AppletService(session, uuid.UUID("00000000-0000-0000-0000-000000000000"))
        await service.exist_by_key(key_guid)
        applet = await service.get_single_language_by_key(key_guid, language)
    return Response(result=AppletSingleLanguageDetailForPublic.from_orm(applet))


async def applet_create(
    owner_id: uuid.UUID,
    user: User = Depends(get_current_user),
    schema: AppletCreate = Body(...),
    session=Depends(get_session),
) -> Response[public_detail.Applet]:
    async with atomic(session):
        await CheckAccessService(session, user.id).check_applet_create_access(owner_id)
        has_editor = await UserAppletAccessCRUD(session).check_access_by_user_and_owner(
            user_id=user.id, owner_id=owner_id, roles=[Role.EDITOR]
        )
        manager_role = Role.EDITOR if has_editor else None
        applet = await AppletService(session, owner_id).create(schema, user.id, manager_role)
    return Response(result=public_detail.Applet.from_orm(applet))


async def applet_update(
    applet_id: uuid.UUID,
    user: User = Depends(get_current_user),
    schema: AppletUpdate = Body(...),
    session=Depends(get_session),
) -> Response[public_detail.Applet]:
    async with atomic(session):
        service = AppletService(session, user.id)
        await service.exist_by_id(applet_id)
        await CheckAccessService(session, user.id).check_applet_edit_access(applet_id)
        applet = await service.update(applet_id, schema)
    try:
        await service.send_notification_to_applet_respondents(
            applet_id,
            "Applet is updated.",
            "Applet is updated.",
            FirebaseNotificationType.APPLET_UPDATE,
        )
    except FirebaseError as e:
        # mute error
        logger.exception(e)

    return Response(result=public_detail.Applet.from_orm(applet))


async def applet_encryption_update(
    applet_id: uuid.UUID,
    user: User = Depends(get_current_user),
    schema: Encryption = Body(...),
    session=Depends(get_session),
) -> Response[public_detail.Encryption]:
    async with atomic(session):
        service = AppletService(session, user.id)
        await service.exist_by_id(applet_id)
        await CheckAccessService(session, user.id).check_applet_edit_access(applet_id)
        await service.update_encryption(applet_id, schema)
    return Response(result=public_detail.Encryption.from_orm(schema))


async def applet_duplicate(
    applet_id: uuid.UUID,
    user: User = Depends(get_current_user),
    schema: AppletDuplicateRequest = Body(...),
    session=Depends(get_session),
) -> Response[public_detail.Applet]:
    async with atomic(session):
        service = AppletService(session, user.id)
        await service.exist_by_id(applet_id)
        await CheckAccessService(session, user.id).check_applet_duplicate_access(applet_id)
        applet_for_duplicate = await service.get_by_id_for_duplicate(applet_id)

        applet = await service.duplicate(applet_for_duplicate, schema.display_name, schema.encryption)
    return Response(result=public_detail.Applet.from_orm(applet))


async def applet_set_report_configuration(
    applet_id: uuid.UUID,
    user: User = Depends(get_current_user),
    schema: AppletReportConfiguration = Body(...),
    session=Depends(get_session),
):
    async with atomic(session):
        service = AppletService(session, user.id)
        await service.exist_by_id(applet_id)
        await CheckAccessService(session, user.id).check_applet_edit_access(applet_id)
        await service.set_report_configuration(applet_id, schema)


async def flow_report_config_update(
    applet_id: uuid.UUID,
    flow_id: uuid.UUID,
    user: User = Depends(get_current_user),
    schema: ActivityFlowReportConfiguration = Body(...),
    session=Depends(get_session),
):
    service = FlowService(session)
    await AppletService(session, user.id).exist_by_id(applet_id)
    await CheckAccessService(session, user.id).check_applet_edit_access(applet_id)
    flow = await service.get_by_id(flow_id)
    if not flow or flow.applet_id != applet_id:
        raise NotFoundError()

    async with atomic(session):
        await service.update_report_config(flow_id, schema)

    return HTTPResponse()


async def activity_report_config_update(
    applet_id: uuid.UUID,
    activity_id: uuid.UUID,
    schema: ActivityReportConfiguration = Body(...),
    user: User = Depends(get_current_user),
    session=Depends(get_session),
):
    await AppletService(session, user.id).exist_by_id(applet_id)
    await CheckAccessService(session, user.id).check_applet_edit_access(applet_id)

    activity = await ActivitiesCRUD(session).get_by_id(activity_id)
    if not activity or activity.applet_id != applet_id:
        raise NotFoundError()

    async with atomic(session):
        await ActivityService(session, user.id).update_report(activity_id, schema)

    return HTTPResponse()


async def applet_publish(
    applet_id: uuid.UUID,
    user: User = Depends(get_current_user),
    session=Depends(get_session),
):
    async with atomic(session):
        service = AppletService(session, user.id)
        await service.exist_by_id(applet_id)
        await CheckAccessService(session, user.id, user.is_super_admin).check_publish_conceal_access()
        await service.publish(applet_id)


async def applet_conceal(
    applet_id: uuid.UUID,
    user: User = Depends(get_current_user),
    session=Depends(get_session),
):
    async with atomic(session):
        service = AppletService(session, user.id)
        await service.exist_by_id(applet_id)
        await CheckAccessService(session, user.id, user.is_super_admin).check_publish_conceal_access()
        await service.conceal(applet_id)


async def applet_versions_retrieve(
    applet_id: uuid.UUID,
    user: User = Depends(get_current_user),
    session=Depends(get_session),
) -> ResponseMulti[PublicHistory]:
    async with atomic(session):
        await AppletService(session, user.id).exist_by_id(applet_id)
        await CheckAccessService(session, user.id).check_applet_detail_access(applet_id)
        histories = await retrieve_versions(session, applet_id)
    return ResponseMulti(
        result=[PublicHistory(**h.dict()) for h in histories],
        count=len(histories),
    )


async def applet_flow_versions_data_retrieve(
    applet_id: uuid.UUID,
    flow_id: uuid.UUID,
    user: User = Depends(get_current_user),
    session=Depends(get_session),
) -> ResponseMulti[VersionPublic]:
    await AppletService(session, user.id).exist_by_id(applet_id)
    service = FlowService(session=session)
    flow = await service.get_by_id(flow_id)
    if not flow or flow.applet_id != applet_id:
        raise NotFoundError("Flow not found")
    await CheckAccessService(session, user.id).check_applet_detail_access(applet_id)

    versions = await service.get_versions(flow.id)
    return ResponseMulti(
        result=versions,
        count=len(versions),
    )


async def applet_version_retrieve(
    applet_id: uuid.UUID,
    version: str,
    user: User = Depends(get_current_user),
    session=Depends(get_session),
) -> Response[public_history_detail.AppletDetailHistory]:
    async with atomic(session):
        await AppletService(session, user.id).exist_by_id(applet_id)
        await CheckAccessService(session, user.id).check_applet_detail_access(applet_id)
        applet = await retrieve_applet_by_version(session, applet_id, version)
    return Response(result=public_history_detail.AppletDetailHistory(**applet.dict()))


async def applet_version_changes_retrieve(
    applet_id: uuid.UUID,
    version: str,
    user: User = Depends(get_current_user),
    session=Depends(get_session),
) -> Response[PublicAppletHistoryChange]:
    async with atomic(session):
        await AppletService(session, user.id).exist_by_id(applet_id)
        await CheckAccessService(session, user.id).check_applet_detail_access(applet_id)
        changes = await AppletHistoryService(session, applet_id, version).get_changes()
    return Response(result=PublicAppletHistoryChange(**changes.dict()))


async def applet_delete(
    applet_id: uuid.UUID,
    user: User = Depends(get_current_user),
    session=Depends(get_session),
):
    async with atomic(session):
        service = AppletService(session, user.id)
        await service.exist_by_id(applet_id)
        await CheckAccessService(session, user.id).check_applet_delete_access(applet_id)
        respondents_device_ids = await AppletsCRUD(session).get_respondents_device_ids(applet_id)
        await service.delete_applet_by_id(applet_id)
    try:
        await service.send_notification_to_applet_respondents(
            applet_id,
            "Applet is deleted.",
            "Applet is deleted.",
            FirebaseNotificationType.APPLET_DELETE,
            device_ids=respondents_device_ids,
        )
    except FirebaseError as e:
        # mute error
        logger.exception(e)


async def applet_set_folder(
    applet_folder: AppletFolder,
    user: User = Depends(get_current_user),
    session=Depends(get_session),
):
    async with atomic(session):
        service = AppletService(session, user.id)
        await service.exist_by_id(applet_folder.applet_id)
        await CheckAccessService(session, user.id).check_applet_edit_access(applet_folder.applet_id)
        await service.set_applet_folder(applet_folder)


async def applet_unique_name_get(
    schema: AppletName = Body(...),
    user: User = Depends(get_current_user),
    session=Depends(get_session),
) -> Response[AppletUniqueName]:
    async with atomic(session):
        new_name = await AppletService(session, user.id).get_unique_name(schema)
    return Response(result=AppletUniqueName(name=new_name))


async def applet_link_create(
    applet_id: uuid.UUID,
    user: User = Depends(get_current_user),
    schema: CreateAccessLink = Body(...),
    session=Depends(get_session),
) -> Response[AppletLink]:
    async with atomic(session):
        service = AppletService(session, user.id)
        await service.exist_by_id(applet_id)
        await CheckAccessService(session, user.id).check_link_edit_access(applet_id)
        access_link = await service.create_access_link(applet_id=applet_id, create_request=schema)
    return Response(result=access_link)


async def applet_link_get(
    applet_id: uuid.UUID,
    user: User = Depends(get_current_user),
    session=Depends(get_session),
) -> Response[AppletLink]:
    async with atomic(session):
        service = AppletService(session, user.id)
        await service.exist_by_id(applet_id)
        access_link = await service.get_access_link(applet_id=applet_id)
    return Response(result=access_link)


async def applet_link_delete(
    applet_id: uuid.UUID,
    user: User = Depends(get_current_user),
    session=Depends(get_session),
):
    async with atomic(session):
        service = AppletService(session, user.id)
        await service.exist_by_id(applet_id)
        await CheckAccessService(session, user.id).check_link_edit_access(applet_id)
        await service.delete_access_link(applet_id=applet_id)


async def applet_set_data_retention(
    applet_id: uuid.UUID,
    schema: AppletDataRetention,
    user: User = Depends(get_current_user),
    session=Depends(get_session),
):
    async with atomic(session):
        service = AppletService(session, user.id)
        await service.exist_by_id(applet_id)
        await CheckAccessService(session, user.id).check_applet_retention_access(applet_id)
        await service.set_data_retention(applet_id, schema)


async def applet_retrieve_base_info(
    applet_id: uuid.UUID,
    language: str = Depends(get_language),
    user: User = Depends(get_current_user),
    session=Depends(get_session),
) -> Response[AppletActivitiesBaseInfo]:
    service = AppletService(session, user.id)
    await service.exist_by_id(applet_id)
    await CheckAccessService(session, user.id).check_applet_detail_access(applet_id)
    applet = await service.get_info_by_id(applet_id, language)

    return Response(result=AppletActivitiesBaseInfo.from_orm(applet))


async def applet_retrieve_base_info_by_key(
    key: str,
    language: str = Depends(get_language),
    session=Depends(get_session),
) -> Response[AppletSingleLanguageDetailForPublic]:
    key_guid = convert_link_key(key)
    service = AppletService(session, uuid.UUID("00000000-0000-0000-0000-000000000000"))
    await service.exist_by_key(key_guid)
    applet = await service.get_info_by_key(key_guid, language)
    return Response(result=AppletActivitiesBaseInfo.from_orm(applet))<|MERGE_RESOLUTION|>--- conflicted
+++ resolved
@@ -96,21 +96,13 @@
         await service.exist_by_id(applet_id)
         await CheckAccessService(session, user.id).check_applet_detail_access(applet_id)
         applet_future = service.get_single_language_by_id(applet_id, language)
-<<<<<<< HEAD
-        nickname_future = UserAppletAccessService(session, user.id, applet_id).get_nickname()
+        subject_future = SubjectsService(session, user.id).get_by_user_and_applet(user.id, applet_id)
         has_assessment_future = AppletService(session, user.id).has_assessment(applet_id)
-        futures = await asyncio.gather(applet_future, nickname_future, has_assessment_future)
-    return AppletRetrieveResponse(
-        result=AppletSingleLanguageDetailPublic.from_orm(futures[0]),
-        respondent_meta={"nickname": futures[1]},
-        applet_meta=AppletMeta(has_assessment=futures[2]),
-=======
-        subject_future = SubjectsService(session, user.id).get_by_user_and_applet(user.id, applet_id)
-        applet, subject = await asyncio.gather(applet_future, subject_future)
+        applet, subject, has_assessment = await asyncio.gather(applet_future, subject_future, has_assessment_future)
     return AppletRetrieveResponse(
         result=AppletSingleLanguageDetailPublic.from_orm(applet),
         respondent_meta={"nickname": subject.nickname if subject else None},
->>>>>>> cb5285b6
+        applet_meta=AppletMeta(has_assessment=has_assessment),
     )
 
 
