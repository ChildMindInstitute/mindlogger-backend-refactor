--- conflicted
+++ resolved
@@ -180,8 +180,5 @@
     updated_at: datetime.datetime | None
     activities: list[ActivityBaseInfo]
     activity_flows: list[FlowBaseInfo]
-<<<<<<< HEAD
-    integrations: list[str] | None
-=======
     respondent_meta: dict | None = None
->>>>>>> 544b42e9
+    integrations: list[str] | None