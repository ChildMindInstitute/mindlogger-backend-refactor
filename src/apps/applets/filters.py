import uuid

from apps.applets.domain import Role
from apps.shared.query_params import BaseQueryParams


class AppletQueryParams(BaseQueryParams):
    roles: str = ",".join(Role.as_list())
    ordering: str = "-createdAt"
    folder_id: uuid.UUID | None
<<<<<<< HEAD
=======
    limit: int = 10000
>>>>>>> 8c230ab6
    flat_list: bool = False


class AppletUsersQueryParams(BaseQueryParams):
    role: Role | None = None<|MERGE_RESOLUTION|>--- conflicted
+++ resolved
@@ -8,10 +8,7 @@
     roles: str = ",".join(Role.as_list())
     ordering: str = "-createdAt"
     folder_id: uuid.UUID | None
-<<<<<<< HEAD
-=======
     limit: int = 10000
->>>>>>> 8c230ab6
     flat_list: bool = False
 
 
