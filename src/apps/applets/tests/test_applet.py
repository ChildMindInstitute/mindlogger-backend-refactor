--- conflicted
+++ resolved
@@ -1,10 +1,5 @@
 from apps.shared.test import BaseTest
-<<<<<<< HEAD
-from infrastructure.database import transaction
-import pytest
-=======
 from infrastructure.database import rollback
->>>>>>> d4519522
 
 
 class TestApplet(BaseTest):
@@ -29,12 +24,8 @@
     history_url = f"{applet_detail_url}/versions/{{version}}"
     history_changes_url = f"{applet_detail_url}/versions/{{version}}/changes"
 
-<<<<<<< HEAD
     @pytest.mark.run
-    @transaction.rollback
-=======
-    @rollback
->>>>>>> d4519522
+    @rollback
     async def test_creating_applet(self):
         await self.client.login(
             self.login_url, "tom@mindlogger.com", "Test1234!"
