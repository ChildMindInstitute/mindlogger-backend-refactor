--- conflicted
+++ resolved
@@ -892,18 +892,13 @@
             data=update_data,
         )
         assert response.status_code == http.HTTPStatus.OK, response.json()
-<<<<<<< HEAD
-        assert len(FCMNotificationTest.notifications) > 0
-=======
-        # assert len(TestMail.mails) == 1
-        # assert TestMail.mails[0].subject == "Applet edit success!"
+
         # TODO: move to fixtures
         assert len(FCMNotificationTest.notifications) == 1
         assert device_tom in FCMNotificationTest.notifications
         notification = json.loads(FCMNotificationTest.notifications[device_tom][0])
         assert notification["title"] == "Applet is updated."
         FCMNotificationTest.notifications = collections.defaultdict(list)
->>>>>>> e84a6265
 
         data = response.json()
         response = await client.put(
