import copy
import http
import uuid
from typing import cast

import pytest
from pydantic.color import Color
from pytest import FixtureRequest

from apps.activities import errors as activity_errors
from apps.activities.domain.activity_create import ActivityCreate, ActivityItemCreate
from apps.activities.domain.conditional_logic import ConditionalLogic, Match
from apps.activities.domain.conditions import EqualToOptionCondition, OptionPayload, SingleSelectConditionType
from apps.activities.domain.response_type_config import PerformanceTaskType, ResponseType, SingleSelectionConfig
from apps.activities.domain.response_values import SingleSelectionValues, SliderValues
from apps.activities.domain.scores_reports import (
    ScoreConditionalLogic,
    ScoresAndReports,
    ScoringType,
    SectionConditionalLogic,
    Subscale,
    SubScaleLookupTable,
    SubscaleSetting,
    TotalScoreTable,
)
from apps.activities.errors import InvalidAgeSubscaleError
from apps.applets.domain.applet_create_update import AppletCreate, AppletUpdate
from apps.applets.domain.applet_full import AppletFull
from apps.shared.enums import Language
from apps.shared.test.client import TestClient
from apps.users.domain import User


@pytest.fixture
def activity_create_with_conditional_logic(
    activity_create_session: ActivityCreate,
    single_select_item_create: ActivityItemCreate,
) -> ActivityCreate:
    activity = activity_create_session.copy(deep=True)
    single_select_item_create.response_values = cast(SingleSelectionValues, single_select_item_create.response_values)
    single_select_with_cond = single_select_item_create.copy(deep=True)
    single_select_with_cond.name = single_select_item_create.name + "_with_conditional_logic"
    single_select_with_cond.conditional_logic = ConditionalLogic(
        match=Match.ALL,
        conditions=[
            EqualToOptionCondition(
                item_name=single_select_item_create.name,
                type=SingleSelectConditionType.EQUAL_TO_OPTION,
                payload=OptionPayload(option_value=str(single_select_item_create.response_values.options[0].value)),
            ),
        ],
    )
    activity.items = [single_select_item_create, single_select_with_cond]
    return activity


@pytest.fixture
def single_select_item_create_with_score(single_select_item_create: ActivityItemCreate) -> ActivityItemCreate:
    item_create = single_select_item_create.copy(deep=True)
    item_create.config = cast(SingleSelectionConfig, item_create.config)
    item_create.response_values = cast(SingleSelectionValues, item_create.response_values)
    item_create.response_values.options[0].score = 1
    item_create.config.add_scores = True
    return item_create


class TestActivityItems:
    login_url = "/auth/login"
    applet_list_url = "applets"
    applet_create_url = "workspaces/{owner_id}/applets"
    applet_detail_url = f"{applet_list_url}/{{pk}}"
    activity_detail_url = "activities/{activity_id}"
    applet_workspace_detail_url = "workspaces/{owner_id}/applets/{pk}"

    @pytest.mark.parametrize(
        "item_fixture",
        (
            "single_select_item_create",
            "multi_select_item_create",
            "slider_item_create",
            "date_item_create",
            "number_selection_item_create",
            "time_item_create",
            "time_range_item_create",
            "single_select_row_item_create",
            "multi_select_row_item_create",
            "slider_rows_item_create",
            "text_item_create",
            "drawing_item_create",
            "photo_item_create",
            "video_item_create",
            "geolocation_item_create",
            "audio_item_create",
            "message_item_create",
            "audio_player_item_create",
            "paragraph_text_item_create",
        ),
    )
    async def test_create_applet_with_each_activity_item(
        self,
        client: TestClient,
        tom: User,
        applet_minimal_data: AppletCreate,
        item_fixture: str,
        request: FixtureRequest,
    ):
        client.login(tom)
        item_create = request.getfixturevalue(item_fixture)
        data = applet_minimal_data.copy(deep=True)
        data.activities[0].items = [item_create]
        resp = await client.post(self.applet_create_url.format(owner_id=tom.id), data=data)
        assert resp.status_code == http.HTTPStatus.CREATED
        resp = await client.get(
            self.applet_workspace_detail_url.format(owner_id=tom.id, pk=resp.json()["result"]["id"])
        )
        assert resp.status_code == http.HTTPStatus.OK
        result = resp.json()["result"]
        items = result["activities"][0]["items"]
        assert len(items) == 1
        item = items[0]
        assert item["responseType"] == item_create.response_type
        assert item["name"] == item_create.name
        assert item["question"] == item_create.question
        assert item["isHidden"] == item_create.is_hidden
        assert not item["allowEdit"]
        if item_create.response_type in ResponseType.get_non_response_types():
            assert item["responseValues"] is None
        else:
            assert item["responseValues"] == item_create.response_values.dict(by_alias=True)

    @pytest.mark.parametrize(
        "item_fixture",
        (
            "phrasal_template_with_text_create",
            "phrasal_template_with_slider_rows_create",
<<<<<<< HEAD
            "phrasal_template_with_time_create",
=======
            "phrasal_template_with_paragraph_create",
>>>>>>> 6b158ccd
        ),
    )
    async def test_create_applet_with_phrasal_template(
        self,
        client: TestClient,
        tom: User,
        applet_minimal_data: AppletCreate,
        item_fixture: str,
        request: FixtureRequest,
    ):
        client.login(tom)
        items_create = request.getfixturevalue(item_fixture)
        data = applet_minimal_data.copy(deep=True)
        data.activities[0].items = items_create
        phrasal_item = next(
            item for item in data.activities[0].items if item.response_type == ResponseType.PHRASAL_TEMPLATE
        )
        assert phrasal_item
        resp = await client.post(self.applet_create_url.format(owner_id=tom.id), data=data)
        assert resp.status_code == http.HTTPStatus.CREATED
        resp = await client.get(
            self.applet_workspace_detail_url.format(owner_id=tom.id, pk=resp.json()["result"]["id"])
        )
        assert resp.status_code == http.HTTPStatus.OK
        result = resp.json()["result"]
        items = result["activities"][0]["items"]
        assert len(items) == 2
        item = next(item for item in items if item["responseType"] == phrasal_item.response_type)
        assert item["responseType"] == phrasal_item.response_type
        assert item["name"] == phrasal_item.name
        assert item["question"] == phrasal_item.question
        assert item["isHidden"] == phrasal_item.is_hidden
        assert not item["allowEdit"]
        assert item["responseValues"] == phrasal_item.response_values.dict(by_alias=True)  # type: ignore

    @pytest.mark.parametrize(
        "fixture_name, performance_task_type",
        (
            ("activity_ab_trails_ipad_create", PerformanceTaskType.ABTRAILS),
            ("activity_ab_trails_mobile_create", PerformanceTaskType.ABTRAILS),
            ("activity_flanker_create", PerformanceTaskType.FLANKER),
            ("actvitiy_cst_gyroscope_create", PerformanceTaskType.GYROSCOPE),
            ("actvitiy_cst_touch_create", PerformanceTaskType.TOUCH),
            ("activity_unity_create", PerformanceTaskType.UNITY),
        ),
    )
    async def test_create_applet_with_performance_task(
        self,
        client: TestClient,
        tom: User,
        applet_minimal_data: AppletCreate,
        request: FixtureRequest,
        fixture_name: str,
        performance_task_type: PerformanceTaskType,
    ):
        client.login(tom)
        data = applet_minimal_data.copy(deep=True)
        activity = request.getfixturevalue(fixture_name)
        data.activities = [activity]
        resp = await client.post(self.applet_create_url.format(owner_id=tom.id), data=data)
        assert resp.status_code == http.HTTPStatus.CREATED
        activities = resp.json()["result"]["activities"]
        assert len(activities) == 1
        assert activities[0]["isPerformanceTask"]
        assert activities[0]["performanceTaskType"] == performance_task_type
        # Check that the 'get' after creating new applet returns correct performance task type
        resp = await client.get(
            self.applet_workspace_detail_url.format(
                owner_id=tom.id,
                pk=resp.json()["result"]["id"],
            )
        )
        assert resp.status_code == http.HTTPStatus.OK
        assert resp.json()["result"]["activities"][0]["isPerformanceTask"]
        assert resp.json()["result"]["activities"][0]["performanceTaskType"] == performance_task_type

    async def test_creating_applet_with_activity_items_condition(
        self,
        client: TestClient,
        tom: User,
        applet_minimal_data: AppletCreate,
        activity_create_with_conditional_logic: ActivityCreate,
    ):
        client.login(tom)
        data = applet_minimal_data.copy(deep=True)
        data.activities = [activity_create_with_conditional_logic]
        response = await client.post(self.applet_create_url.format(owner_id=tom.id), data=data)
        assert response.status_code == http.HTTPStatus.CREATED

        activity_id = response.json()["result"]["activities"][0]["id"]
        response = await client.get(self.activity_detail_url.format(activity_id=activity_id))
        assert response.status_code == http.HTTPStatus.OK
        assert isinstance(response.json()["result"]["items"][1]["conditionalLogic"], dict)

    async def test_creating_applet_with_activity_items_condition_not_valid_order_in_conditional_logic(
        self,
        client: TestClient,
        tom: User,
        applet_minimal_data: AppletCreate,
        activity_create_with_conditional_logic: ActivityCreate,
    ):
        client.login(tom)
        data = applet_minimal_data.copy(deep=True)
        data.activities = [activity_create_with_conditional_logic]
        item_for_condition = activity_create_with_conditional_logic.items[0]
        item_with_condition = activity_create_with_conditional_logic.items[1]
        # Make wrong order. Item with condition must be after item which value is included in conditional logic
        request_data = data.dict()
        request_data["activities"][0]["items"] = [item_with_condition.dict(), item_for_condition.dict()]
        response = await client.post(self.applet_create_url.format(owner_id=tom.id), data=request_data)
        assert response.status_code == http.HTTPStatus.BAD_REQUEST
        result = response.json()["result"]
        assert len(result) == 1
        assert result[0]["message"] == activity_errors.IncorrectConditionItemIndexError.message

    async def test_create_applet__activity_with_conditional_logic(
        self,
        client: TestClient,
        tom: User,
        applet_minimal_data: AppletCreate,
        activity_create_with_conditional_logic: ActivityCreate,
    ):
        client.login(tom)
        data = applet_minimal_data.copy(deep=True)
        data.activities = [activity_create_with_conditional_logic]
        response = await client.post(self.applet_create_url.format(owner_id=tom.id), data=data)
        assert response.status_code == http.HTTPStatus.CREATED
        result = response.json()["result"]
        item_create_with_logic = activity_create_with_conditional_logic.items[1]
        assert item_create_with_logic.conditional_logic is not None
        assert result["activities"][0]["items"][1]["conditionalLogic"] == item_create_with_logic.conditional_logic.dict(
            by_alias=True
        )

    @pytest.mark.parametrize(
        "item_fixture_name",
        (
            "single_select_item_create",
            "multi_select_item_create",
            "single_select_row_item_create",
            "multi_select_row_item_create",
        ),
    )
    async def test_creating_activity_items_without_option_value(
        self,
        client: TestClient,
        tom: User,
        item_fixture_name: str,
        request: FixtureRequest,
        applet_minimal_data: AppletCreate,
    ):
        client.login(tom)
        item = request.getfixturevalue(item_fixture_name)
        data = applet_minimal_data.copy(deep=True)
        # row
        if hasattr(item.response_values, "data_matrix"):
            item.response_values.data_matrix[0].options[0].value = None
        else:
            item.response_values.options[0].value = None
        data.activities[0].items = [item]
        response = await client.post(self.applet_create_url.format(owner_id=tom.id), data=data)
        assert response.status_code == http.HTTPStatus.CREATED
        response_values = response.json()["result"]["activities"][0]["items"][0]["responseValues"]
        if "dataMatrix" in response_values:
            assert response_values["dataMatrix"][0]["options"][0]["value"] == 0
        else:
            assert response_values["options"][0]["value"] == 0

    @pytest.mark.parametrize("response_type", (ResponseType.SINGLESELECT, ResponseType.MULTISELECT))
    async def test_create_applet_single_multi_select_response_values_value_null_auto_set_value(
        self, client, applet_minimal_data, tom, response_type
    ) -> None:
        client.login(tom)
        data = applet_minimal_data.copy(deep=True).dict()
        item = data["activities"][0]["items"][0]
        option = item["response_values"]["options"][0]
        del option["value"]
        option2 = copy.deepcopy(option)
        option2["value"] = None
        item["response_values"]["options"].append(option2)
        item["response_type"] = response_type
        resp = await client.post(
            self.applet_create_url.format(owner_id=tom.id),
            data=data,
        )
        assert resp.status_code == http.HTTPStatus.CREATED
        item = resp.json()["result"]["activities"][0]["items"][0]
        # We can use enumerate because we have 2 options and values should be
        # 0 and 1
        for i, o in enumerate(item["responseValues"]["options"]):
            assert o["value"] == i

    async def test_create_applet_flow_wrong_activity_key(
        self, client: TestClient, applet_minimal_data: AppletCreate, tom: User
    ) -> None:
        client.login(tom)
        data = applet_minimal_data.dict()
        activity_key = data["activities"][0]["key"]
        activity_wrong_key = uuid.uuid4()
        data["activity_flows"].append(
            dict(
                name="Morning questionnaire",
                description=dict(
                    en="Understand how was the morning",
                    fr="Understand how was the morning",
                ),
                items=[dict(activity_key=activity_wrong_key)],
            )
        )
        resp = await client.post(
            self.applet_create_url.format(owner_id=tom.id),
            data=data,
        )
        assert resp.status_code == activity_errors.FlowItemActivityKeyNotFoundError.status_code
        assert resp.json()["result"][0]["message"] == activity_errors.FlowItemActivityKeyNotFoundError.message

        data["activity_flows"][0]["items"][0]["activity_key"] = activity_key
        resp = await client.post(
            self.applet_create_url.format(owner_id=tom.id),
            data=data,
        )
        assert resp.status_code == http.HTTPStatus.CREATED

    async def test_update_applet_duplicated_activity_item_name_is_not_allowed(
        self, client: TestClient, applet_minimal_data: AppletCreate, tom: User, applet_one: AppletFull
    ):
        client.login(tom)
        data = AppletUpdate(**applet_minimal_data.dict(exclude_unset=True)).dict()
        item = copy.deepcopy(data["activities"][0]["items"][0])
        data["activities"][0]["items"].append(item)
        resp = await client.put(
            self.applet_detail_url.format(pk=applet_one.id),
            data=data,
        )
        assert resp.status_code == http.HTTPStatus.UNPROCESSABLE_ENTITY
        result = resp.json()["result"]
        assert len(result) == 1
        assert result[0]["message"] == activity_errors.DuplicateActivityItemNameNameError.message

    @pytest.mark.parametrize(
        "fixture_name",
        ("single_select_item_create", "multi_select_item_create"),
    )
    async def test_create_applet__item_single_multi_select_with_image(
        self,
        client: TestClient,
        applet_minimal_data: AppletCreate,
        tom: User,
        fixture_name: str,
        remote_image: str,
        request: FixtureRequest,
    ):
        client.login(tom)
        data = applet_minimal_data.copy(deep=True)
        item_create = request.getfixturevalue(fixture_name)
        item_create.response_values.options[0].image = remote_image
        data.activities[0].items = [item_create]
        resp = await client.post(self.applet_create_url.format(owner_id=tom.id), data=data)
        assert resp.status_code == http.HTTPStatus.CREATED
        assert (
            resp.json()["result"]["activities"][0]["items"][0]["responseValues"]["options"][0]["image"] == remote_image
        )

    @pytest.mark.parametrize(
        "fixture_name",
        ("single_select_item_create", "multi_select_item_create"),
    )
    async def test_create_applet__item_single_multi_select_with_color(
        self,
        client: TestClient,
        applet_minimal_data: AppletCreate,
        tom: User,
        fixture_name: str,
        request: FixtureRequest,
    ):
        client.login(tom)
        data = applet_minimal_data.copy(deep=True)
        item_create = request.getfixturevalue(fixture_name)
        color = Color("#ffffff")
        item_create.response_values.options[0].color = color
        data.activities[0].items = [item_create]
        resp = await client.post(self.applet_create_url.format(owner_id=tom.id), data=data)
        assert resp.status_code == http.HTTPStatus.CREATED
        assert (
            resp.json()["result"]["activities"][0]["items"][0]["responseValues"]["options"][0]["color"]
            == color.as_hex()
        )

    async def test_create_applet__item_slider_with_color(
        self,
        client: TestClient,
        applet_minimal_data: AppletCreate,
        tom: User,
        remote_image: str,
        slider_item_create: ActivityItemCreate,
    ):
        client.login(tom)
        data = applet_minimal_data.copy(deep=True)
        slider_item_create.response_values = cast(SliderValues, slider_item_create.response_values)
        slider_item_create.response_values.min_image = remote_image
        slider_item_create.response_values.max_image = remote_image
        data.activities[0].items = [slider_item_create]
        resp = await client.post(self.applet_create_url.format(owner_id=tom.id), data=data)
        assert resp.status_code == http.HTTPStatus.CREATED
        assert resp.json()["result"]["activities"][0]["items"][0]["responseValues"]["minImage"] == remote_image
        assert resp.json()["result"]["activities"][0]["items"][0]["responseValues"]["maxImage"] == remote_image

    async def test_create_applet__activity_with_subscale_settings__subscale_type_item(
        self,
        client: TestClient,
        applet_minimal_data: AppletCreate,
        tom: User,
        subscale_setting: SubscaleSetting,
        single_select_item_create_with_score: ActivityItemCreate,
    ):
        client.login(tom)
        data = applet_minimal_data.copy(deep=True)
        sub_setting = subscale_setting.copy(deep=True)
        # subscale item must have name from activity. So for test just update name in copied subscale item
        sub_setting.subscales[0].items[0].name = single_select_item_create_with_score.name  # type: ignore[index]
        data.activities[0].items = [single_select_item_create_with_score]
        data.activities[0].subscale_setting = sub_setting
        resp = await client.post(self.applet_create_url.format(owner_id=tom.id), data=data)
        assert resp.status_code == http.HTTPStatus.CREATED
        result = resp.json()["result"]
        assert result["activities"][0]["subscaleSetting"] == sub_setting.dict(by_alias=True)

    async def test_create_applet__activity_with_subscale_settings__subscale_type_subscale(
        self,
        client: TestClient,
        applet_minimal_data: AppletCreate,
        single_select_item_create_with_score: ActivityItemCreate,
        tom: User,
        subscale_setting: SubscaleSetting,
        subscale_with_item_type_subscale: Subscale,
    ):
        client.login(tom)
        data = applet_minimal_data.copy(deep=True)
        sub_settin = subscale_setting.copy(deep=True)
        # subscale item must have name from activity. So for test just update name in copied subscale item
        sub_settin.subscales[0].items[0].name = single_select_item_create_with_score.name  # type: ignore[index]
        # Add subscale type subscale which has subscale item pointing to the subscale above
        sub_settin.subscales.append(subscale_with_item_type_subscale)  # type: ignore[union-attr]
        data.activities[0].items = [single_select_item_create_with_score]
        data.activities[0].subscale_setting = sub_settin
        resp = await client.post(self.applet_create_url.format(owner_id=tom.id), data=data)
        assert resp.status_code == http.HTTPStatus.CREATED
        result = resp.json()["result"]
        assert result["activities"][0]["subscaleSetting"] == sub_settin.dict(by_alias=True)

    async def test_create_applet__activity_with_subscale_settings_with_total_score_table(
        self,
        client: TestClient,
        applet_minimal_data: AppletCreate,
        single_select_item_create_with_score: ActivityItemCreate,
        tom: User,
        subscale_setting: SubscaleSetting,
        subscale_total_score_table: list[TotalScoreTable],
    ):
        client.login(tom)
        data = applet_minimal_data.copy(deep=True)
        sub_setting = subscale_setting.copy(deep=True)
        # subscale item must have name from activity. So for test just update name in copied subscale item
        sub_setting.subscales[0].items[0].name = single_select_item_create_with_score.name  # type: ignore[index]
        sub_setting.total_scores_table_data = subscale_total_score_table
        data.activities[0].items = [single_select_item_create_with_score]
        data.activities[0].subscale_setting = sub_setting
        resp = await client.post(self.applet_create_url.format(owner_id=tom.id), data=data)
        assert resp.status_code == http.HTTPStatus.CREATED
        result = resp.json()["result"]
        assert result["activities"][0]["subscaleSetting"] == sub_setting.dict(by_alias=True)

    async def test_create_applet__activity_with_subscale_settings_with_subscale_lookup_table(
        self,
        client: TestClient,
        applet_minimal_data: AppletCreate,
        single_select_item_create_with_score: ActivityItemCreate,
        tom: User,
        subscale_setting: SubscaleSetting,
        subscale_lookup_table: list[SubScaleLookupTable],
    ):
        client.login(tom)
        data = applet_minimal_data.copy(deep=True)
        sub_setting = subscale_setting.copy(deep=True)
        # subscale item must have name from activity. So for test just update name in copied subscale item
        sub_setting.subscales[0].items[0].name = single_select_item_create_with_score.name  # type: ignore[index]
        sub_setting.subscales[0].subscale_table_data = subscale_lookup_table  # type: ignore[index]
        data.activities[0].items = [single_select_item_create_with_score]
        data.activities[0].subscale_setting = sub_setting
        resp = await client.post(self.applet_create_url.format(owner_id=tom.id), data=data)
        assert resp.status_code == http.HTTPStatus.CREATED
        result = resp.json()["result"]
        assert result["activities"][0]["subscaleSetting"] == sub_setting.dict(by_alias=True)

    async def test_create_applet__activity_with_subscale_settings_and_lookup_table_and_score_report_lookup_scoring(
        self,
        client: TestClient,
        applet_minimal_data: AppletCreate,
        single_select_item_create_with_score: ActivityItemCreate,
        tom: User,
        subscale_setting_score_type: SubscaleSetting,
        subscale_lookup_table: list[SubScaleLookupTable],
        scores_and_reports_lookup_scores: ScoresAndReports,
    ):
        client.login(tom)
        data = applet_minimal_data.copy(deep=True)
        sub_setting = subscale_setting_score_type.copy(deep=True)

        # Update subscale setting with item name and lookup table
        sub_setting.subscales[0].items[0].name = single_select_item_create_with_score.name  # type: ignore[index]
        sub_setting.subscales[0].subscale_table_data = subscale_lookup_table  # type: ignore[index]

        data.activities[0].items = [single_select_item_create_with_score]
        data.activities[0].subscale_setting = sub_setting
        data.activities[0].scores_and_reports = scores_and_reports_lookup_scores

        # Make the POST request
        resp = await client.post(self.applet_create_url.format(owner_id=tom.id), data=data)

        # Assertions
        assert resp.status_code == http.HTTPStatus.CREATED
        result = resp.json()["result"]
        assert result["activities"][0]["subscaleSetting"] == sub_setting.dict(by_alias=True)
        assert result["activities"][0]["scoresAndReports"]["reports"][0]["scoringType"] == ScoringType.SCORE
        assert result["activities"][0]["scoresAndReports"]["reports"][0]["subscaleName"] == "subscale type score"

    async def test_create_applet__activity_with_subscale_settings_with_invalid_subscale_lookup_table_age(
        self,
        client: TestClient,
        applet_minimal_data: AppletCreate,
        single_select_item_create_with_score: ActivityItemCreate,
        tom: User,
        subscale_setting: SubscaleSetting,
    ):
        client.login(tom)
        data = applet_minimal_data.copy(deep=True).dict()
        sub_setting = subscale_setting.copy(deep=True).dict()
        sub_setting["subscales"][0]["items"][0]["name"] = single_select_item_create_with_score.name
        data["activities"][0]["items"] = [single_select_item_create_with_score]
        data["activities"][0]["subscale_setting"] = sub_setting

        invalid_ages = ["-1", "-1~10", "~", "x~y", "1~", "~10"]
        for age in invalid_ages:
            sub_setting["subscales"][0]["subscale_table_data"] = [
                dict(score="20", age=age, sex="F", raw_score="2", optional_text="some url", severity="Mild")
            ]
            resp = await client.post(self.applet_create_url.format(owner_id=tom.id), data=data)
            assert resp.status_code == http.HTTPStatus.BAD_REQUEST
            result = resp.json()["result"]
            assert result[0]["message"] == InvalidAgeSubscaleError.message

    async def test_create_applet__activity_with_score_and_reports__score_and_section(
        self,
        client: TestClient,
        applet_minimal_data: AppletCreate,
        tom: User,
        scores_and_reports: ScoresAndReports,
        single_select_item_create_with_score: ActivityItemCreate,
    ):
        client.login(tom)
        data = applet_minimal_data.copy(deep=True)
        reports_data = scores_and_reports.copy(deep=True)
        reports_data.reports[0].items_print = [single_select_item_create_with_score.name]  # type: ignore[index]
        data.activities[0].items = [single_select_item_create_with_score]
        data.activities[0].scores_and_reports = reports_data
        resp = await client.post(self.applet_create_url.format(owner_id=tom.id), data=data)
        assert resp.status_code == http.HTTPStatus.CREATED
        result = resp.json()["result"]
        assert result["activities"][0]["scoresAndReports"] == reports_data.dict(by_alias=True)

    async def test_create_applet__activity_with_score_and_reports__score_and_section_with_conditional_logic(
        self,
        client: TestClient,
        applet_minimal_data: AppletCreate,
        tom: User,
        scores_and_reports: ScoresAndReports,
        score_conditional_logic: ScoreConditionalLogic,
        section_conditional_logic: SectionConditionalLogic,
        single_select_item_create_with_score: ActivityItemCreate,
    ):
        client.login(tom)
        data = applet_minimal_data.copy(deep=True)
        reports_data = scores_and_reports.copy(deep=True)
        reports_data.reports[0].items_print = [single_select_item_create_with_score.name]  # type: ignore[index]
        reports_data.reports[1].items_print = [single_select_item_create_with_score.name]  # type: ignore[index]
        score_conditional_logic.items_print = [single_select_item_create_with_score.name]
        reports_data.reports[0].conditional_logic = [score_conditional_logic]  # type: ignore[index]
        reports_data.reports[1].conditional_logic = section_conditional_logic  # type: ignore[index]
        data.activities[0].items = [single_select_item_create_with_score]
        data.activities[0].scores_and_reports = reports_data
        resp = await client.post(self.applet_create_url.format(owner_id=tom.id), data=data)
        assert resp.status_code == http.HTTPStatus.CREATED
        result = resp.json()["result"]
        assert result["activities"][0]["scoresAndReports"] == reports_data.dict(by_alias=True)

    @pytest.mark.parametrize(
        "item_fixture",
        ("message_item_create",),
    )
    async def test_create_applet_with_activity_sanitize_strings(
        self,
        client: TestClient,
        tom: User,
        applet_minimal_data: AppletCreate,
        item_fixture: str,
        request: FixtureRequest,
    ):
        text_with_script_inside = "One <script>alert('test')</script> Two"
        sanitized_text = "One  Two"
        client.login(tom)
        item_create = request.getfixturevalue(item_fixture)
        item_create.question = {"en": text_with_script_inside}
        data = applet_minimal_data.copy(deep=True)
        data.activities[0].items = [item_create]

        data.display_name = text_with_script_inside
        data.about = {Language.ENGLISH: text_with_script_inside}
        data.description = {Language.ENGLISH: text_with_script_inside}
        data.activities[0].name = text_with_script_inside
        data.activities[0].description = {Language.ENGLISH: text_with_script_inside}

        resp = await client.post(self.applet_create_url.format(owner_id=tom.id), data=data)
        assert resp.status_code == http.HTTPStatus.CREATED
        resp = await client.get(
            self.applet_workspace_detail_url.format(owner_id=tom.id, pk=resp.json()["result"]["id"])
        )
        assert resp.status_code == http.HTTPStatus.OK
        result = resp.json()["result"]
        result["displayName"] = sanitized_text
        result["about"] = sanitized_text
        result["description"] = sanitized_text
        result["activities"][0]["name"] = sanitized_text
        result["activities"][0]["description"] = sanitized_text
        items = result["activities"][0]["items"]
        assert len(items) == 1
        item = items[0]
        assert item["responseType"] == item_create.response_type
        assert item["name"] == item_create.name
        assert item["question"] == {"en": sanitized_text}
        assert item["isHidden"] == item_create.is_hidden
        assert not item["allowEdit"]

    async def test_create_applet_flow_sanitize_strings(
        self, client: TestClient, applet_minimal_data: AppletCreate, tom: User
    ) -> None:
        client.login(tom)
        text_with_script_inside = "One <script>alert('test')</script> Two"
        sanitized_text = "One  Two"
        data = applet_minimal_data.dict()
        activity_key = data["activities"][0]["key"]
        data["activity_flows"].append(
            dict(
                name=text_with_script_inside,
                description=dict(
                    en=text_with_script_inside,
                ),
                items=[dict(activity_key=activity_key)],
            )
        )
        resp = await client.post(
            self.applet_create_url.format(owner_id=tom.id),
            data=data,
        )

        assert resp.status_code == http.HTTPStatus.CREATED
        result = resp.json()["result"]
        assert result["activityFlows"][0]["name"] == sanitized_text
        assert result["activityFlows"][0]["description"]["en"] == sanitized_text<|MERGE_RESOLUTION|>--- conflicted
+++ resolved
@@ -133,11 +133,8 @@
         (
             "phrasal_template_with_text_create",
             "phrasal_template_with_slider_rows_create",
-<<<<<<< HEAD
             "phrasal_template_with_time_create",
-=======
             "phrasal_template_with_paragraph_create",
->>>>>>> 6b158ccd
         ),
     )
     async def test_create_applet_with_phrasal_template(
