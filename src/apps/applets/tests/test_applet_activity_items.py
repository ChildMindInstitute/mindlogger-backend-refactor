import copy
import uuid

import pytest

from apps.activities import errors as activity_errors
from apps.activities.domain.response_type_config import (
    ResponseType,
    SingleSelectionConfig,
)
from apps.activities.domain.response_values import SingleSelectionValues
from apps.shared.test import BaseTest


@pytest.fixture
def activity_flanker_data():
    return dict(
        name="Activity_flanker",
        key="577dbbda-3afc-4962-842b-8d8d11588bfe",
        description=dict(
            en="Description Activity flanker.",
            fr="Description Activity flanker.",
        ),
        items=[
            dict(
                name="Flanker_VSR_instructionsn",
                # Nobody knows for what we need so big description
                question=dict(
                    en="## General Instructions\n\n\n You will "
                    "see arrows presented at the center of the "
                    "screen that point either to the left ‘<’ "
                    "or right ‘>’.\n Press the left button "
                    "if the arrow is pointing to the left ‘<’ "
                    "or press the right button if the arrow is "
                    "pointing to the right ‘>’.\n These arrows "
                    "will appear in the center of a line of "
                    "other items. Sometimes, these other items "
                    "will be arrows pointing in the same "
                    "direction, e.g.. ‘> > > > >’, or in the "
                    "opposite direction, e.g. ‘< < > < <’.\n "
                    "Your job is to respond to the central "
                    "arrow, no matter what direction the other "
                    "arrows are pointing.\n For example, you "
                    "would press the left button for both "
                    "‘< < < < <’, and ‘> > < > >’ because the "
                    "middle arrow points to the left.\n "
                    "Finally, in some trials dashes ‘ - ’ "
                    "will appear beside the central arrow.\n "
                    "Again, respond only to the direction "
                    "of the central arrow. Please respond "
                    "as quickly and accurately as possible.",
                    fr="Flanker General instruction text.",
                ),
                response_type="message",
                response_values=None,
                config=dict(
                    remove_back_button=False,
                    timer=None,
                ),
            ),
            dict(
                name="Flanker_Practice_instructions_1",
                question=dict(
                    en="## Instructions\n\nNow you will have a "
                    "chance to practice the task before moving "
                    "on to the test phase.\nRemember to "
                    "respond only to the central arrow\n",
                    fr="Flanker Сalibration/Practice " "instruction 1 text.",
                ),
                response_type="message",
                response_values=None,
                config=dict(
                    remove_back_button=False,
                    timer=None,
                ),
            ),
            dict(
                name="Flanker_Practise_1",
                question=dict(
                    en="Flanker_Practise_1",
                    fr="Flanker_Practise_1",
                ),
                response_type="flanker",
                response_values=None,
                config=dict(
                    stimulusTrials=[
                        {
                            "id": "1",
                            "image": "https://600.jpg",
                            "text": "left-con",
                            "value": 0,
                            "weight": 10,
                        },
                        {
                            "id": "2",
                            "image": "https://600.jpg",
                            "text": "right-inc",
                            "value": 1,
                            "weight": 10,
                        },
                        {
                            "id": "3",
                            "image": "https://600.jpg",
                            "text": "left-inc",
                            "value": 0,
                            "weight": 10,
                        },
                        {
                            "id": "4",
                            "image": "https://600.jpg",
                            "text": "right-con",
                            "value": 1,
                            "weight": 10,
                        },
                        {
                            "id": "5",
                            "image": "https://600.jpg",
                            "text": "left-neut",
                            "value": 0,
                            "weight": 10,
                        },
                        {
                            "id": "6",
                            "image": "https://600.jpg",
                            "text": "right-neut",
                            "value": 1,
                            "weight": 10,
                        },
                    ],
                    blocks=[
                        {
                            "name": "Block 1",
                            "order": [
                                "left-con",
                                "right-con",
                                "left-inc",
                                "right-inc",
                                "left-neut",
                                "right-neut",
                            ],
                        },
                        {
                            "name": "Block 2",
                            "order": [
                                "left-con",
                                "right-con",
                                "left-inc",
                                "right-inc",
                                "left-neut",
                                "right-neut",
                            ],
                        },
                    ],
                    buttons=[
                        {
                            "text": "Button_1_name_<",
                            "image": "https://1.jpg",
                            "value": 0,
                        },
                        {
                            "text": "Button_2_name_>",
                            "image": "https://2.jpg",
                            "value": 1,
                        },
                    ],
                    nextButton="OK",
                    fixationDuration=500,
                    fixationScreen={
                        "value": "FixationScreen_value",
                        "image": "https://fixation-screen.jpg",
                    },
                    minimumAccuracy=75,
                    sampleSize=1,
                    samplingMethod="randomize-order",
                    showFeedback=True,
                    showFixation=True,
                    showResults=False,
                    trialDuration=3000,
                    isLastPractice=False,
                    isFirstPractice=True,
                    isLastTest=False,
                    blockType="practice",
                ),
            ),
        ],
    )


@pytest.fixture
def single_select_response_values():
    return dict(
        options=[
            dict(
                id=uuid.uuid4(),
                text="text",
                image=None,
                score=None,
                tooltip=None,
                is_hidden=False,
                color=None,
                value=0,
            )
        ]
    )


@pytest.fixture
def single_select_config():
    return dict(
        randomize_options=False,
        timer=0,
        add_scores=False,
        set_alerts=False,
        add_tooltip=False,
        set_palette=False,
        remove_back_button=False,
        skippable_item=False,
        additional_response_option=dict(
            text_input_option=False,
            text_input_required=False,
        ),
    )


@pytest.fixture
def applet_minimal_data(single_select_response_values, single_select_config):
    return dict(
        display_name="minimal required data to create applet",
        encryption=dict(
            public_key=uuid.uuid4().hex,
            prime=uuid.uuid4().hex,
            base=uuid.uuid4().hex,
            account_id=str(uuid.uuid4()),
        ),
        description=dict(en="description"),
        activities=[
            dict(
                name="name",
                key=uuid.uuid4(),
                description=dict(en="description"),
                items=[
                    dict(
                        name="item1",
                        question=dict(en="question"),
                        response_type=ResponseType.SINGLESELECT,
                        response_values=single_select_response_values,
                        config=single_select_config,
                    ),
                ],
            )
        ],
        # Empty, but required
        activity_flows=[],
    )


@pytest.fixture
def slider_response_values():
    return dict(
        min_value=0,
        max_value=10,
        min_label="min_label",
        max_label="max_label",
        min_image=None,
        max_image=None,
        scores=None,
        alerts=None,
    )


@pytest.fixture
def slider_config():
    return dict(
        remove_back_button=False,
        skippable_item=False,
        add_scores=False,
        set_alerts=False,
        timer=1,
        show_tick_labels=False,
        show_tick_marks=False,
        continuous_slider=False,
        additional_response_option={
            "text_input_option": False,
            "text_input_required": False,
        },
    )


@pytest.fixture
def slider_rows_response_values():
    return dict(
        rows=[
            {
                "label": "label1",
                "min_label": "min_label1",
                "max_label": "max_label1",
                "min_value": 0,
                "max_value": 10,
                "min_image": None,
                "max_image": None,
                "scores": None,
                "alerts": None,
            }
        ]
    )


@pytest.fixture
def slider_rows_config():
    return dict(
        remove_back_button=False,
        skippable_item=False,
        add_scores=False,
        set_alerts=False,
        timer=1,
    )


@pytest.fixture
def single_select_rows_response_values():
    return dict(
        rows=[
            {
                "id": "17e69155-22cd-4484-8a49-364779ea9df1",
                "row_name": "row1",
                "row_image": None,
                "tooltip": None,
            },
        ],
        options=[
            {
                "id": "17e69155-22cd-4484-8a49-364779ea9de1",
                "text": "option1",
                "image": None,
                "tooltip": None,
            }
        ],
        data_matrix=[
            {
                "row_id": "17e69155-22cd-4484-8a49-364779ea9df1",
                "options": [
                    {
                        "option_id": "17e69155-22cd-4484-8a49-364779ea9de1",
                        "score": 1,
                        "alert": "alert1",
                    },
                ],
            },
            {
                "row_id": "17e69155-22cd-4484-8a49-364779ea9df2",
                "options": [
                    {
                        "option_id": "17e69155-22cd-4484-8a49-364779ea9de1",
                        "score": 3,
                        "alert": None,
                    },
                ],
            },
        ],
    )


@pytest.fixture
def single_select_rows_config():
    return dict(
        remove_back_button=False,
        skippable_item=False,
        add_scores=False,
        set_alerts=False,
        timer=1,
        add_tooltip=False,
    )


class TestActivityItems(BaseTest):
    fixtures = [
        "users/fixtures/users.json",
        "themes/fixtures/themes.json",
        "folders/fixtures/folders.json",
        "applets/fixtures/applets.json",
        "applets/fixtures/applet_histories.json",
        "applets/fixtures/applet_user_accesses.json",
        "activities/fixtures/activities.json",
        "activities/fixtures/activity_items.json",
        "activity_flows/fixtures/activity_flows.json",
        "activity_flows/fixtures/activity_flow_items.json",
    ]

    login_url = "/auth/login"
    applet_list_url = "applets"
    applet_create_url = "workspaces/{owner_id}/applets"
    applet_detail_url = f"{applet_list_url}/{{pk}}"
    activity_detail_url = "activities/{activity_id}"
    applet_workspace_detail_url = "workspaces/{owner_id}/applets/{pk}"

    async def test_creating_applet_with_activity_items(self, client):
        await client.login(self.login_url, "tom@mindlogger.com", "Test1234!")
        create_data = dict(
            display_name="User daily behave",
            encryption=dict(
                public_key=uuid.uuid4().hex,
                prime=uuid.uuid4().hex,
                base=uuid.uuid4().hex,
                account_id=str(uuid.uuid4()),
            ),
            description=dict(
                en="Understand users behave",
                fr="Comprendre le comportement des utilisateurs",
            ),
            about=dict(
                en="Understand users behave",
                fr="Comprendre le comportement des utilisateurs",
            ),
            activities=[
                dict(
                    name="Morning activity",
                    key="577dbbda-3afc-4962-842b-8d8d11588bfe",
                    description=dict(
                        en="Understand morning feelings.",
                        fr="Understand morning feelings.",
                    ),
                    items=[
                        dict(
                            name="activity_item_text",
                            question=dict(
                                en="How had you slept?",
                                fr="How had you slept?",
                            ),
                            response_type="text",
                            response_values=None,
                            config=dict(
                                max_response_length=200,
                                correct_answer_required=False,
                                correct_answer=None,
                                numerical_response_required=False,
                                response_data_identifier=False,
                                response_required=False,
                                remove_back_button=False,
                                skippable_item=True,
                            ),
                        ),
                        dict(
                            name="activity_item_message",
                            question={"en": "What is your name?"},
                            response_type="message",
                            response_values=None,
                            config=dict(
                                remove_back_button=False,
                                timer=1,
                            ),
                        ),
                        dict(
                            name="activity_item_number_selection",
                            question={"en": "What is your name?"},
                            response_type="numberSelect",
                            response_values=dict(
                                min_value=0,
                                max_value=10,
                            ),
                            config=dict(
                                additional_response_option={
                                    "text_input_option": False,
                                    "text_input_required": False,
                                },
                                remove_back_button=False,
                                skippable_item=False,
                            ),
                        ),
                        dict(
                            name="activity_item_time_range",
                            question={"en": "What is your name?"},
                            response_type="timeRange",
                            response_values=None,
                            config=dict(
                                additional_response_option={
                                    "text_input_option": False,
                                    "text_input_required": False,
                                },
                                remove_back_button=False,
                                skippable_item=False,
                                timer=1,
                            ),
                        ),
                        dict(
                            name="activity_item_time_range_2",
                            question={"en": "What is your name?"},
                            response_type="time",
                            response_values=None,
                            config=dict(
                                additional_response_option={
                                    "text_input_option": False,
                                    "text_input_required": False,
                                },
                                remove_back_button=False,
                                skippable_item=False,
                                timer=1,
                            ),
                        ),
                        dict(
                            name="activity_item_geolocation",
                            question={"en": "What is your name?"},
                            response_type="geolocation",
                            response_values=None,
                            config=dict(
                                additional_response_option={
                                    "text_input_option": False,
                                    "text_input_required": False,
                                },
                                remove_back_button=False,
                                skippable_item=False,
                            ),
                        ),
                        dict(
                            name="activity_item_photo",
                            question={"en": "What is your name?"},
                            response_type="photo",
                            response_values=None,
                            config=dict(
                                additional_response_option={
                                    "text_input_option": False,
                                    "text_input_required": False,
                                },
                                remove_back_button=False,
                                skippable_item=False,
                            ),
                        ),
                        dict(
                            name="activity_item_video",
                            question={"en": "What is your name?"},
                            response_type="video",
                            response_values=None,
                            config=dict(
                                additional_response_option={
                                    "text_input_option": False,
                                    "text_input_required": False,
                                },
                                remove_back_button=False,
                                skippable_item=False,
                            ),
                        ),
                        dict(
                            name="activity_item_date",
                            question={"en": "What is your name?"},
                            response_type="date",
                            response_values=None,
                            config=dict(
                                additional_response_option={
                                    "text_input_option": False,
                                    "text_input_required": False,
                                },
                                remove_back_button=False,
                                skippable_item=False,
                            ),
                        ),
                        dict(
                            name="activity_item_drawing",
                            question={"en": "What is your name?"},
                            response_type="drawing",
                            response_values=dict(
                                drawing_background="https://www.w3schools.com/css/img_5terre_wide.jpg",  # noqa E501
                                drawing_example="https://www.w3schools.com/css/img_5terre_wide.jpg",  # noqa E501
                            ),
                            config=dict(
                                additional_response_option={
                                    "text_input_option": False,
                                    "text_input_required": False,
                                },
                                remove_back_button=False,
                                skippable_item=False,
                                timer=1,
                                remove_undo_button=False,
                                navigation_to_top=False,
                            ),
                        ),
                        dict(
                            name="activity_item_audio",
                            question={"en": "What is your name?"},
                            response_type="audio",
                            response_values=dict(max_duration=200),
                            config=dict(
                                additional_response_option={
                                    "text_input_option": False,
                                    "text_input_required": False,
                                },
                                remove_back_button=False,
                                skippable_item=False,
                                timer=1,
                            ),
                        ),
                        dict(
                            name="activity_item_audioplayer",
                            question={"en": "What is your name?"},
                            response_type="audioPlayer",
                            response_values=dict(
                                file="https://www.w3schools.com/html/horse.mp3",  # noqa E501
                            ),
                            config=dict(
                                remove_back_button=False,
                                skippable_item=False,
                                additional_response_option={
                                    "text_input_option": False,
                                    "text_input_required": False,
                                },
                                play_once=False,
                            ),
                        ),
                        dict(
                            name="activity_item_sliderrows",
                            question={"en": "What is your name?"},
                            response_type="sliderRows",
                            response_values=dict(
                                rows=[
                                    {
                                        "label": "label1",
                                        "min_label": "min_label1",
                                        "max_label": "max_label1",
                                        "min_value": 0,
                                        "max_value": 10,
                                        "min_image": None,
                                        "max_image": None,
                                        "score": None,
                                        "alerts": [
                                            dict(
                                                min_value=1,
                                                max_value=4,
                                                alert="alert1",
                                            ),
                                        ],
                                    }
                                ]
                            ),
                            config=dict(
                                remove_back_button=False,
                                skippable_item=False,
                                add_scores=False,
                                set_alerts=True,
                                timer=1,
                            ),
                        ),
                        dict(
                            name="activity_item_multiselectionrows",
                            question={"en": "What is your name?"},
                            response_type="multiSelectRows",
                            response_values=dict(
                                rows=[
                                    {
                                        "id": "17e69155-22cd-4484-8a49-364779ea9df1",  # noqa E501
                                        "row_name": "row1",
                                        "row_image": None,
                                        "tooltip": None,
                                    },
                                    {
                                        "id": "17e69155-22cd-4484-8a49-364779ea9df2",  # noqa E501
                                        "row_name": "row2",
                                        "row_image": None,
                                        "tooltip": None,
                                    },
                                ],
                                options=[
                                    {
                                        "id": "17e69155-22cd-4484-8a49-364779ea9de1",  # noqa E501
                                        "text": "option1",
                                        "image": None,
                                        "tooltip": None,
                                    },
                                    {
                                        "id": "17e69155-22cd-4484-8a49-364779ea9de2",  # noqa E501
                                        "text": "option2",
                                        "image": None,
                                        "tooltip": None,
                                    },
                                ],
                                data_matrix=[
                                    {
                                        "row_id": "17e69155-22cd-4484-8a49-364779ea9df1",  # noqa E501
                                        "options": [
                                            {
                                                "option_id": "17e69155-22cd-4484-8a49-364779ea9de1",  # noqa E501
                                                "score": 1,
                                                "alert": None,
                                            },
                                            {
                                                "option_id": "17e69155-22cd-4484-8a49-364779ea9de2",  # noqa E501
                                                "score": 2,
                                                "alert": None,
                                            },
                                        ],
                                    },
                                    {
                                        "row_id": "17e69155-22cd-4484-8a49-364779ea9df2",  # noqa E501
                                        "options": [
                                            {
                                                "option_id": "17e69155-22cd-4484-8a49-364779ea9de1",  # noqa E501
                                                "score": 3,
                                                "alert": None,
                                            },
                                            {
                                                "option_id": "17e69155-22cd-4484-8a49-364779ea9de2",  # noqa E501
                                                "score": 4,
                                                "alert": None,
                                            },
                                        ],
                                    },
                                ],
                            ),
                            config=dict(
                                remove_back_button=False,
                                skippable_item=False,
                                add_scores=False,
                                set_alerts=False,
                                timer=1,
                                add_tooltip=False,
                            ),
                        ),
                        dict(
                            name="activity_item_singleselectionrows",
                            question={"en": "What is your name?"},
                            response_type="singleSelectRows",
                            response_values=dict(
                                rows=[
                                    {
                                        "id": "17e69155-22cd-4484-8a49-364779ea9df1",  # noqa E501
                                        "row_name": "row1",
                                        "row_image": None,
                                        "tooltip": None,
                                    },
                                    {
                                        "id": "17e69155-22cd-4484-8a49-364779ea9df2",  # noqa E501
                                        "row_name": "row2",
                                        "row_image": None,
                                        "tooltip": None,
                                    },
                                ],
                                options=[
                                    {
                                        "id": "17e69155-22cd-4484-8a49-364779ea9de1",  # noqa E501
                                        "text": "option1",
                                        "image": None,
                                        "tooltip": None,
                                    },
                                    {
                                        "id": "17e69155-22cd-4484-8a49-364779ea9de2",  # noqa E501
                                        "text": "option2",
                                        "image": None,
                                        "tooltip": None,
                                    },
                                ],
                                data_matrix=[
                                    {
                                        "row_id": "17e69155-22cd-4484-8a49-364779ea9df1",  # noqa E501
                                        "options": [
                                            {
                                                "option_id": "17e69155-22cd-4484-8a49-364779ea9de1",  # noqa E501
                                                "score": 1,
                                                "alert": "alert1",
                                            },
                                            {
                                                "option_id": "17e69155-22cd-4484-8a49-364779ea9de2",  # noqa E501
                                                "score": 2,
                                                "alert": None,
                                            },
                                        ],
                                    },
                                    {
                                        "row_id": "17e69155-22cd-4484-8a49-364779ea9df2",  # noqa E501
                                        "options": [
                                            {
                                                "option_id": "17e69155-22cd-4484-8a49-364779ea9de1",  # noqa E501
                                                "score": 3,
                                                "alert": None,
                                            },
                                            {
                                                "option_id": "17e69155-22cd-4484-8a49-364779ea9de2",  # noqa E501
                                                "score": 4,
                                                "alert": None,
                                            },
                                        ],
                                    },
                                ],
                            ),
                            config=dict(
                                remove_back_button=False,
                                skippable_item=False,
                                add_scores=False,
                                set_alerts=True,
                                timer=1,
                                add_tooltip=False,
                            ),
                        ),
                        dict(
                            name="activity_item_singleselect",
                            question={"en": "What is your name?"},
                            response_type="singleSelect",
                            response_values=dict(
                                palette_name="palette1",
                                options=[
                                    {
                                        "text": "option1",
                                        "value": 1,
                                        "alert": "alert1",
                                    },
                                    {
                                        "text": "option2",
                                        "value": 2,
                                        "alert": "alert2",
                                    },
                                ],
                            ),
                            config=dict(
                                remove_back_button=False,
                                skippable_item=False,
                                add_scores=False,
                                set_alerts=True,
                                timer=1,
                                add_tooltip=False,
                                set_palette=False,
                                randomize_options=False,
                                additional_response_option={
                                    "text_input_option": False,
                                    "text_input_required": False,
                                },
                            ),
                        ),
                        dict(
                            name="activity_item_multiselect",
                            question={"en": "What is your name?"},
                            response_type="multiSelect",
                            response_values=dict(
                                palette_name="palette1",
                                options=[
                                    {"text": "option1", "value": 0},
                                    {"text": "option2", "value": 1},
                                ],
                            ),
                            config=dict(
                                remove_back_button=False,
                                skippable_item=False,
                                add_scores=False,
                                set_alerts=False,
                                timer=1,
                                add_tooltip=False,
                                set_palette=False,
                                randomize_options=False,
                                additional_response_option={
                                    "text_input_option": False,
                                    "text_input_required": False,
                                },
                            ),
                        ),
                        dict(
                            name="activity_item_slideritem",
                            question={"en": "What is your name?"},
                            response_type="slider",
                            response_values=dict(
                                min_value=0,
                                max_value=10,
                                min_label="min_label",
                                max_label="max_label",
                                min_image=None,
                                max_image=None,
                                scores=None,
                                alerts=[
                                    dict(
                                        min_value=1,
                                        max_value=4,
                                        alert="alert1",
                                    ),
                                ],
                            ),
                            config=dict(
                                remove_back_button=False,
                                skippable_item=False,
                                add_scores=False,
                                set_alerts=True,
                                timer=1,
                                show_tick_labels=False,
                                show_tick_marks=False,
                                continuous_slider=True,
                                additional_response_option={
                                    "text_input_option": False,
                                    "text_input_required": False,
                                },
                            ),
                        ),
                        dict(
                            name="activity_item_slideritem_another",
                            question={"en": "What is your name?"},
                            response_type="slider",
                            response_values=dict(
                                min_value=0,
                                max_value=10,
                                min_label="min_label",
                                max_label="max_label",
                                min_image=None,
                                max_image=None,
                                scores=None,
                                alerts=[
                                    dict(
                                        value="1",
                                        alert="alert1",
                                    ),
                                ],
                            ),
                            config=dict(
                                remove_back_button=False,
                                skippable_item=False,
                                add_scores=False,
                                set_alerts=True,
                                timer=1,
                                show_tick_labels=False,
                                show_tick_marks=False,
                                continuous_slider=False,
                                additional_response_option={
                                    "text_input_option": False,
                                    "text_input_required": False,
                                },
                            ),
                        ),
                    ],
                ),
            ],
            activity_flows=[
                dict(
                    name="Morning questionnaire",
                    description=dict(
                        en="Understand how was the morning",
                        fr="Understand how was the morning",
                    ),
                    items=[
                        dict(
                            activity_key="577dbbda-3afc-"
                            "4962-842b-8d8d11588bfe"
                        )
                    ],
                )
            ],
        )
        response = await client.post(
            self.applet_create_url.format(
                owner_id="7484f34a-3acc-4ee6-8a94-fd7299502fa1"
            ),
            data=create_data,
        )
        assert response.status_code == 201, response.json()

        response = await client.get(
            self.applet_detail_url.format(pk=response.json()["result"]["id"])
        )
        assert response.status_code == 200

    async def test_creating_applet_with_ab_trails_mobile_activity_items(
        self, client
    ):
        await client.login(self.login_url, "tom@mindlogger.com", "Test1234!")
        create_data = dict(
            display_name="mobile_activity_applet",
            encryption=dict(
                public_key=uuid.uuid4().hex,
                prime=uuid.uuid4().hex,
                base=uuid.uuid4().hex,
                account_id=str(uuid.uuid4()),
            ),
            description=dict(
                en="Performance Tasks AB Trails Mobile Applet",
                fr="Performance Tasks AB Trails Mobile Applet",
            ),
            about=dict(
                en="Applet AB Trails Mobile Task Builder Activity",
                fr="Applet AB Trails Mobile Task Builder Activity",
            ),
            activities=[
                dict(
                    name="Activity_ABTrailsMobile",
                    key="577dbbda-3afc-4962-842b-8d8d11588bfe",
                    description=dict(
                        en="Description Activity ABTrailsMobile.",
                        fr="Description Activity ABTrailsMobile.",
                    ),
                    items=[
                        dict(
                            name="AB_Trails_Mobile_1",
                            question=dict(
                                en="ab_trails_mobile 1 question",
                                fr="ab_trails_mobile 1 question",
                            ),
                            response_type="ABTrails",
                            response_values=None,
                            config=dict(
                                device_type="mobile",
                                order_name="first",
                            ),
                        ),
                        dict(
                            name="AB_Trails_Mobile_2",
                            question=dict(
                                en="ab_trails_mobile 2 question",
                                fr="ab_trails_mobile 2 question",
                            ),
                            response_type="ABTrails",
                            response_values=None,
                            config=dict(
                                device_type="mobile",
                                order_name="second",
                            ),
                        ),
                        dict(
                            name="AB_Trails_Mobile_3",
                            question=dict(
                                en="ab_trails_mobile 3 question",
                                fr="ab_trails_mobile 3 question",
                            ),
                            response_type="ABTrails",
                            response_values=None,
                            config=dict(
                                device_type="mobile",
                                order_name="third",
                            ),
                        ),
                        dict(
                            name="AB_Trails_Mobile_4",
                            question=dict(
                                en="ab_trails_mobile 4 question",
                                fr="ab_trails_mobile 4 question",
                            ),
                            response_type="ABTrails",
                            response_values=None,
                            config=dict(
                                device_type="mobile",
                                order_name="fourth",
                            ),
                        ),
                    ],
                ),
            ],
            activity_flows=[
                dict(
                    name="name_activityFlow",
                    description=dict(
                        en="description activityFlow",
                        fr="description activityFlow",
                    ),
                    items=[
                        dict(
                            activity_key="577dbbda-3afc-"
                            "4962-842b-8d8d11588bfe"
                        )
                    ],
                )
            ],
        )
        response = await client.post(
            self.applet_create_url.format(
                owner_id="7484f34a-3acc-4ee6-8a94-fd7299502fa1"
            ),
            data=create_data,
        )
        assert response.status_code == 201, response.json()

        response = await client.get(
            self.applet_detail_url.format(pk=response.json()["result"]["id"])
        )
        assert response.status_code == 200

    async def test_creating_applet_with_ab_trails_tablet_activity_items(
        self, client
    ):
        await client.login(self.login_url, "tom@mindlogger.com", "Test1234!")
        create_data = dict(
            display_name="tablet_activity_applet",
            encryption=dict(
                public_key=uuid.uuid4().hex,
                prime=uuid.uuid4().hex,
                base=uuid.uuid4().hex,
                account_id=str(uuid.uuid4()),
            ),
            description=dict(
                en="Performance Tasks AB Trails Tablet Applet",
                fr="Performance Tasks AB Trails Tablet Applet",
            ),
            about=dict(
                en="Applet AB Trails Tablet Task Builder Activity",
                fr="Applet AB Trails Tablet Task Builder Activity",
            ),
            activities=[
                dict(
                    name="Activity_ABTrailsTablet",
                    key="577dbbda-3afc-4962-842b-8d8d11588bfe",
                    description=dict(
                        en="Description Activity ABTrailsTablet.",
                        fr="Description Activity ABTrailsTablet.",
                    ),
                    items=[
                        dict(
                            name="AB_Trails_Tablet_1",
                            question=dict(
                                en="ab_trails_tablet 1 question",
                                fr="ab_trails_tablet 1 question",
                            ),
                            response_type="ABTrails",
                            response_values=None,
                            config=dict(
                                device_type="tablet",
                                order_name="first",
                            ),
                        ),
                        dict(
                            name="AB_Trails_Tablet_2",
                            question=dict(
                                en="ab_trails_tablet 2 question",
                                fr="ab_trails_tablet 2 question",
                            ),
                            response_type="ABTrails",
                            response_values=None,
                            config=dict(
                                device_type="tablet",
                                order_name="second",
                            ),
                        ),
                        dict(
                            name="AB_Trails_Tablet_3",
                            question=dict(
                                en="ab_trails_tablet 3 question",
                                fr="ab_trails_tablet 3 question",
                            ),
                            response_type="ABTrails",
                            response_values=None,
                            config=dict(
                                device_type="tablet",
                                order_name="third",
                            ),
                        ),
                        dict(
                            name="AB_Trails_Tablet_4",
                            question=dict(
                                en="ab_trails_tablet 4 question",
                                fr="ab_trails_tablet 4 question",
                            ),
                            response_type="ABTrails",
                            response_values=None,
                            config=dict(
                                device_type="tablet",
                                order_name="fourth",
                            ),
                        ),
                    ],
                ),
            ],
            activity_flows=[
                dict(
                    name="name_activityFlow",
                    description=dict(
                        en="description activityFlow",
                        fr="description activityFlow",
                    ),
                    items=[
                        dict(
                            activity_key="577dbbda-3afc-"
                            "4962-842b-8d8d11588bfe"
                        )
                    ],
                )
            ],
        )
        response = await client.post(
            self.applet_create_url.format(
                owner_id="7484f34a-3acc-4ee6-8a94-fd7299502fa1"
            ),
            data=create_data,
        )
        assert response.status_code == 201, response.json()

        response = await client.get(
            self.applet_detail_url.format(pk=response.json()["result"]["id"])
        )
        assert response.status_code == 200

    async def test_creating_applet_with_gyroscope_activity_items(self, client):
        await client.login(self.login_url, "tom@mindlogger.com", "Test1234!")
        create_data = dict(
            display_name="gyroscope_activity_applet",
            encryption=dict(
                public_key=uuid.uuid4().hex,
                prime=uuid.uuid4().hex,
                base=uuid.uuid4().hex,
                account_id=str(uuid.uuid4()),
            ),
            description=dict(
                en="Performance Tasks CST Gyroscope Applet",
                fr="Performance Tasks CST Gyroscope Applet",
            ),
            about=dict(
                en="Applet CST Gyroscope Task Builder Activity",
                fr="Applet CST Gyroscope Task Builder Activity",
            ),
            activities=[
                dict(
                    name="Activity_gyroscope",
                    key="577dbbda-3afc-4962-842b-8d8d11588bfe",
                    description=dict(
                        en="Description Activity gyroscope.",
                        fr="Description Activity gyroscope.",
                    ),
                    items=[
                        dict(
                            name="Gyroscope_General_instruction",
                            question=dict(
                                en="Gyroscope General instruction text.",
                                fr="Gyroscope General instruction text.",
                            ),
                            response_type="message",
                            response_values=None,
                            config=dict(
                                remove_back_button=False,
                                timer=None,
                            ),
                        ),
                        dict(
                            name="Gyroscope_Сalibration_Practice_instruction",
                            question=dict(
                                en="Gyroscope Сalibration/Practice "
                                "instruction text.",
                                fr="Gyroscope Сalibration/Practice "
                                "instruction text.",
                            ),
                            response_type="message",
                            response_values=None,
                            config=dict(
                                remove_back_button=False,
                                timer=None,
                            ),
                        ),
                        dict(
                            name="Gyroscope_Сalibration_Practice",
                            question=dict(
                                en="Gyroscope Сalibration/Practice.",
                                fr="Gyroscope Сalibration/Practice.",
                            ),
                            response_type="stabilityTracker",
                            response_values=None,
                            config=dict(
                                user_input_type="gyroscope",
                                phase="practice",
                                trials_number=3,
                                duration_minutes=5,
                                lambda_slope=0.2,
                                max_off_target_time=10,
                                num_test_trials=10,
                                task_mode="pseudo_stair",
                                tracking_dims=2,
                                show_score=True,
                                basis_func="zeros_1d",
                                noise_level=0,
                                task_loop_rate=0.0167,
                                cycles_per_min=2,
                                oob_duration=0.2,
                                initial_lambda=0.075,
                                show_preview=True,
                                num_preview_stim=0,
                                preview_step_gap=100,
                                dimension_count=1,
                                max_rad=0.26167,
                            ),
                        ),
                        dict(
                            name="Gyroscope_Test_instruction",
                            question=dict(
                                en="Gyroscope Test instruction text.",
                                fr="Gyroscope Test instruction text.",
                            ),
                            response_type="message",
                            response_values=None,
                            config=dict(
                                remove_back_button=False,
                                timer=None,
                            ),
                        ),
                        dict(
                            name="Gyroscope_Test",
                            question=dict(
                                en="Gyroscope Test.",
                                fr="Gyroscope Test.",
                            ),
                            response_type="stabilityTracker",
                            response_values=None,
                            config=dict(
                                user_input_type="gyroscope",
                                phase="test",
                                trials_number=5,
                                duration_minutes=7,
                                lambda_slope=0.2,
                                max_off_target_time=10,
                                num_test_trials=10,
                                task_mode="pseudo_stair",
                                tracking_dims=2,
                                show_score=True,
                                basis_func="zeros_1d",
                                noise_level=0,
                                task_loop_rate=0.0167,
                                cycles_per_min=2,
                                oob_duration=0.2,
                                initial_lambda=0.075,
                                show_preview=True,
                                num_preview_stim=0,
                                preview_step_gap=100,
                                dimension_count=1,
                                max_rad=0.26167,
                            ),
                        ),
                    ],
                ),
            ],
            activity_flows=[
                dict(
                    name="name_activityFlow",
                    description=dict(
                        en="description activityFlow",
                        fr="description activityFlow",
                    ),
                    items=[
                        dict(
                            activity_key="577dbbda-3afc-"
                            "4962-842b-8d8d11588bfe"
                        )
                    ],
                )
            ],
        )
        response = await client.post(
            self.applet_create_url.format(
                owner_id="7484f34a-3acc-4ee6-8a94-fd7299502fa1"
            ),
            data=create_data,
        )
        assert response.status_code == 201, response.json()

        response = await client.get(
            self.applet_detail_url.format(pk=response.json()["result"]["id"])
        )
        assert response.status_code == 200

    async def test_creating_applet_with_touch_activity_items(self, client):
        await client.login(self.login_url, "tom@mindlogger.com", "Test1234!")
        create_data = dict(
            display_name="touch_activity_applet",
            encryption=dict(
                public_key=uuid.uuid4().hex,
                prime=uuid.uuid4().hex,
                base=uuid.uuid4().hex,
                account_id=str(uuid.uuid4()),
            ),
            description=dict(
                en="Performance Tasks CST Touch Applet",
                fr="Performance Tasks CST Touch Applet",
            ),
            about=dict(
                en="Applet CST Touch Task Builder Activity",
                fr="Applet CST Touch Task Builder Activity",
            ),
            activities=[
                dict(
                    name="Activity_touch",
                    key="577dbbda-3afc-4962-842b-8d8d11588bfe",
                    description=dict(
                        en="Description Activity touch.",
                        fr="Description Activity touch.",
                    ),
                    items=[
                        dict(
                            name="Touch_General_instruction",
                            question=dict(
                                en="Touch General instruction text.",
                                fr="Touch General instruction text.",
                            ),
                            response_type="message",
                            response_values=None,
                            config=dict(
                                remove_back_button=False,
                                timer=None,
                            ),
                        ),
                        dict(
                            name="Touch_Сalibration_Practice_instruction",
                            question=dict(
                                en="Touch Сalibration/Practice "
                                "instruction text.",
                                fr="Touch Сalibration/Practice "
                                "instruction text.",
                            ),
                            response_type="message",
                            response_values=None,
                            config=dict(
                                remove_back_button=False,
                                timer=None,
                            ),
                        ),
                        dict(
                            name="Touch_Сalibration_Practice",
                            question=dict(
                                en="Touch Сalibration/Practise.",
                                fr="Touch Сalibration/Practise.",
                            ),
                            response_type="stabilityTracker",
                            response_values=None,
                            config=dict(
                                user_input_type="touch",
                                phase="practice",
                                trials_number=3,
                                duration_minutes=5,
                                lambda_slope=0.2,
                                max_off_target_time=10,
                                num_test_trials=10,
                                task_mode="pseudo_stair",
                                tracking_dims=2,
                                show_score=True,
                                basis_func="zeros_1d",
                                noise_level=0,
                                task_loop_rate=0.0167,
                                cycles_per_min=2,
                                oob_duration=0.2,
                                initial_lambda=0.075,
                                show_preview=True,
                                num_preview_stim=0,
                                preview_step_gap=100,
                                dimension_count=1,
                                max_rad=0.26167,
                            ),
                        ),
                        dict(
                            name="Touch_Test_instruction",
                            question=dict(
                                en="Touch Test instruction text.",
                                fr="Touch Test instruction text.",
                            ),
                            response_type="message",
                            response_values=None,
                            config=dict(
                                remove_back_button=False,
                                timer=None,
                            ),
                        ),
                        dict(
                            name="Touch_Test",
                            question=dict(
                                en="Touch Test.",
                                fr="Touch Test.",
                            ),
                            response_type="stabilityTracker",
                            response_values=None,
                            config=dict(
                                user_input_type="touch",
                                phase="test",
                                trials_number=5,
                                duration_minutes=7,
                                lambda_slope=0.2,
                                max_off_target_time=10,
                                num_test_trials=10,
                                task_mode="pseudo_stair",
                                tracking_dims=2,
                                show_score=True,
                                basis_func="zeros_1d",
                                noise_level=0,
                                task_loop_rate=0.0167,
                                cycles_per_min=2,
                                oob_duration=0.2,
                                initial_lambda=0.075,
                                show_preview=True,
                                num_preview_stim=0,
                                preview_step_gap=100,
                                dimension_count=1,
                                max_rad=0.26167,
                            ),
                        ),
                    ],
                ),
            ],
            activity_flows=[
                dict(
                    name="name_activityFlow",
                    description=dict(
                        en="description activityFlow",
                        fr="description activityFlow",
                    ),
                    items=[
                        dict(
                            activity_key="577dbbda-3afc-"
                            "4962-842b-8d8d11588bfe"
                        )
                    ],
                )
            ],
        )
        response = await client.post(
            self.applet_create_url.format(
                owner_id="7484f34a-3acc-4ee6-8a94-fd7299502fa1"
            ),
            data=create_data,
        )
        assert response.status_code == 201, response.json()

        response = await client.get(
            self.applet_detail_url.format(pk=response.json()["result"]["id"])
        )
        assert response.status_code == 200

    async def test_creating_applet_with_activity_items_condition(self, client):
        await client.login(self.login_url, "tom@mindlogger.com", "Test1234!")
        create_data = dict(
            display_name="User daily behave",
            encryption=dict(
                public_key=uuid.uuid4().hex,
                prime=uuid.uuid4().hex,
                base=uuid.uuid4().hex,
                account_id=str(uuid.uuid4()),
            ),
            description=dict(
                en="Understand users behave",
                fr="Comprendre le comportement des utilisateurs",
            ),
            about=dict(
                en="Understand users behave",
                fr="Comprendre le comportement des utilisateurs",
            ),
            activities=[
                # Activity with conditional logic
                dict(
                    name="Morning activity with conditional logic",
                    key="577dbbdd-3afc-4962-842b-8d8d11588bfe",
                    description=dict(
                        en="Understand morning feelings.",
                        fr="Understand morning feelings.",
                    ),
                    subscale_setting=dict(
                        calculate_total_score="sum",
                        total_scores_table_data=[
                            dict(
                                raw_score="1",
                                optional_text="optional_text",
                            ),
                            dict(
                                raw_score="2",
                                optional_text="optional_text2",
                            ),
                        ],
                        subscales=[
                            dict(
                                name="subscale1",
                                scoring="sum",
                                items=[
                                    dict(
                                        name="activity_item_singleselect",
                                        type="item",
                                    ),
                                ],
                                subscale_table_data=[
                                    dict(
                                        score="1.2342~1231",
                                        raw_score="1",
                                        age=15,
                                        sex="F",
                                        optional_text="optional_text",
                                    ),
                                    dict(
                                        score="1.2342~1231.12333",
                                        raw_score="1~6",
                                        age=10,
                                        sex="M",
                                        optional_text="optional_text12",
                                    ),
                                    dict(
                                        score=1,
                                        raw_score=1,
                                        age=15,
                                        sex="M",
                                        optional_text="optional_text13",
                                    ),
                                ],
                            ),
                            dict(
                                name="subscale12",
                                scoring="sum",
                                items=[
                                    dict(
                                        name="activity_item_singleselect",
                                        type="item",
                                    ),
                                    dict(
                                        name="subscale1",
                                        type="subscale",
                                    ),
                                ],
                                subscale_table_data=[
                                    dict(
                                        score="1.2342~1231",
                                        raw_score="1",
                                        age=15,
                                        sex="F",
                                        optional_text="optional_text",
                                    ),
                                    dict(
                                        score="1.2342~1231.12333",
                                        raw_score="1~6",
                                        age=10,
                                        sex="M",
                                        optional_text="optional_text12",
                                    ),
                                    dict(
                                        score=1,
                                        raw_score=1,
                                        age=15,
                                        sex="M",
                                        optional_text="optional_text13",
                                    ),
                                ],
                            ),
                        ],
                    ),
                    scores_and_reports=dict(
                        generateReport=True,
                        showScoreSummary=True,
                        reports=[
                            dict(
                                name="activity_item_singleselect_score",
                                type="score",
                                id="activity_item_singleselect_score",
                                calculationType="sum",
                                minScore=0,
                                maxScore=3,
                                itemsScore=["activity_item_singleselect"],
                                message="Hello",
                                itemsPrint=[
                                    "activity_item_singleselect",
                                    "activity_item_multiselect",
                                    "activity_item_slideritem",
                                    "activity_item_text",
                                ],
                                conditionalLogic=[
                                    dict(
                                        name="score1_condition1",
                                        id="activity_item_singleselect_score",
                                        flagScore=True,
                                        message="Hello2",
                                        match="any",
                                        conditions=[
                                            dict(
                                                item_name=(
                                                    "activity_item_"
                                                    "singleselect_score"
                                                ),
                                                type="GREATER_THAN",
                                                payload=dict(
                                                    value=1,
                                                ),
                                            ),
                                            dict(
                                                item_name=(
                                                    "activity_item_"
                                                    "singleselect_score"
                                                ),
                                                type="GREATER_THAN",
                                                payload=dict(
                                                    value=1,
                                                ),
                                            ),
                                        ],
                                    ),
                                ],
                            ),
                            dict(
                                name="section1",
                                type="section",
                                messages="Hello from the other side",
                                itemsPrint=[
                                    "activity_item_singleselect",
                                    "activity_item_multiselect",
                                    "activity_item_slideritem",
                                    "activity_item_text",
                                ],
                                conditionalLogic=dict(
                                    match="all",
                                    conditions=[
                                        dict(
                                            item_name=(
                                                "activity_item_singleselect_score"  # noqa E501
                                            ),
                                            type="GREATER_THAN",
                                            payload=dict(
                                                value=1,
                                            ),
                                        ),
                                        dict(
                                            item_name=(
                                                "activity_item_singleselect_score"  # noqa E501
                                            ),
                                            type="EQUAL_TO_OPTION",
                                            payload=dict(
                                                option_value="1",  # noqa E501
                                            ),
                                        ),
                                        dict(
                                            item_name=(
                                                "activity_item_singleselect_score"  # noqa E501
                                            ),
                                            type="NOT_EQUAL_TO_OPTION",
                                            payload=dict(
                                                option_value="2",  # noqa E501
                                            ),
                                        ),
                                        dict(
                                            item_name=(
                                                "activity_item_multiselect"  # noqa E501
                                            ),
                                            type="NOT_INCLUDES_OPTION",
                                            payload=dict(
                                                option_value="1",  # noqa E501
                                            ),
                                        ),
                                    ],
                                ),
                            ),
                        ],
                    ),
                    items=[
                        dict(
                            name="activity_item_singleselect",
                            question={"en": "What is your name?"},
                            response_type="singleSelect",
                            response_values=dict(
                                palette_name="palette1",
                                options=[
                                    {
                                        "text": "option1",
                                        "score": 1,
                                        "id": "25e69155-22cd-4484-8a49-364779ea9de1",  # noqa E501
                                        "value": "1",
                                    },
                                    {
                                        "text": "option2",
                                        "score": 2,
                                        "id": "26e69155-22cd-4484-8a49-364779ea9de1",  # noqa E501
                                        "value": "2",
                                    },
                                ],
                            ),
                            config=dict(
                                remove_back_button=False,
                                skippable_item=False,
                                add_scores=True,
                                set_alerts=False,
                                timer=1,
                                add_tooltip=False,
                                set_palette=False,
                                randomize_options=False,
                                additional_response_option={
                                    "text_input_option": False,
                                    "text_input_required": False,
                                },
                            ),
                        ),
                        dict(
                            name="activity_item_text",
                            question=dict(
                                en="How had you slept?",
                                fr="How had you slept?",
                            ),
                            response_type="text",
                            response_values=None,
                            config=dict(
                                max_response_length=200,
                                correct_answer_required=False,
                                correct_answer=None,
                                numerical_response_required=False,
                                response_data_identifier=False,
                                response_required=False,
                                remove_back_button=False,
                                skippable_item=True,
                            ),
                            conditional_logic=dict(
                                match="any",
                                conditions=[
                                    dict(
                                        item_name="activity_item_singleselect",
                                        type="EQUAL_TO_OPTION",
                                        payload=dict(
                                            option_value="1"  # noqa E501
                                        ),
                                    ),
                                    dict(
                                        item_name="activity_item_singleselect_2",  # noqa: E501
                                        type="NOT_EQUAL_TO_OPTION",
                                        payload=dict(
                                            option_value="2"  # noqa E501
                                        ),
                                    ),
                                    dict(
                                        item_name="activity_item_multiselect",
                                        type="INCLUDES_OPTION",
                                        payload=dict(
                                            option_value="1"  # noqa E501
                                        ),
                                    ),
                                    dict(
                                        item_name="activity_item_multiselect_2",  # noqa: E501
                                        type="NOT_INCLUDES_OPTION",
                                        payload=dict(
                                            option_value="2"  # noqa E501
                                        ),
                                    ),
                                    dict(
                                        item_name="activity_item_slideritem",
                                        type="GREATER_THAN",
                                        payload=dict(
                                            value=5,
                                        ),
                                    ),
                                    dict(
                                        item_name="activity_item_slideritem_2",
                                        type="OUTSIDE_OF",
                                        payload=dict(
                                            min_value=5,
                                            max_value=10,
                                        ),
                                    ),
                                ],
                            ),
                        ),
                        dict(
                            name="activity_item_singleselect_2",
                            question={"en": "What is your name?"},
                            response_type="singleSelect",
                            response_values=dict(
                                palette_name="palette1",
                                options=[
                                    {
                                        "text": "option1",
                                        "score": 1,
                                        "id": "25e69155-22cd-4484-8a49-364779fa9de1",  # noqa E501
                                        "value": "1",
                                    },
                                    {
                                        "text": "option2",
                                        "score": 2,
                                        "id": "26e69155-22cd-4484-8a49-364779fa9de1",  # noqa E501
                                        "value": "2",
                                    },
                                ],
                            ),
                            config=dict(
                                remove_back_button=False,
                                skippable_item=False,
                                add_scores=True,
                                set_alerts=False,
                                timer=1,
                                add_tooltip=False,
                                set_palette=False,
                                randomize_options=False,
                                additional_response_option={
                                    "text_input_option": False,
                                    "text_input_required": False,
                                },
                            ),
                        ),
                        dict(
                            name="activity_item_multiselect",
                            question={"en": "What is your name?"},
                            response_type="multiSelect",
                            response_values=dict(
                                palette_name="palette1",
                                options=[
                                    {
                                        "text": "option1",
                                        "id": "27e69155-22cd-4484-8a49-364779ea9de1",  # noqa E501
                                        "value": "1",
                                    },
                                    {
                                        "text": "option2",
                                        "id": "28e69155-22cd-4484-8a49-364779ea9de1",  # noqa E501
                                        "value": "2",
                                    },
                                ],
                            ),
                            config=dict(
                                remove_back_button=False,
                                skippable_item=False,
                                add_scores=False,
                                set_alerts=False,
                                timer=1,
                                add_tooltip=False,
                                set_palette=False,
                                randomize_options=False,
                                additional_response_option={
                                    "text_input_option": False,
                                    "text_input_required": False,
                                },
                            ),
                        ),
                        dict(
                            name="activity_item_multiselect_2",
                            question={"en": "Option 2?"},
                            response_type="multiSelect",
                            response_values=dict(
                                palette_name="palette1",
                                options=[
                                    {
                                        "text": "option1",
                                        "id": "27e69155-22cd-4484-8a49-364779eb9de1",  # noqa E501
                                        "value": "1",
                                    },
                                    {
                                        "text": "option2",
                                        "id": "28e69155-22cd-4484-8a49-364779eb9de1",  # noqa E501
                                        "value": "2",
                                    },
                                ],
                            ),
                            config=dict(
                                remove_back_button=False,
                                skippable_item=False,
                                add_scores=False,
                                set_alerts=False,
                                timer=1,
                                add_tooltip=False,
                                set_palette=False,
                                randomize_options=False,
                                additional_response_option={
                                    "text_input_option": False,
                                    "text_input_required": False,
                                },
                            ),
                        ),
                        dict(
                            name="activity_item_slideritem",
                            question={"en": "What is your name?"},
                            response_type="slider",
                            response_values=dict(
                                min_value=0,
                                max_value=10,
                                min_label="min_label",
                                max_label="max_label",
                                min_image=None,
                                max_image=None,
                                scores=None,
                            ),
                            config=dict(
                                remove_back_button=False,
                                skippable_item=False,
                                add_scores=False,
                                set_alerts=False,
                                timer=1,
                                show_tick_labels=False,
                                show_tick_marks=False,
                                continuous_slider=False,
                                additional_response_option={
                                    "text_input_option": False,
                                    "text_input_required": False,
                                },
                            ),
                        ),
                        dict(
                            name="activity_item_slideritem_2",
                            question={"en": "What is your name?"},
                            response_type="slider",
                            response_values=dict(
                                min_value=0,
                                max_value=10,
                                min_label="min_label",
                                max_label="max_label",
                                min_image=None,
                                max_image=None,
                                scores=None,
                            ),
                            config=dict(
                                remove_back_button=False,
                                skippable_item=False,
                                add_scores=False,
                                set_alerts=False,
                                timer=1,
                                show_tick_labels=False,
                                show_tick_marks=False,
                                continuous_slider=False,
                                additional_response_option={
                                    "text_input_option": False,
                                    "text_input_required": False,
                                },
                            ),
                        ),
                        dict(
                            name="activity_item_time_range",
                            question={"en": "What is your name?"},
                            response_type="timeRange",
                            response_values=None,
                            config=dict(
                                additional_response_option={
                                    "text_input_option": False,
                                    "text_input_required": False,
                                },
                                remove_back_button=False,
                                skippable_item=False,
                                timer=1,
                            ),
                            conditional_logic=dict(
                                match="all",
                                conditions=[
                                    dict(
                                        item_name="activity_item_singleselect",
                                        type="EQUAL_TO_OPTION",
                                        payload=dict(
                                            option_value="1"  # noqa E501
                                        ),
                                    ),
                                ],
                            ),
                        ),
                        dict(
                            name="activity_item_time_range_2",
                            question={"en": "What is your name?"},
                            response_type="time",
                            response_values=None,
                            config=dict(
                                additional_response_option={
                                    "text_input_option": False,
                                    "text_input_required": False,
                                },
                                remove_back_button=False,
                                skippable_item=False,
                                timer=1,
                            ),
                            conditional_logic=dict(
                                match="all",
                                conditions=[
                                    dict(
                                        item_name="activity_item_singleselect",
                                        type="EQUAL_TO_OPTION",
                                        payload=dict(
                                            option_value="1"  # noqa E501
                                        ),
                                    ),
                                    dict(
                                        item_name="activity_item_multiselect",
                                        type="INCLUDES_OPTION",
                                        payload=dict(
                                            option_value="1"  # noqa E501
                                        ),
                                    ),
                                ],
                            ),
                        ),
                        dict(
                            name="activity_item_audio",
                            question={"en": "What is your name?"},
                            response_type="audio",
                            response_values=dict(max_duration=200),
                            config=dict(
                                additional_response_option={
                                    "text_input_option": False,
                                    "text_input_required": False,
                                },
                                remove_back_button=False,
                                skippable_item=False,
                                timer=1,
                            ),
                        ),
                    ],
                ),
            ],
            activity_flows=[
                dict(
                    name="Morning questionnaire",
                    description=dict(
                        en="Understand how was the morning",
                        fr="Understand how was the morning",
                    ),
                    items=[
                        dict(
                            activity_key="577dbbdd-3afc-4962-842b-8d8d11588bfe"  # noqa E501
                        )
                    ],
                )
            ],
        )
        response = await client.post(
            self.applet_create_url.format(
                owner_id="7484f34a-3acc-4ee6-8a94-fd7299502fa1"
            ),
            data=create_data,
        )
        assert response.status_code == 400
        assert (
            response.json()["result"][0]["message"]
            == activity_errors.IncorrectConditionItemIndexError.message
        )

        text_item = create_data["activities"][0]["items"][1]
        slider_item_2 = create_data["activities"][0]["items"][6]
        create_data["activities"][0]["items"][1] = slider_item_2
        create_data["activities"][0]["items"][6] = text_item

        response = await client.post(
            self.applet_create_url.format(
                owner_id="7484f34a-3acc-4ee6-8a94-fd7299502fa1"
            ),
            data=create_data,
        )
        assert response.status_code == 201, response.json()
        assert (
            type(
                response.json()["result"]["activities"][0]["items"][6][
                    "conditionalLogic"
                ]
            )
            == dict
        )
        assert (
            type(
                response.json()["result"]["activities"][0]["scoresAndReports"]
            )
            == dict
        )
        assert (
            type(response.json()["result"]["activities"][0]["subscaleSetting"])
            == dict
        )
        response = await client.get(
            self.applet_detail_url.format(pk=response.json()["result"]["id"])
        )
        assert response.status_code == 200

        activity_id = response.json()["result"]["activities"][0]["id"]
        response = await client.get(
            self.activity_detail_url.format(activity_id=activity_id)
        )
        assert response.status_code == 200
        assert (
            type(response.json()["result"]["items"][6]["conditionalLogic"])
            == dict
        )

    async def test_creating_activity_items_without_option_value(self, client):
        await client.login(self.login_url, "tom@mindlogger.com", "Test1234!")
        create_data = dict(
            display_name="User daily behave",
            encryption=dict(
                public_key=uuid.uuid4().hex,
                prime=uuid.uuid4().hex,
                base=uuid.uuid4().hex,
                account_id=str(uuid.uuid4()),
            ),
            description=dict(
                en="Understand users behave",
                fr="Comprendre le comportement des utilisateurs",
            ),
            about=dict(
                en="Understand users behave",
                fr="Comprendre le comportement des utilisateurs",
            ),
            activities=[
                dict(
                    name="Morning activity",
                    key="577dbbda-3afc-4962-842b-8d8d11588bfe",
                    description=dict(
                        en="Understand morning feelings.",
                        fr="Understand morning feelings.",
                    ),
                    items=[
                        dict(
                            name="activity_item_sliderrows",
                            question={"en": "What is your name?"},
                            response_type="sliderRows",
                            response_values=dict(
                                rows=[
                                    {
                                        "label": "label1",
                                        "min_label": "min_label1",
                                        "max_label": "max_label1",
                                        "min_value": 0,
                                        "max_value": 10,
                                        "min_image": None,
                                        "max_image": None,
                                        "score": None,
                                        "alerts": [
                                            dict(
                                                min_value=1,
                                                max_value=4,
                                                alert="alert1",
                                            ),
                                        ],
                                    }
                                ]
                            ),
                            config=dict(
                                remove_back_button=False,
                                skippable_item=False,
                                add_scores=False,
                                set_alerts=True,
                                timer=1,
                            ),
                        ),
                        dict(
                            name="activity_item_singleselectionrows",
                            question={"en": "What is your name?"},
                            response_type="singleSelectRows",
                            response_values=dict(
                                rows=[
                                    {
                                        "id": "17e69155-22cd-4484-8a49-364779ea9df1",  # noqa E501
                                        "row_name": "row1",
                                        "row_image": None,
                                        "tooltip": None,
                                    },
                                    {
                                        "id": "17e69155-22cd-4484-8a49-364779ea9df2",  # noqa E501
                                        "row_name": "row2",
                                        "row_image": None,
                                        "tooltip": None,
                                    },
                                ],
                                options=[
                                    {
                                        "id": "17e69155-22cd-4484-8a49-364779ea9de1",  # noqa E501
                                        "text": "option1",
                                        "image": None,
                                        "tooltip": None,
                                    },
                                    {
                                        "id": "17e69155-22cd-4484-8a49-364779ea9de2",  # noqa E501
                                        "text": "option2",
                                        "image": None,
                                        "tooltip": None,
                                    },
                                ],
                                data_matrix=[
                                    {
                                        "row_id": "17e69155-22cd-4484-8a49-364779ea9df1",  # noqa E501
                                        "options": [
                                            {
                                                "option_id": "17e69155-22cd-4484-8a49-364779ea9de1",  # noqa E501
                                                "score": 1,
                                                "alert": "alert1",
                                            },
                                            {
                                                "option_id": "17e69155-22cd-4484-8a49-364779ea9de2",  # noqa E501
                                                "score": 2,
                                                "alert": None,
                                            },
                                        ],
                                    },
                                    {
                                        "row_id": "17e69155-22cd-4484-8a49-364779ea9df2",  # noqa E501
                                        "options": [
                                            {
                                                "option_id": "17e69155-22cd-4484-8a49-364779ea9de1",  # noqa E501
                                                "score": 3,
                                                "alert": None,
                                            },
                                            {
                                                "option_id": "17e69155-22cd-4484-8a49-364779ea9de2",  # noqa E501
                                                "score": 4,
                                                "alert": None,
                                            },
                                        ],
                                    },
                                ],
                            ),
                            config=dict(
                                remove_back_button=False,
                                skippable_item=False,
                                add_scores=False,
                                set_alerts=True,
                                timer=1,
                                add_tooltip=False,
                            ),
                        ),
                        dict(
                            name="activity_item_slideritem",
                            question={"en": "What is your name?"},
                            response_type="slider",
                            response_values=dict(
                                min_value=0,
                                max_value=10,
                                min_label="min_label",
                                max_label="max_label",
                                min_image=None,
                                max_image=None,
                                scores=None,
                                alerts=[
                                    dict(
                                        min_value=1,
                                        max_value=4,
                                        alert="alert1",
                                    ),
                                ],
                            ),
                            config=dict(
                                remove_back_button=False,
                                skippable_item=False,
                                add_scores=False,
                                set_alerts=True,
                                timer=1,
                                show_tick_labels=False,
                                show_tick_marks=False,
                                continuous_slider=True,
                                additional_response_option={
                                    "text_input_option": False,
                                    "text_input_required": False,
                                },
                            ),
                        ),
                        dict(
                            name="activity_item_singleselect",
                            question={"en": "What is your name?"},
                            response_type="singleSelect",
                            response_values=dict(
                                palette_name="palette1",
                                options=[
                                    {
                                        "text": "option1",
                                        "alert": "alert1",
                                        "value": 0,
                                    },
                                    {
                                        "text": "option2",
                                        "alert": "alert2",
                                        "value": 1,
                                    },
                                ],
                            ),
                            config=dict(
                                remove_back_button=False,
                                skippable_item=False,
                                add_scores=False,
                                set_alerts=True,
                                timer=1,
                                add_tooltip=False,
                                set_palette=False,
                                randomize_options=False,
                                additional_response_option={
                                    "text_input_option": False,
                                    "text_input_required": False,
                                },
                            ),
                        ),
                    ],
                ),
            ],
            activity_flows=[
                dict(
                    name="Morning questionnaire",
                    description=dict(
                        en="Understand how was the morning",
                        fr="Understand how was the morning",
                    ),
                    items=[
                        dict(
                            activity_key="577dbbda-3afc-"
                            "4962-842b-8d8d11588bfe"
                        )
                    ],
                )
            ],
        )
        response = await client.post(
            self.applet_create_url.format(
                owner_id="7484f34a-3acc-4ee6-8a94-fd7299502fa1"
            ),
            data=create_data,
        )
        assert response.status_code == 201, response.json()

        response = await client.get(
            self.applet_detail_url.format(pk=response.json()["result"]["id"])
        )
        assert response.status_code == 200
        applet_id = response.json()["result"]["id"]

        response = await client.get(
            self.activity_detail_url.format(
                activity_id=response.json()["result"]["activities"][0]["id"]
            )
        )
        slider_rows_id = response.json()["result"]["items"][0]["id"]

        assert response.status_code == 200
        assert (
            response.json()["result"]["items"][3]["responseValues"]["options"][
                0
            ]["value"]
            == 0
        )

        create_data["activities"][0]["items"][0] = dict(
            id=slider_rows_id,
            name="activity_item_sliderrows",
            question={"en": "What is your name?"},
            response_type="sliderRows",
            response_values=dict(
                rows=[
                    {
                        "label": "label1",
                        "min_label": "min_label1",
                        "max_label": "max_label1",
                        "min_value": 1,
                        "max_value": 5,
                        "min_image": None,
                        "max_image": None,
                        "scores": [1, 2, 3, 4, 5],
                    }
                ]
            ),
            config=dict(
                remove_back_button=False,
                skippable_item=False,
                add_scores=True,
                set_alerts=True,
                timer=1,
            ),
        )

        response = await client.put(
            self.applet_detail_url.format(pk=applet_id),
            data=create_data,
        )
        assert response.status_code == 200

    async def test_create_applet_with_flanker_preformance_task(
        self, client, activity_flanker_data
    ):
        await client.login(self.login_url, "tom@mindlogger.com", "Test1234!")

        create_data = dict(
            display_name="Flanker",
            encryption=dict(
                public_key=uuid.uuid4().hex,
                prime=uuid.uuid4().hex,
                base=uuid.uuid4().hex,
                account_id=str(uuid.uuid4()),
            ),
            description=dict(en="Flanker", fr="Flanker"),
            about=dict(en="Flanker", fr="Flanker"),
            activities=[activity_flanker_data],
            # Empty, but required
            activity_flows=[],
        )

        response = await client.post(
            self.applet_create_url.format(
                owner_id="7484f34a-3acc-4ee6-8a94-fd7299502fa1"
            ),
            data=create_data,
        )
        assert response.status_code == 201, response.json()

        assert response.json()["result"]["activities"][0]["isPerformanceTask"]
        assert (
            response.json()["result"]["activities"][0]["performanceTaskType"]
            == "flanker"
        )

        # Check that the 'get' after creating new applet returns correct data
        response = await client.get(
            self.applet_workspace_detail_url.format(
                owner_id="7484f34a-3acc-4ee6-8a94-fd7299502fa1",
                pk=response.json()["result"]["id"],
            )
        )
        assert response.status_code == 200
        assert response.json()["result"]["activities"][0]["isPerformanceTask"]
        assert (
            response.json()["result"]["activities"][0]["performanceTaskType"]
            == "flanker"
        )

    async def test_applet_add_performance_task_to_the_applet(
        self, client, activity_flanker_data
    ):
        await client.login(self.login_url, "tom@mindlogger.com", "Test1234!")

        create_data = dict(
            display_name="Add flanker to existing applet",
            encryption=dict(
                public_key=uuid.uuid4().hex,
                prime=uuid.uuid4().hex,
                base=uuid.uuid4().hex,
                account_id=str(uuid.uuid4()),
            ),
            description=dict(en="Add flanker to existing applet"),
            about=dict(en="Add flanker to existing applet"),
            activities=[
                dict(
                    name="Morning activity",
                    key="577dbbda-3afc-4962-842b-8d8d11588bfe",
                    description=dict(
                        en="Understand morning feelings.",
                    ),
                    items=[
                        dict(
                            name="activity_item_text",
                            question=dict(
                                en="How had you slept?",
                            ),
                            response_type="text",
                            response_values=None,
                            config=dict(
                                max_response_length=200,
                                correct_answer_required=False,
                                correct_answer=None,
                                numerical_response_required=False,
                                response_data_identifier=False,
                                response_required=False,
                                remove_back_button=False,
                                skippable_item=True,
                            ),
                        ),
                    ],
                ),
            ],
            # Empty, but required
            activity_flows=[],
        )

        response = await client.post(
            self.applet_create_url.format(
                owner_id="7484f34a-3acc-4ee6-8a94-fd7299502fa1"
            ),
            data=create_data,
        )
        assert response.status_code == 201
        activity = response.json()["result"]["activities"][0]
        assert not activity["isPerformanceTask"]
        assert not activity["performanceTaskType"]
        # Test that get after creating new applet returns correct data
        # Generaly we don't need to test, tested data, but for now let leave
        # it here
        response = await client.get(
            self.applet_workspace_detail_url.format(
                owner_id="7484f34a-3acc-4ee6-8a94-fd7299502fa1",
                pk=response.json()["result"]["id"],
            )
        )
        assert response.status_code == 200
        activity = response.json()["result"]["activities"][0]
        assert not activity["isPerformanceTask"]
        assert not activity["performanceTaskType"]

        # Add flanker performance task
        create_data["activities"].append(activity_flanker_data)

        response = await client.put(
            self.applet_detail_url.format(pk=response.json()["result"]["id"]),
            data=create_data,
        )
        assert response.status_code == 200
        flanker = response.json()["result"]["activities"][1]
        assert flanker["isPerformanceTask"]
        assert flanker["performanceTaskType"] == "flanker"

        # Check the 'get' method
        response = await client.get(
            self.applet_workspace_detail_url.format(
                owner_id="7484f34a-3acc-4ee6-8a94-fd7299502fa1",
                pk=response.json()["result"]["id"],
            )
        )
        assert response.status_code == 200
        flanker = response.json()["result"]["activities"][1]
        assert flanker["isPerformanceTask"]
        assert flanker["performanceTaskType"] == "flanker"

    async def test_create_applet_item_name_is_not_valid(
        self, client, applet_minimal_data
    ) -> None:
        await client.login(self.login_url, "tom@mindlogger.com", "Test1234!")
        applet_minimal_data["activities"][0]["items"][0]["name"] = "%name"
        resp = await client.post(
            self.applet_create_url.format(
                owner_id="7484f34a-3acc-4ee6-8a94-fd7299502fa1"
            ),
            data=applet_minimal_data,
        )
        assert resp.status_code == 422
        errors = resp.json()["result"]
        assert len(errors) == 1
        assert (
            errors[0]["message"]
            == activity_errors.IncorrectNameCharactersError.message
        )

    async def test_create_applet_item_config_not_valid(
        self, client, applet_minimal_data
    ) -> None:
        await client.login(self.login_url, "tom@mindlogger.com", "Test1234!")
        del applet_minimal_data["activities"][0]["items"][0]["config"][
            "add_scores"
        ]
        del applet_minimal_data["activities"][0]["items"][0]["config"][
            "set_alerts"
        ]
        resp = await client.post(
            self.applet_create_url.format(
                owner_id="7484f34a-3acc-4ee6-8a94-fd7299502fa1"
            ),
            data=applet_minimal_data,
        )
        assert resp.status_code == 422
        errors = resp.json()["result"]
        assert len(errors) == 1
        assert errors[0][
            "message"
        ] == activity_errors.IncorrectConfigError.message.format(
            type=SingleSelectionConfig
        )

    async def test_create_applet_not_valid_response_type(
        self, client, applet_minimal_data
    ) -> None:
        await client.login(self.login_url, "tom@mindlogger.com", "Test1234!")
        applet_minimal_data["activities"][0]["items"][0][
            "response_type"
        ] = "NotValid"
        resp = await client.post(
            self.applet_create_url.format(
                owner_id="7484f34a-3acc-4ee6-8a94-fd7299502fa1"
            ),
            data=applet_minimal_data,
        )
        assert resp.status_code == 422
        errors = resp.json()["result"]
        assert len(errors) == 1
        assert errors[0][
            "message"
        ] == activity_errors.IncorrectResponseValueError.message.format(
            type=ResponseType
        )

    @pytest.mark.parametrize(
        "value,error_msg",
        (
            (
                {},
                activity_errors.IncorrectResponseValueError.message.format(
                    type=SingleSelectionValues
                ),
            ),
            (
                None,
                activity_errors.IncorrectResponseValueError.message.format(
                    type=SingleSelectionValues
                ),
            ),
        ),
    )
    async def test_create_applet_not_valid_response_values(  # noqa: E501
        self, client, applet_minimal_data, value, error_msg
    ) -> None:
        await client.login(self.login_url, "tom@mindlogger.com", "Test1234!")
        applet_minimal_data["activities"][0]["items"][0][
            "response_values"
        ] = value
        applet_minimal_data["activities"][0]["items"][0][
            "response_type"
        ] = ResponseType.SINGLESELECT
        resp = await client.post(
            self.applet_create_url.format(
                owner_id="7484f34a-3acc-4ee6-8a94-fd7299502fa1"
            ),
            data=applet_minimal_data,
        )
        assert resp.status_code == 422
        errors = resp.json()["result"]
        assert len(errors) == 1
        assert errors[0]["message"] == error_msg

    async def test_create_applet_without_item_response_type(
        self, client, applet_minimal_data
    ) -> None:
        await client.login(self.login_url, "tom@mindlogger.com", "Test1234!")
        del applet_minimal_data["activities"][0]["items"][0]["response_type"]
        resp = await client.post(
            self.applet_create_url.format(
                owner_id="7484f34a-3acc-4ee6-8a94-fd7299502fa1"
            ),
            data=applet_minimal_data,
        )
        assert resp.status_code == 422
        errors = resp.json()["result"]
        assert len(errors) == 1
        assert errors[0]["message"] == "field required"

    async def test_create_applet_single_select_add_scores_not_scores_in_response_values(  # noqa: E501
        self, client, applet_minimal_data
    ) -> None:
        await client.login(self.login_url, "tom@mindlogger.com", "Test1234!")
        applet_minimal_data["activities"][0]["items"][0]["config"][
            "add_scores"
        ] = True
        applet_minimal_data["activities"][0]["items"][0][
            "response_type"
        ] = ResponseType.SINGLESELECT
        resp = await client.post(
            self.applet_create_url.format(
                owner_id="7484f34a-3acc-4ee6-8a94-fd7299502fa1"
            ),
            data=applet_minimal_data,
        )
        assert resp.status_code == 422
        errors = resp.json()["result"]
        assert len(errors) == 1
        assert (
            errors[0]["message"]
            == activity_errors.ScoreRequiredForResponseValueError.message
        )

    async def test_create_applet_slider_response_values_add_scores_not_scores_in_response_values(  # noqa: E501
        self,
        client,
        applet_minimal_data,
        slider_response_values,
        slider_config,
    ) -> None:
        await client.login(self.login_url, "tom@mindlogger.com", "Test1234!")
        slider_config["add_scores"] = True
        applet_minimal_data["activities"][0]["items"][0][
            "config"
        ] = slider_config
        applet_minimal_data["activities"][0]["items"][0][
            "response_type"
        ] = ResponseType.SLIDER
        applet_minimal_data["activities"][0]["items"][0][
            "response_values"
        ] = slider_response_values
        resp = await client.post(
            self.applet_create_url.format(
                owner_id="7484f34a-3acc-4ee6-8a94-fd7299502fa1"
            ),
            data=applet_minimal_data,
        )
        assert resp.status_code == 422
        errors = resp.json()["result"]
        assert len(errors) == 1
        assert errors[0]["message"] == activity_errors.NullScoreError.message

    async def test_create_applet_slider_response_values_add_scores_scores_not_for_all_values(  # noqa: E501
        self,
        client,
        applet_minimal_data,
        slider_response_values,
        slider_config,
    ) -> None:
        await client.login(self.login_url, "tom@mindlogger.com", "Test1234!")
        slider_config["add_scores"] = True
        min_val = slider_response_values["min_value"]
        max_val = slider_response_values["max_value"]
        scores = [i for i in range(max_val - min_val)]
        slider_response_values["scores"] = scores
        applet_minimal_data["activities"][0]["items"][0][
            "config"
        ] = slider_config
        applet_minimal_data["activities"][0]["items"][0][
            "response_type"
        ] = ResponseType.SLIDER
        applet_minimal_data["activities"][0]["items"][0][
            "response_values"
        ] = slider_response_values
        resp = await client.post(
            self.applet_create_url.format(
                owner_id="7484f34a-3acc-4ee6-8a94-fd7299502fa1"
            ),
            data=applet_minimal_data,
        )
        assert resp.status_code == 422
        errors = resp.json()["result"]
        assert len(errors) == 1
        assert (
            errors[0]["message"]
            == activity_errors.InvalidScoreLengthError.message
        )

    async def test_create_applet_slider_rows_response_values_add_scores_true_no_scores(  # noqa: E501
        self,
        client,
        applet_minimal_data,
        slider_rows_response_values,
        slider_rows_config,
    ) -> None:
        await client.login(self.login_url, "tom@mindlogger.com", "Test1234!")
        slider_rows_config["add_scores"] = True
        slider_rows_response_values["rows"][0]["scores"] = None
        item = applet_minimal_data["activities"][0]["items"][0]
        item["config"] = slider_rows_config
        item["response_type"] = ResponseType.SLIDERROWS
        item["response_values"] = slider_rows_response_values
        resp = await client.post(
            self.applet_create_url.format(
                owner_id="7484f34a-3acc-4ee6-8a94-fd7299502fa1"
            ),
            data=applet_minimal_data,
        )
        assert resp.status_code == 422
        errors = resp.json()["result"]
        assert len(errors) == 1
        assert errors[0]["message"] == activity_errors.NullScoreError.message

    async def test_create_applet_slider_rows_response_values_add_scores_true_scores_not_for_all_values(  # noqa: E501
        self,
        client,
        applet_minimal_data,
        slider_rows_response_values,
        slider_rows_config,
    ) -> None:
        await client.login(self.login_url, "tom@mindlogger.com", "Test1234!")
        slider_rows_config["add_scores"] = True
        min_val = slider_rows_response_values["rows"][0]["min_value"]
        max_val = slider_rows_response_values["rows"][0]["max_value"]
        slider_rows_response_values["rows"][0]["scores"] = [
            i for i in range(max_val - min_val)
        ]
        item = applet_minimal_data["activities"][0]["items"][0]
        item["config"] = slider_rows_config
        item["response_type"] = ResponseType.SLIDERROWS
        item["response_values"] = slider_rows_response_values
        resp = await client.post(
            self.applet_create_url.format(
                owner_id="7484f34a-3acc-4ee6-8a94-fd7299502fa1"
            ),
            data=applet_minimal_data,
        )
        assert resp.status_code == 422
        errors = resp.json()["result"]
        assert len(errors) == 1
        assert (
            errors[0]["message"]
            == activity_errors.InvalidScoreLengthError.message
        )

    @pytest.mark.parametrize(
        "response_type", (ResponseType.SINGLESELECT, ResponseType.MULTISELECT)
    )
    async def test_create_applet_single_multi_select_response_values_value_null_auto_set_value(  # noqa: E501
        self, client, applet_minimal_data, response_type
    ) -> None:
        await client.login(self.login_url, "tom@mindlogger.com", "Test1234!")
        item = applet_minimal_data["activities"][0]["items"][0]
        option = item["response_values"]["options"][0]
        del option["value"]
        option2 = copy.deepcopy(option)
        option2["value"] = None
        item["response_values"]["options"].append(option2)
        item["response_type"] = response_type
<<<<<<< HEAD
        resp = await self.client.post(
=======

        resp = await client.post(
>>>>>>> 421648f3
            self.applet_create_url.format(
                owner_id="7484f34a-3acc-4ee6-8a94-fd7299502fa1"
            ),
            data=applet_minimal_data,
        )
        assert resp.status_code == 201
        item = resp.json()["result"]["activities"][0]["items"][0]
        # We can use enumerate because we have 2 options and values should be
        # 0 and 1
        for i, o in enumerate(item["responseValues"]["options"]):
            assert o["value"] == i

    async def test_create_applet_single_select_rows_response_values_add_alerts_no_datamatrix(  # noqa: E501
        self,
        client,
        applet_minimal_data,
        single_select_rows_response_values,
        single_select_rows_config,
    ) -> None:
        await client.login(self.login_url, "tom@mindlogger.com", "Test1234!")
        single_select_rows_config["set_alerts"] = True
        single_select_rows_response_values["data_matrix"] = None
        item = applet_minimal_data["activities"][0]["items"][0]
        item["config"] = single_select_rows_config
        item["response_type"] = ResponseType.SINGLESELECTROWS
        item["response_values"] = single_select_rows_response_values
        resp = await client.post(
            self.applet_create_url.format(
                owner_id="7484f34a-3acc-4ee6-8a94-fd7299502fa1"
            ),
            data=applet_minimal_data,
        )
        assert resp.status_code == 422
        errors = resp.json()["result"]
        assert len(errors) == 1
        assert (
            errors[0]["message"]
            == activity_errors.DataMatrixRequiredError.message
        )

    async def test_create_applet_flow_wrong_activity_key(  # noqa: E501
        self, client, applet_minimal_data
    ) -> None:
        await client.login(self.login_url, "tom@mindlogger.com", "Test1234!")
        activity_key = applet_minimal_data["activities"][0]["key"]
        activity_wrong_key = uuid.uuid4()
        applet_minimal_data["activity_flows"].append(
            dict(
                name="Morning questionnaire",
                description=dict(
                    en="Understand how was the morning",
                    fr="Understand how was the morning",
                ),
                items=[dict(activity_key=activity_wrong_key)],
            )
        )
        resp = await client.post(
            self.applet_create_url.format(
                owner_id="7484f34a-3acc-4ee6-8a94-fd7299502fa1"
            ),
            data=applet_minimal_data,
        )
        assert (
            resp.status_code
            == activity_errors.FlowItemActivityKeyNotFoundError.status_code
        )
        assert (
            resp.json()["result"][0]["message"]
            == activity_errors.FlowItemActivityKeyNotFoundError.message
        )

        applet_minimal_data["activity_flows"][0]["items"][0][
            "activity_key"
        ] = activity_key
        resp = await client.post(
            self.applet_create_url.format(
                owner_id="7484f34a-3acc-4ee6-8a94-fd7299502fa1"
            ),
            data=applet_minimal_data,
        )
        assert resp.status_code == 201

<<<<<<< HEAD
    @rollback
=======
    @pytest.mark.parametrize(
        "response_type", (ResponseType.SINGLESELECT, ResponseType.MULTISELECT)
    )
    async def test_create_applet_single_multi_select_response_values_id_duplicate_error(  # noqa: E501
        self, client, applet_minimal_data, response_type
    ):
        await client.login(self.login_url, "tom@mindlogger.com", "Test1234!")
        item = applet_minimal_data["activities"][0]["items"][0]
        option = item["response_values"]["options"][0]
        del option["value"]
        option2 = copy.deepcopy(option)
        item["response_values"]["options"].append(option2)
        item["response_type"] = response_type

        resp = await client.post(
            self.applet_create_url.format(
                owner_id="7484f34a-3acc-4ee6-8a94-fd7299502fa1"
            ),
            data=applet_minimal_data,
        )
        assert (
            resp.status_code
            == activity_errors.DuplicateActivityItemOptionIdError.status_code
        )
        assert (
            resp.json()["result"][0]["message"]
            == activity_errors.DuplicateActivityItemOptionIdError.message
        )

>>>>>>> 421648f3
    async def test_update_applet_duplicated_activity_item_name_is_not_allowed(
        self, client, applet_minimal_data
    ):
        await client.login(self.login_url, "tom@mindlogger.com", "Test1234!")
        item = copy.deepcopy(applet_minimal_data["activities"][0]["items"][0])
        applet_minimal_data["activities"][0]["items"].append(item)
        resp = await client.put(
            self.applet_detail_url.format(
                pk="92917a56-d586-4613-b7aa-991f2c4b15b1"
            ),
            data=applet_minimal_data,
        )
        assert resp.status_code == 422
        result = resp.json()["result"]
        assert len(result) == 1
        assert (
            result[0]["message"]
            == activity_errors.DuplicateActivityItemNameNameError.message
        )<|MERGE_RESOLUTION|>--- conflicted
+++ resolved
@@ -2844,12 +2844,7 @@
         option2["value"] = None
         item["response_values"]["options"].append(option2)
         item["response_type"] = response_type
-<<<<<<< HEAD
-        resp = await self.client.post(
-=======
-
         resp = await client.post(
->>>>>>> 421648f3
             self.applet_create_url.format(
                 owner_id="7484f34a-3acc-4ee6-8a94-fd7299502fa1"
             ),
@@ -2932,39 +2927,6 @@
         )
         assert resp.status_code == 201
 
-<<<<<<< HEAD
-    @rollback
-=======
-    @pytest.mark.parametrize(
-        "response_type", (ResponseType.SINGLESELECT, ResponseType.MULTISELECT)
-    )
-    async def test_create_applet_single_multi_select_response_values_id_duplicate_error(  # noqa: E501
-        self, client, applet_minimal_data, response_type
-    ):
-        await client.login(self.login_url, "tom@mindlogger.com", "Test1234!")
-        item = applet_minimal_data["activities"][0]["items"][0]
-        option = item["response_values"]["options"][0]
-        del option["value"]
-        option2 = copy.deepcopy(option)
-        item["response_values"]["options"].append(option2)
-        item["response_type"] = response_type
-
-        resp = await client.post(
-            self.applet_create_url.format(
-                owner_id="7484f34a-3acc-4ee6-8a94-fd7299502fa1"
-            ),
-            data=applet_minimal_data,
-        )
-        assert (
-            resp.status_code
-            == activity_errors.DuplicateActivityItemOptionIdError.status_code
-        )
-        assert (
-            resp.json()["result"][0]["message"]
-            == activity_errors.DuplicateActivityItemOptionIdError.message
-        )
-
->>>>>>> 421648f3
     async def test_update_applet_duplicated_activity_item_name_is_not_allowed(
         self, client, applet_minimal_data
     ):
