import uuid
from typing import AsyncGenerator

import pytest
from pytest import Config
from sqlalchemy.ext.asyncio import AsyncSession

from apps.activities.domain.activity_create import ActivityCreate, ActivityItemCreate
from apps.activities.domain.response_type_config import AdditionalResponseOption, ResponseType, SingleSelectionConfig
from apps.activities.domain.response_values import SingleSelectionValues, _SingleSelectionValue
from apps.applets.crud.applets import AppletsCRUD
from apps.applets.domain.applet_create_update import AppletCreate
from apps.applets.domain.applet_full import AppletFull
from apps.applets.domain.base import AppletBase, AppletReportConfigurationBase, Encryption
from apps.applets.service.applet import AppletService
from apps.applets.tests import constants
from apps.applets.tests.utils import teardown_applet
from apps.shared.enums import Language
from apps.themes.service import ThemeService
from apps.users.domain import User
from apps.workspaces.domain.constants import Role
from apps.workspaces.service.user_applet_access import UserAppletAccessService


async def _get_or_create_applet(
    global_session: AsyncSession,
    applet_name: str,
    applet_id: uuid.UUID,
    applet_minimal_data: AppletCreate,
    user_id: uuid.UUID,
) -> AppletFull:
    crud = AppletsCRUD(global_session)
    srv = AppletService(global_session, user_id)
    applet_db = await crud._get("id", applet_id)
    if applet_db:
        applet = await srv.get_full_applet(applet_id)
    else:
        applet_data = applet_minimal_data.copy(deep=True)
        applet_data.display_name = applet_name
        applet = await srv.create(applet_data, applet_id=applet_id)
        await global_session.commit()
    return applet


@pytest.fixture(scope="session")
def encryption() -> Encryption:
    return Encryption(
        public_key=str(constants.TEST_PUBLIC_KEY),
        prime=str(constants.TEST_PRIME),
        base=str(constants.TEST_BASE),
        # Account id is not used co can be random uuid
        account_id=str(uuid.uuid4()),
    )


@pytest.fixture(scope="session")
def report_server_public_key() -> str:
    return constants.REPORT_SERVER_PUBLIC_KEY


@pytest.fixture(scope="session")
def applet_report_configuration_data(
    user: User, tom: User, report_server_public_key: str
) -> AppletReportConfigurationBase:
    return AppletReportConfigurationBase(
        report_server_ip="localhost",
        report_public_key=report_server_public_key,
        report_recipients=[tom.email_encrypted, user.email_encrypted],
    )


@pytest.fixture(scope="session")
def item_response_values() -> SingleSelectionValues:
    return SingleSelectionValues(
        palette_name=None,
        options=[
            _SingleSelectionValue(
                id=str(uuid.uuid4()),
                text="text",
                image=None,
                score=None,
                tooltip=None,
                is_hidden=False,
                color=None,
                value=0,
            )
        ],
        type=ResponseType.SINGLESELECT,
    )


@pytest.fixture(scope="session")
def item_config() -> SingleSelectionConfig:
    return SingleSelectionConfig(
        randomize_options=False,
        timer=0,
        add_scores=False,
        add_tokens=False,
        set_alerts=False,
        add_tooltip=False,
        set_palette=False,
        remove_back_button=False,
        skippable_item=False,
        additional_response_option=AdditionalResponseOption(text_input_option=False, text_input_required=False),
        type=ResponseType.SINGLESELECT,
    )


@pytest.fixture(scope="session")
def item_create(
    item_config: SingleSelectionConfig,
    item_response_values: SingleSelectionValues,
) -> ActivityItemCreate:
    return ActivityItemCreate(
        response_type=ResponseType.SINGLESELECT,
        response_values=item_response_values,
        config=item_config,
        question={"en": "question"},
        name="item",
    )


@pytest.fixture(scope="session")
def activity_create_session(item_create: ActivityItemCreate) -> ActivityCreate:
    return ActivityCreate(name="test", description={Language.ENGLISH: "test"}, items=[item_create], key=uuid.uuid4())


@pytest.fixture(scope="session")
def applet_base_data(encryption: Encryption) -> AppletBase:
    return AppletBase(
        display_name="Base Data",
        link=None,
        require_login=False,
        pinned_at=None,
        retention_period=None,
        retention_type=None,
        stream_enabled=True,
        stream_ip_address="127.0.0.1",
        stream_port=2323,
        encryption=encryption,
    )


@pytest.fixture(scope="session")
def applet_minimal_data(applet_base_data: AppletBase, activity_create_session: ActivityCreate) -> AppletCreate:
    # TODO: possible need to add activity_flows
    return AppletCreate(**applet_base_data.dict(), activities=[activity_create_session], activity_flows=[])


@pytest.fixture(scope="session")
async def default_theme(global_session: AsyncSession):
    theme = await ThemeService(global_session, uuid.uuid4()).get_default()
    return theme


@pytest.fixture(autouse=True, scope="session")
async def applet_one(
    global_session: AsyncSession,
    tom: User,
    applet_minimal_data: AppletCreate,
    pytestconfig: Config,
) -> AsyncGenerator[AppletFull, None]:
    applet_id = uuid.UUID("92917a56-d586-4613-b7aa-991f2c4b15b1")
    applet_name = "Applet 1"
    applet = await _get_or_create_applet(global_session, applet_name, applet_id, applet_minimal_data, tom.id)
    yield applet
    if not pytestconfig.getoption("--keepdb"):
        await teardown_applet(global_session, applet.id)


@pytest.fixture(autouse=True, scope="session")
async def applet_two(
    global_session: AsyncSession,
    tom: User,
    applet_minimal_data: AppletCreate,
    pytestconfig: Config,
) -> AsyncGenerator[AppletFull, None]:
    applet_id = uuid.UUID("92917a56-d586-4613-b7aa-991f2c4b15b2")
    applet_name = "Applet 2"
    applet = await _get_or_create_applet(global_session, applet_name, applet_id, applet_minimal_data, tom.id)
    yield applet
    if not pytestconfig.getoption("--keepdb"):
        await teardown_applet(global_session, applet.id)


@pytest.fixture(autouse=True, scope="session")
async def applet_three(
    global_session: AsyncSession,
    lucy: User,
    applet_minimal_data: AppletCreate,
    pytestconfig: Config,
) -> AsyncGenerator[AppletFull, None]:
    applet_id = uuid.UUID("92917a56-d586-4613-b7aa-991f2c4b15b3")
    applet_name = "Applet 3"
    applet = await _get_or_create_applet(global_session, applet_name, applet_id, applet_minimal_data, lucy.id)
    yield applet
    if not pytestconfig.getoption("--keepdb"):
        await teardown_applet(global_session, applet.id)


@pytest.fixture(autouse=True, scope="session")
async def applet_four(
    global_session: AsyncSession,
    bob: User,
    applet_minimal_data: AppletCreate,
    pytestconfig: Config,
) -> AsyncGenerator[AppletFull, None]:
    applet_id = uuid.UUID("92917a56-d586-4613-b7aa-991f2c4b15b4")
    applet_name = "Applet 4"
    applet = await _get_or_create_applet(global_session, applet_name, applet_id, applet_minimal_data, bob.id)
    yield applet
    if not pytestconfig.getoption("--keepdb"):
        await teardown_applet(global_session, applet.id)


@pytest.fixture
<<<<<<< HEAD
async def applet_one_lucy_manager(session: AsyncSession, applet_one: AppletFull, tom: User, lucy: User) -> AppletFull:
    await UserAppletAccessService(session, tom.id, applet_one.id).add_role(lucy.id, Role.MANAGER)
    return applet_one


@pytest.fixture
async def applet_one_lucy_respondent(
    session: AsyncSession, applet_one: AppletFull, tom: User, lucy: User
) -> AppletFull:
    await UserAppletAccessService(session, tom.id, applet_one.id).add_role(lucy.id, Role.RESPONDENT)
    return applet_one


@pytest.fixture
async def applet_with_all_performance_tasks(
    applet_minimal_data: AppletCreate,
    session: AsyncSession,
    tom: User,
    activity_ab_trails_ipad_create: ActivityCreate,
    activity_ab_trails_mobile_create: ActivityCreate,
    activity_flanker_create: ActivityCreate,
    actvitiy_cst_gyroscope_create: ActivityCreate,
    actvitiy_cst_touch_create: ActivityCreate,
) -> AppletFull:
    data = applet_minimal_data.copy(deep=True)
    data.activities = [
        activity_ab_trails_ipad_create,
        activity_ab_trails_mobile_create,
        activity_flanker_create,
        actvitiy_cst_gyroscope_create,
        actvitiy_cst_touch_create,
    ]
    applet = await AppletService(session, tom.id).create(data)
    return applet
=======
async def applet_one_lucy_editor(session: AsyncSession, applet_one: AppletFull, tom, lucy) -> AppletFull:
    await UserAppletAccessService(session, tom.id, applet_one.id).add_role(lucy.id, Role.EDITOR)
    return applet_one
>>>>>>> b2b24680
<|MERGE_RESOLUTION|>--- conflicted
+++ resolved
@@ -214,7 +214,6 @@
 
 
 @pytest.fixture
-<<<<<<< HEAD
 async def applet_one_lucy_manager(session: AsyncSession, applet_one: AppletFull, tom: User, lucy: User) -> AppletFull:
     await UserAppletAccessService(session, tom.id, applet_one.id).add_role(lucy.id, Role.MANAGER)
     return applet_one
@@ -225,6 +224,18 @@
     session: AsyncSession, applet_one: AppletFull, tom: User, lucy: User
 ) -> AppletFull:
     await UserAppletAccessService(session, tom.id, applet_one.id).add_role(lucy.id, Role.RESPONDENT)
+    return applet_one
+
+
+@pytest.fixture
+async def applet_one_lucy_editor(session: AsyncSession, applet_one: AppletFull, tom, lucy) -> AppletFull:
+    await UserAppletAccessService(session, tom.id, applet_one.id).add_role(lucy.id, Role.EDITOR)
+    return applet_one
+
+
+@pytest.fixture
+async def applet_one_lucy_coordinator(session: AsyncSession, applet_one: AppletFull, tom, lucy) -> AppletFull:
+    await UserAppletAccessService(session, tom.id, applet_one.id).add_role(lucy.id, Role.COORDINATOR)
     return applet_one
 
 
@@ -248,9 +259,4 @@
         actvitiy_cst_touch_create,
     ]
     applet = await AppletService(session, tom.id).create(data)
-    return applet
-=======
-async def applet_one_lucy_editor(session: AsyncSession, applet_one: AppletFull, tom, lucy) -> AppletFull:
-    await UserAppletAccessService(session, tom.id, applet_one.id).add_role(lucy.id, Role.EDITOR)
-    return applet_one
->>>>>>> b2b24680
+    return applet