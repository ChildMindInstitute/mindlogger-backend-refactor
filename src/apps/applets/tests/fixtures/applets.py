import uuid
from typing import AsyncGenerator

import pytest
from pytest import Config
from pytest_mock import MockerFixture
from sqlalchemy import select
from sqlalchemy.ext.asyncio import AsyncSession

from apps.activities.domain.activity_create import ActivityCreate, ActivityItemCreate
from apps.activities.domain.response_type_config import AdditionalResponseOption, ResponseType, SingleSelectionConfig
from apps.activities.domain.response_values import SingleSelectionValues, _SingleSelectionValue
from apps.activity_flows.domain.flow_create import FlowCreate, FlowItemCreate
from apps.applets.crud.applets import AppletsCRUD
from apps.applets.domain.applet_create_update import AppletCreate
from apps.applets.domain.applet_full import AppletFull
from apps.applets.domain.base import AppletBase, AppletReportConfigurationBase, Encryption
from apps.applets.service.applet import AppletService
from apps.applets.tests import constants
from apps.applets.tests.utils import teardown_applet
from apps.shared.enums import Language
from apps.subjects.db.schemas import SubjectSchema
from apps.subjects.domain import Subject
from apps.themes.service import ThemeService
from apps.users.domain import User
from apps.workspaces.domain.constants import Role
from apps.workspaces.service.user_applet_access import UserAppletAccessService


async def _get_or_create_applet(
    global_session: AsyncSession,
    applet_name: str,
    applet_id: uuid.UUID,
    applet_minimal_data: AppletCreate,
    user_id: uuid.UUID,
) -> AppletFull:
    crud = AppletsCRUD(global_session)
    srv = AppletService(global_session, user_id)
    applet_db = await crud._get("id", applet_id)
    if applet_db:
        applet = await srv.get_full_applet(applet_id)
    else:
        applet_data = applet_minimal_data.copy(deep=True)
        applet_data.display_name = applet_name
        applet = await srv.create(applet_data, applet_id=applet_id)
        await global_session.commit()
    return applet


@pytest.fixture(scope="session")
def encryption() -> Encryption:
    return Encryption(
        public_key=str(constants.TEST_PUBLIC_KEY),
        prime=str(constants.TEST_PRIME),
        base=str(constants.TEST_BASE),
        # Account id is not used co can be random uuid
        account_id=str(uuid.uuid4()),
    )


@pytest.fixture(scope="session")
def report_server_public_key() -> str:
    return constants.REPORT_SERVER_PUBLIC_KEY


@pytest.fixture(scope="session")
def applet_report_configuration_data(
    user: User, tom: User, report_server_public_key: str
) -> AppletReportConfigurationBase:
    return AppletReportConfigurationBase(
        report_server_ip="localhost",
        report_public_key=report_server_public_key,
        report_recipients=[tom.email_encrypted, user.email_encrypted],
    )


@pytest.fixture(scope="session")
def item_response_values() -> SingleSelectionValues:
    return SingleSelectionValues(
        palette_name=None,
        options=[
            _SingleSelectionValue(
                id=str(uuid.uuid4()),
                text="text",
                image=None,
                score=None,
                tooltip=None,
                is_hidden=False,
                color=None,
                value=0,
            )
        ],
        type=ResponseType.SINGLESELECT,
    )


@pytest.fixture(scope="session")
def item_config() -> SingleSelectionConfig:
    return SingleSelectionConfig(
        randomize_options=False,
        timer=0,
        add_scores=False,
        add_tokens=False,
        set_alerts=False,
        add_tooltip=False,
        set_palette=False,
        remove_back_button=False,
        skippable_item=False,
        additional_response_option=AdditionalResponseOption(text_input_option=False, text_input_required=False),
        type=ResponseType.SINGLESELECT,
    )


@pytest.fixture(scope="session")
def item_create(
    item_config: SingleSelectionConfig,
    item_response_values: SingleSelectionValues,
) -> ActivityItemCreate:
    return ActivityItemCreate(
        response_type=ResponseType.SINGLESELECT,
        response_values=item_response_values,
        config=item_config,
        question={"en": "question"},
        name="item",
    )


@pytest.fixture(scope="session")
def activity_create_session(item_create: ActivityItemCreate) -> ActivityCreate:
    return ActivityCreate(name="test", description={Language.ENGLISH: "test"}, items=[item_create], key=uuid.uuid4())


@pytest.fixture(scope="session")
def applet_base_data(encryption: Encryption) -> AppletBase:
    return AppletBase(
        display_name="Base Data",
        link=None,
        require_login=False,
        pinned_at=None,
        retention_period=None,
        retention_type=None,
        stream_enabled=True,
        stream_ip_address="127.0.0.1",
        stream_port=2323,
        encryption=encryption,
    )


@pytest.fixture(scope="session")
def applet_minimal_data(applet_base_data: AppletBase, activity_create_session: ActivityCreate) -> AppletCreate:
    # TODO: possible need to add activity_flows
    return AppletCreate(**applet_base_data.dict(), activities=[activity_create_session], activity_flows=[])


@pytest.fixture(scope="session")
def applet_activity_flow_data(encryption: Encryption, activity_create_session: ActivityCreate) -> AppletCreate:
    return AppletCreate(
        display_name="Flow Data",
        encryption=encryption,
        activities=[activity_create_session],
        activity_flows=[
            FlowCreate(
                name="test",
                description={Language.ENGLISH: "test"},
                items=[FlowItemCreate(activity_key=activity_create_session.key)],
            )
        ],
        link=None,
        require_login=False,
        pinned_at=None,
        retention_period=None,
        retention_type=None,
        stream_enabled=False,
        stream_ip_address=None,
        stream_port=None,
    )


@pytest.fixture(scope="session")
async def default_theme(global_session: AsyncSession):
    theme = await ThemeService(global_session, uuid.uuid4()).get_default()
    return theme


@pytest.fixture(autouse=True, scope="session")
async def applet_one(
    global_session: AsyncSession,
    tom: User,
    applet_minimal_data: AppletCreate,
    pytestconfig: Config,
) -> AsyncGenerator[AppletFull, None]:
    applet_id = uuid.UUID("92917a56-d586-4613-b7aa-991f2c4b15b1")
    applet_name = "Applet 1"
    applet = await _get_or_create_applet(global_session, applet_name, applet_id, applet_minimal_data, tom.id)
    yield applet
    if not pytestconfig.getoption("--keepdb"):
        await teardown_applet(global_session, applet.id)


@pytest.fixture
async def tom_applet_one_subject(session: AsyncSession, tom: User, applet_one: AppletFull) -> Subject:
    applet_id = applet_one.id
    user_id = tom.id
    query = select(SubjectSchema).where(SubjectSchema.user_id == user_id, SubjectSchema.applet_id == applet_id)
    res = await session.execute(query, execution_options={"synchronize_session": False})
    model = res.scalars().one()
    return Subject.from_orm(model)


@pytest.fixture(autouse=True, scope="session")
async def applet_two(
    global_session: AsyncSession,
    tom: User,
    applet_minimal_data: AppletCreate,
    pytestconfig: Config,
) -> AsyncGenerator[AppletFull, None]:
    applet_id = uuid.UUID("92917a56-d586-4613-b7aa-991f2c4b15b2")
    applet_name = "Applet 2"
    applet = await _get_or_create_applet(global_session, applet_name, applet_id, applet_minimal_data, tom.id)
    yield applet
    if not pytestconfig.getoption("--keepdb"):
        await teardown_applet(global_session, applet.id)


@pytest.fixture
async def tom_applet_two_subject(session: AsyncSession, tom: User, applet_two: AppletFull) -> Subject:
    applet_id = applet_two.id
    user_id = tom.id
    query = select(SubjectSchema).where(SubjectSchema.user_id == user_id, SubjectSchema.applet_id == applet_id)
    res = await session.execute(query, execution_options={"synchronize_session": False})
    model = res.scalars().one()
    return Subject.from_orm(model)


@pytest.fixture(autouse=True, scope="session")
async def applet_three(
    global_session: AsyncSession,
    lucy: User,
    applet_minimal_data: AppletCreate,
    pytestconfig: Config,
) -> AsyncGenerator[AppletFull, None]:
    applet_id = uuid.UUID("92917a56-d586-4613-b7aa-991f2c4b15b3")
    applet_name = "Applet 3"
    applet = await _get_or_create_applet(global_session, applet_name, applet_id, applet_minimal_data, lucy.id)
    yield applet
    if not pytestconfig.getoption("--keepdb"):
        await teardown_applet(global_session, applet.id)


@pytest.fixture
async def lucy_applet_three_subject(session: AsyncSession, lucy: User, applet_three: AppletFull) -> SubjectSchema:
    query = select(SubjectSchema).where(SubjectSchema.user_id == lucy.id, SubjectSchema.applet_id == applet_three.id)
    res = await session.execute(query, execution_options={"synchronize_session": False})
    model = res.scalars().one()
    return model


@pytest.fixture(autouse=True, scope="session")
async def applet_four(
    global_session: AsyncSession,
    bob: User,
    applet_minimal_data: AppletCreate,
    pytestconfig: Config,
) -> AsyncGenerator[AppletFull, None]:
    applet_id = uuid.UUID("92917a56-d586-4613-b7aa-991f2c4b15b4")
    applet_name = "Applet 4"
    applet = await _get_or_create_applet(global_session, applet_name, applet_id, applet_minimal_data, bob.id)
    yield applet
    if not pytestconfig.getoption("--keepdb"):
        await teardown_applet(global_session, applet.id)


@pytest.fixture
async def applet_one_lucy_manager(session: AsyncSession, applet_one: AppletFull, tom: User, lucy: User) -> AppletFull:
    await UserAppletAccessService(session, tom.id, applet_one.id).add_role(lucy.id, Role.MANAGER)
    return applet_one


@pytest.fixture
async def applet_one_lucy_respondent(
    session: AsyncSession, applet_one: AppletFull, tom: User, lucy: User
) -> AppletFull:
    await UserAppletAccessService(session, tom.id, applet_one.id).add_role(lucy.id, Role.RESPONDENT)
    return applet_one


@pytest.fixture
async def applet_one_lucy_editor(session: AsyncSession, applet_one: AppletFull, tom, lucy) -> AppletFull:
    await UserAppletAccessService(session, tom.id, applet_one.id).add_role(lucy.id, Role.EDITOR)
    return applet_one


@pytest.fixture
<<<<<<< HEAD
async def applet_activity_flow(
    session: AsyncSession,
    tom: User,
    applet_activity_flow_data: AppletCreate,
    pytestconfig: Config,
) -> AsyncGenerator[AppletFull, None]:
    applet_id = uuid.UUID("92917a56-d586-4613-b7aa-991f2c4b15b5")
    applet_name = "Applet 5"
    applet = await _get_or_create_applet(session, applet_name, applet_id, applet_activity_flow_data, tom.id)
    yield applet
    if not pytestconfig.getoption("--keepdb"):
        await teardown_applet(session, applet.id)
=======
async def applet_one_lucy_coordinator(session: AsyncSession, applet_one: AppletFull, tom, lucy) -> AppletFull:
    await UserAppletAccessService(session, tom.id, applet_one.id).add_role(lucy.id, Role.COORDINATOR)
    return applet_one


@pytest.fixture
async def applet_one_lucy_reviewer(
    session: AsyncSession,
    applet_one: AppletFull,
    mocker: MockerFixture,
    tom: User,
    lucy: User,
    tom_applet_subject: Subject,
) -> AppletFull:
    mocker.patch(
        "apps.workspaces.service.user_applet_access.UserAppletAccessService._get_default_role_meta",
        return_value={"subjects": [str(tom_applet_subject.id)]},
    )
    await UserAppletAccessService(session, tom.id, applet_one.id).add_role(lucy.id, Role.REVIEWER)
    return applet_one


@pytest.fixture
async def applet_with_all_performance_tasks(
    applet_minimal_data: AppletCreate,
    session: AsyncSession,
    tom: User,
    activity_ab_trails_ipad_create: ActivityCreate,
    activity_ab_trails_mobile_create: ActivityCreate,
    activity_flanker_create: ActivityCreate,
    actvitiy_cst_gyroscope_create: ActivityCreate,
    actvitiy_cst_touch_create: ActivityCreate,
) -> AppletFull:
    data = applet_minimal_data.copy(deep=True)
    data.activities = [
        activity_ab_trails_ipad_create,
        activity_ab_trails_mobile_create,
        activity_flanker_create,
        actvitiy_cst_gyroscope_create,
        actvitiy_cst_touch_create,
    ]
    applet = await AppletService(session, tom.id).create(data)
    return applet
>>>>>>> d21dfc8b
<|MERGE_RESOLUTION|>--- conflicted
+++ resolved
@@ -291,20 +291,6 @@
 
 
 @pytest.fixture
-<<<<<<< HEAD
-async def applet_activity_flow(
-    session: AsyncSession,
-    tom: User,
-    applet_activity_flow_data: AppletCreate,
-    pytestconfig: Config,
-) -> AsyncGenerator[AppletFull, None]:
-    applet_id = uuid.UUID("92917a56-d586-4613-b7aa-991f2c4b15b5")
-    applet_name = "Applet 5"
-    applet = await _get_or_create_applet(session, applet_name, applet_id, applet_activity_flow_data, tom.id)
-    yield applet
-    if not pytestconfig.getoption("--keepdb"):
-        await teardown_applet(session, applet.id)
-=======
 async def applet_one_lucy_coordinator(session: AsyncSession, applet_one: AppletFull, tom, lucy) -> AppletFull:
     await UserAppletAccessService(session, tom.id, applet_one.id).add_role(lucy.id, Role.COORDINATOR)
     return applet_one
@@ -348,4 +334,18 @@
     ]
     applet = await AppletService(session, tom.id).create(data)
     return applet
->>>>>>> d21dfc8b
+
+
+@pytest.fixture
+async def applet_activity_flow(
+    session: AsyncSession,
+    tom: User,
+    applet_activity_flow_data: AppletCreate,
+    pytestconfig: Config,
+) -> AsyncGenerator[AppletFull, None]:
+    applet_id = uuid.UUID("92917a56-d586-4613-b7aa-991f2c4b15b5")
+    applet_name = "Applet 5"
+    applet = await _get_or_create_applet(session, applet_name, applet_id, applet_activity_flow_data, tom.id)
+    yield applet
+    if not pytestconfig.getoption("--keepdb"):
+        await teardown_applet(session, applet.id)