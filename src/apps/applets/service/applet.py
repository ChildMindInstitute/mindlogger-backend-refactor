--- conflicted
+++ resolved
@@ -432,11 +432,8 @@
                     stream_enabled=schema.stream_enabled,
                     stream_ip_address=schema.stream_ip_address,
                     stream_port=schema.stream_port,
-<<<<<<< HEAD
+                    owner_id=applet_owner.owner_id,
                     # integrations=schema.integrations,
-=======
-                    owner_id=applet_owner.owner_id,
->>>>>>> 297697bd
                 )
             )
         return applets
