--- conflicted
+++ resolved
@@ -14,13 +14,8 @@
                 created_at=created_at,
                 creator=dict(
                     id=user_schema.id,
-<<<<<<< HEAD
-                    full_name=f"{user_schema.first_name} "
-                    f"{user_schema.last_name}",
-=======
                     first_name=user_schema.first_name,
                     last_name=user_schema.last_name,
->>>>>>> a7eb2a1a
                 ),
             )
         )
