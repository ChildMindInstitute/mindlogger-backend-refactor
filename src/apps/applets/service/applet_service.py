--- conflicted
+++ resolved
@@ -1,10 +1,6 @@
 import re
 
-<<<<<<< HEAD
-from apps.applets.crud import AppletsCRUD
-from apps.applets.domain import AppletFolder
 from apps.applets.domain.applet_link import AppletLink, CreateAccessLink
-from apps.applets.domain.applets.applet import AppletName
 from apps.applets.domain.applets.fetch import Applet
 from apps.applets.errors import (
     AppletAccessDenied,
@@ -12,7 +8,7 @@
     AppletNotFoundError,
     AppletsFolderAccessDenied,
 )
-=======
+
 from apps.activities.services.activity import ActivityService
 from apps.activity_flows.service.flow import FlowService
 from apps.applets.crud import AppletsCRUD, UserAppletAccessCRUD
@@ -23,8 +19,6 @@
     AppletName,
     Role,
 )
-from apps.applets.errors import AppletAccessDenied, AppletsFolderAccessDenied
->>>>>>> 0cce0266
 from apps.applets.service.user_applet_access import UserAppletAccessService
 from apps.folders.crud import FolderCRUD
 from config import settings
@@ -220,7 +214,6 @@
             return int(numbers[-1][1:-1])
         return 0
 
-<<<<<<< HEAD
     async def create_access_link(
         self, applet_id: int, create_request: CreateAccessLink
     ) -> AppletLink:
@@ -264,7 +257,7 @@
         url = f"https://{domain}/{url_path}/{str(link)}"
 
         return url
-=======
+
     @staticmethod
     def _get_by_language(values: dict, language: str):
         """
@@ -277,5 +270,4 @@
         except KeyError:
             for key, val in values.items():
                 return val
-            return ""
->>>>>>> 0cce0266
+            return ""