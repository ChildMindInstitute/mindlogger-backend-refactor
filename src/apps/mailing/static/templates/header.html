--- conflicted
+++ resolved
@@ -1,23 +1,14 @@
 <style>
-<<<<<<< HEAD
-  @import url('https://fonts.googleapis.com/css2?family=Atkinson+Hyperlegible:ital,wght@0,400;0,700;1,400;1,700&display=swap');
-=======
   @import url("https://fonts.googleapis.com/css2?family=Atkinson+Hyperlegible:ital,wght@0,400;0,700;1,400;1,700&display=swap");
->>>>>>> 1282916b
   body {
     font-family: "Atkinson Hyperlegible", sans-serif;
   }
 </style>
 
-<<<<<<< HEAD
-<div style="margin-bottom: 24px">
-    <img width="276" src="https://media.mindlogger.org/mindlogger-logo.png" alt="MindLogger" />
-=======
 <div style="margin: 26px 0px">
   <img
     width="276"
     src="https://media.mindlogger.org/mindlogger-logo.png"
     alt="MindLogger"
   />
->>>>>>> 1282916b
 </div>