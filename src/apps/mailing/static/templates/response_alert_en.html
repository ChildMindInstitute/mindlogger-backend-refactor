<html style="max-width: 450px; line-height: 2.1rem; font-size: 10px" lang="en">
  <body>
    {% include 'header.html' %}
<<<<<<< HEAD
    <table style="padding: 0">
        <tr>
            <td style="padding-bottom: 1%">
                You have one or more alerts in MindLogger.
            </td>
        </tr>
        <tr>
            <td style="padding-bottom: 1%">
                <a href="{{domain}}">Please log in to see them.</a>
            </td>
        </tr>
        {% include 'blocks/team_info_en.html' %}
    </table>
    {% include 'footers/footer_info_en.html' %}
</body>

=======
    <table style="padding: 0; font-size: 1.4rem">
      <tr>
        <td style="padding-bottom: 16px">
          You have one or more alerts in MindLogger.
        </td>
      </tr>
      <tr>
        <td>
          <a href="{{domain}}">Please log in to see them.</a>
        </td>
      </tr>
      {% include 'blocks/team_info_en.html' %}
    </table>
    {% include 'footers/footer_info_en.html' %}
  </body>
>>>>>>> 1282916b
</html><|MERGE_RESOLUTION|>--- conflicted
+++ resolved
@@ -1,24 +1,6 @@
 <html style="max-width: 450px; line-height: 2.1rem; font-size: 10px" lang="en">
   <body>
     {% include 'header.html' %}
-<<<<<<< HEAD
-    <table style="padding: 0">
-        <tr>
-            <td style="padding-bottom: 1%">
-                You have one or more alerts in MindLogger.
-            </td>
-        </tr>
-        <tr>
-            <td style="padding-bottom: 1%">
-                <a href="{{domain}}">Please log in to see them.</a>
-            </td>
-        </tr>
-        {% include 'blocks/team_info_en.html' %}
-    </table>
-    {% include 'footers/footer_info_en.html' %}
-</body>
-
-=======
     <table style="padding: 0; font-size: 1.4rem">
       <tr>
         <td style="padding-bottom: 16px">
@@ -34,5 +16,4 @@
     </table>
     {% include 'footers/footer_info_en.html' %}
   </body>
->>>>>>> 1282916b
 </html>