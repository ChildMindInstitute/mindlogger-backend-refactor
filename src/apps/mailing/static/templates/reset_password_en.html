--- conflicted
+++ resolved
@@ -1,34 +1,6 @@
 <html style="max-width: 450px; line-height: 2.1rem; font-size: 10px" lang="en">
   <body>
     {% include 'header.html' %}
-<<<<<<< HEAD
-    <table style="padding: 0">
-        <tr>
-            <td style="padding-bottom: 1%">
-                We received a request to reset your password.
-            </td>
-        </tr>
-        <tr>
-            <td style="padding-bottom: 1%">
-                <a href="{{url}}">Click this link</a> to reset your password now. The link will expire in 15 minutes.
-            </td>
-        </tr>
-        <tr>
-            <td style="padding-bottom: 1%">
-                If you did not make this request, you can ignore this email.
-            </td>
-        </tr>
-        <tr>
-            <td style="padding-bottom: 1%">
-                After updating your password, you won’t see your past data in the app. But don’t worry, we still have it.
-            </td>
-        </tr>
-        {% include 'blocks/team_info_en.html' %}
-    </table>
-    {% include 'footers/footer_info_en.html' %}
-</body>
-
-=======
     <table style="padding: 0; font-size: 1.4rem">
       <tr>
         <td style="padding-bottom: 16px">
@@ -58,5 +30,4 @@
     </table>
     {% include 'footers/footer_info_en.html' %}
   </body>
->>>>>>> 1282916b
 </html>