<<<<<<< HEAD
<table border="0" cellpadding="0" cellspacing="0" style="width: 100%; text-align: center;">
    <tr>
        <td>
            <table border="0" cellpadding="0" cellspacing="0" style="width: 100%; background: #EFF4FA; padding: 26px; border-radius: 8px; text-align: center;">
                <tr>
                    <td colspan="2" style="padding-bottom: 14px; font-size: 14px;">
                        Get the MindLogger mobile app:
                    </td>
                </tr>
                <tr>
                    <td width="50%" align="right" style="padding-right: 4px;">
                        <a href="https://apps.apple.com/br/app/mindlogger/id1299242097"><img src="https://media.mindlogger.org/apple-store.png" style="height: 44px;" alt="Get iOS app"></a>
                    </td>
                    <td width="50%" align="left" style="padding-left: 4px;">
                        <a href="https://play.google.com/store/apps/details?id=lab.childmindinstitute.data&pli=1"><img src="https://media.mindlogger.org/google-play.png" style="height: 44px;" alt="Get Android app"></a>
                    </td>
                </tr>
                <tr>
                    <td colspan="2" style="padding-top: 23px; font-size: 14px;">
                        Need help? <a href="https://mindlogger.atlassian.net/servicedesk/customer/portals">Visit our Help Center</a>.
                    </td>
                </tr>
            </table>
        </td>
    </tr>
    <tr>
        <td colspan="2" style="padding-top: 32px;">
            <img src="https://media.mindlogger.org/cmi-logo.png" style="width: 106px;" alt="Child Mind Institute">
        </td>
    </tr>
    <tr>
        <td colspan="2" style="color: #51606F; padding-top: 12px; font-size: 12px;">
            The Child Mind Institute is the creator of MindLogger but is not responsible for content created by outside parties.
        </td>
    </tr>
=======
<table
  border="0"
  cellpadding="0"
  cellspacing="0"
  style="width: 100%; text-align: center"
>
  <tr>
    <td>
      <table
        border="0"
        cellpadding="0"
        cellspacing="0"
        style="
          width: 100%;
          background: #eff4fa;
          padding: 26px;
          border-radius: 8px;
          text-align: center;
        "
      >
        <tr>
          <td colspan="2" style="padding-bottom: 14px; font-size: 14px">
            Get the MindLogger mobile app:
          </td>
        </tr>
        <tr>
          <td width="50%" align="right" style="padding-right: 4px">
            <a href="https://apps.apple.com/br/app/mindlogger/id1299242097"
              ><img
                src="https://media.mindlogger.org/apple-store.png"
                style="height: 44px"
                alt="Get iOS app"
            /></a>
          </td>
          <td width="50%" align="left" style="padding-left: 4px">
            <a
              href="https://play.google.com/store/apps/details?id=lab.childmindinstitute.data&pli=1"
              ><img
                src="https://media.mindlogger.org/google-play.png"
                style="height: 44px"
                alt="Get Android app"
            /></a>
          </td>
        </tr>
        <tr>
          <td colspan="2" style="padding-top: 23px; font-size: 14px">
            Need help?
            <a
              href="https://mindlogger.atlassian.net/servicedesk/customer/portals"
              style="color: black"
              >Visit our Help Center</a
            >.
          </td>
        </tr>
      </table>
    </td>
  </tr>
  <tr>
    <td colspan="2" style="padding-top: 32px">
      <img
        src="https://media.mindlogger.org/cmi-logo.png"
        style="width: 106px"
        alt="Child Mind Institute"
      />
    </td>
  </tr>
  <tr>
    <td colspan="2" style="color: #51606f; padding-top: 12px; font-size: 12px">
      The Child Mind Institute is the creator of MindLogger but is not
      responsible for content created by outside parties.
    </td>
  </tr>
>>>>>>> 1282916b
</table><|MERGE_RESOLUTION|>--- conflicted
+++ resolved
@@ -1,40 +1,3 @@
-<<<<<<< HEAD
-<table border="0" cellpadding="0" cellspacing="0" style="width: 100%; text-align: center;">
-    <tr>
-        <td>
-            <table border="0" cellpadding="0" cellspacing="0" style="width: 100%; background: #EFF4FA; padding: 26px; border-radius: 8px; text-align: center;">
-                <tr>
-                    <td colspan="2" style="padding-bottom: 14px; font-size: 14px;">
-                        Get the MindLogger mobile app:
-                    </td>
-                </tr>
-                <tr>
-                    <td width="50%" align="right" style="padding-right: 4px;">
-                        <a href="https://apps.apple.com/br/app/mindlogger/id1299242097"><img src="https://media.mindlogger.org/apple-store.png" style="height: 44px;" alt="Get iOS app"></a>
-                    </td>
-                    <td width="50%" align="left" style="padding-left: 4px;">
-                        <a href="https://play.google.com/store/apps/details?id=lab.childmindinstitute.data&pli=1"><img src="https://media.mindlogger.org/google-play.png" style="height: 44px;" alt="Get Android app"></a>
-                    </td>
-                </tr>
-                <tr>
-                    <td colspan="2" style="padding-top: 23px; font-size: 14px;">
-                        Need help? <a href="https://mindlogger.atlassian.net/servicedesk/customer/portals">Visit our Help Center</a>.
-                    </td>
-                </tr>
-            </table>
-        </td>
-    </tr>
-    <tr>
-        <td colspan="2" style="padding-top: 32px;">
-            <img src="https://media.mindlogger.org/cmi-logo.png" style="width: 106px;" alt="Child Mind Institute">
-        </td>
-    </tr>
-    <tr>
-        <td colspan="2" style="color: #51606F; padding-top: 12px; font-size: 12px;">
-            The Child Mind Institute is the creator of MindLogger but is not responsible for content created by outside parties.
-        </td>
-    </tr>
-=======
 <table
   border="0"
   cellpadding="0"
@@ -107,5 +70,4 @@
       responsible for content created by outside parties.
     </td>
   </tr>
->>>>>>> 1282916b
 </table>