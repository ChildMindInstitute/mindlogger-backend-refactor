--- conflicted
+++ resolved
@@ -16,12 +16,7 @@
         <tr>
             <td style="padding-top: 2%; padding-bottom: 1%;">
                 <a href="{{link}}/{{key}}?lang={{language}}"
-<<<<<<< HEAD
-                    style="padding: 0.4rem 1rem; font-size: 0.8rem; line-height: 1.5; border-radius: 100px; display: inline-block; font-weight: 400; text-align: center; vertical-align: middle; text-decoration: none; color: #ffffff; background-color: #00639A; border-color: #00639A;">Créez
-                    votre compte et commencez</a>
-=======
                     style="padding: 0.4rem 1rem; font-size: 0.8rem; line-height: 1.5; border-radius: 100px; display: inline-block; font-weight: 400; text-align: center; vertical-align: middle; text-decoration: none; color: #ffffff; background-color: #00639A; border-color: #00639A;">Commencer</a>
->>>>>>> 1282916b
             </td>
         </tr>
         {% include 'blocks/team_info_fr.html' %}
