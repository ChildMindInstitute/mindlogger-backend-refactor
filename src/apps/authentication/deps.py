--- conflicted
+++ resolved
@@ -5,12 +5,8 @@
 from jose import JWTError, jwt
 from pydantic import ValidationError
 
-<<<<<<< HEAD
-from apps.authentication.domain import TokenPayload
+from apps.authentication.domain import InternalToken, TokenPayload
 from apps.users.crud import UsersCRUD
-=======
-from apps.authentication.domain import InternalToken, TokenPayload
->>>>>>> f9dcb85b
 from apps.users.domain import User
 from config import settings
 
