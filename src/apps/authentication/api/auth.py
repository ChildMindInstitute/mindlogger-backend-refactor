from fastapi import Body, Depends
from jose import JWTError, jwt

from apps.authentication.deps import get_current_token, get_current_user
from apps.authentication.domain.login import UserLogin
from apps.authentication.domain.token import (
    InternalToken,
    RefreshAccessTokenRequest,
    Token,
)
from apps.authentication.errors import BadCredentials
from apps.authentication.services.security import AuthenticationService
from apps.shared.domain.response import Response
<<<<<<< HEAD
from apps.shared.errors import NotContentError
from apps.users.domain import (
    PublicUser,
    User,
    UserLoginRequest,
    UserLogoutRequest,
)
=======
from apps.shared.errors import NoContentError
from apps.users.domain import User, UserLoginRequest, UserLogoutRequest
>>>>>>> a30c4cf8
from config import settings


async def get_token(
    user_login_schema: UserLoginRequest = Body(...),
) -> Response[UserLogin]:
    """Generate the JWT access token."""

    user: User = await AuthenticationService.authenticate_user(
        user_login_schema
    )

    access_token = AuthenticationService.create_access_token(
        {"sub": str(user.id)}
    )

    refresh_token = AuthenticationService.create_refresh_token(
        {"sub": str(user.id)}
    )

    token = Token(access_token=access_token, refresh_token=refresh_token)
    public_user = PublicUser(**user.dict())

    return Response(
        result=UserLogin(
            token=token,
            user=public_user,
        )
    )


async def refresh_access_token(
    schema: RefreshAccessTokenRequest = Body(...),
) -> Response[Token]:
    """Refresh access token."""

    refresh_token_not_correct = BadCredentials(
        message="Refresh token is invalid"
    )

    try:
        payload = jwt.decode(
            schema.refresh_token,
            settings.authentication.refresh_token.secret_key,
            algorithms=[settings.authentication.algorithm],
        )

        if not (user_id := payload.get("sub")):
            raise refresh_token_not_correct

    except JWTError:
        raise BadCredentials(message="Refresh token is invalid")

    access_token = AuthenticationService.create_access_token(
        {"sub": str(user_id)}
    )

    return Response(
        result=Token(
            access_token=access_token, refresh_token=schema.refresh_token
        )
    )


async def delete_access_token(
    token: InternalToken = Depends(get_current_token),
    _: User = Depends(get_current_user),
    schema: UserLogoutRequest = Body(...),
):
    """Add token to the blacklist."""

    await AuthenticationService.add_access_token_to_blacklist(token)
    raise NoContentError<|MERGE_RESOLUTION|>--- conflicted
+++ resolved
@@ -11,18 +11,13 @@
 from apps.authentication.errors import BadCredentials
 from apps.authentication.services.security import AuthenticationService
 from apps.shared.domain.response import Response
-<<<<<<< HEAD
-from apps.shared.errors import NotContentError
+from apps.shared.errors import NoContentError
 from apps.users.domain import (
     PublicUser,
     User,
     UserLoginRequest,
     UserLogoutRequest,
 )
-=======
-from apps.shared.errors import NoContentError
-from apps.users.domain import User, UserLoginRequest, UserLogoutRequest
->>>>>>> a30c4cf8
 from config import settings
 
 
