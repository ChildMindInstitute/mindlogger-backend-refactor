import datetime
import http
import uuid
from unittest import mock
from unittest.mock import ANY, AsyncMock

import pytest
from jose import jwt
from pytest_mock import MockerFixture
from sqlalchemy.ext.asyncio import AsyncSession

from apps.authentication.domain.login import UserLoginRequest
from apps.authentication.domain.token import RefreshAccessTokenRequest, TokenPayload
from apps.authentication.errors import AuthenticationError, InvalidCredentials, InvalidRefreshToken
from apps.authentication.router import router as auth_router
from apps.authentication.services import AuthenticationService
from apps.authentication.tests.factories import UserLogoutRequestFactory
from apps.shared.test import BaseTest
from apps.shared.test.client import TestClient
<<<<<<< HEAD
=======
from apps.users.cruds.user import UsersCRUD
>>>>>>> b2b24680
from apps.users.domain import User, UserCreate, UserCreateRequest
from config import settings
from infrastructure.http.domain import MindloggerContentSource

TEST_PASSWORD = "Test1234!"


class TestAuthentication(BaseTest):
<<<<<<< HEAD
    user_create_url = user_router.url_path_for("user_create")
    login_url = auth_router.url_path_for("get_token")
=======
    get_token_url = auth_router.url_path_for("get_token")
>>>>>>> b2b24680
    delete_token_url = auth_router.url_path_for("delete_access_token")
    refresh_access_token_url = auth_router.url_path_for("refresh_access_token")
    delete_refresh_token_url = auth_router.url_path_for("delete_refresh_token")

    create_request_user = UserCreateRequest(
        email="tom2@mindlogger.com",
        first_name="Tom",
        last_name="Isaak",
        password=TEST_PASSWORD,
    )
    create_request_logout_user = UserLogoutRequestFactory.build()

    async def test_get_token(self, client: TestClient, user: User):
        response = await client.post(
            url=self.login_url,
            data=dict(email=user.email_encrypted, password=TEST_PASSWORD),
        )
        assert response.status_code == http.HTTPStatus.OK
        data = response.json()["result"]
        assert set(data.keys()) == {"user", "token"}
        assert data["user"]["id"] == str(user.id)

    async def test_delete_access_token(self, client: TestClient, user: User):
        client.login(user)
        response = await client.post(url=self.delete_token_url)
        assert response.status_code == http.HTTPStatus.OK

    async def test_refresh_access_token(self, client: TestClient, user: User):
        refresh_access_token_request = RefreshAccessTokenRequest(
            refresh_token=AuthenticationService.create_refresh_token(
                {
                    "sub": str(user.id),
                    "jti": str(uuid.uuid4()),
                }
            )
        )
        response = await client.post(url=self.refresh_access_token_url, data=refresh_access_token_request.dict())
        assert response.status_code == http.HTTPStatus.OK

    async def test_login_and_logout_device(self, client: TestClient, user: User):
        device_id = str(uuid.uuid4())

        response = await client.post(
            url=self.login_url,
            data=dict(device_id=device_id, email=user.email_encrypted, password=TEST_PASSWORD),
        )
        assert response.status_code == http.HTTPStatus.OK

        client.login(user)

        response = await client.post(
            url=self.delete_token_url,
            data=dict(device_id=device_id),
        )

        assert response.status_code == http.HTTPStatus.OK

    async def _request_refresh_token(self, client: TestClient, token: str) -> tuple[int, str | None]:
        response = await client.post(url=self.refresh_access_token_url, data={"refresh_token": token})
        if response.status_code == http.HTTPStatus.OK:
            result = response.json()["result"]
            return response.status_code, result["refreshToken"]

        return response.status_code, None

    async def test_refresh_token_key_transition(self, client, tom: User, tom_create: UserCreate, mocker: MockerFixture):
        token_key = settings.authentication.refresh_token.secret_key

        login_request_user: UserLoginRequest = UserLoginRequest(email=tom_create.email, password=tom_create.password)
        response = await client.post(
            url=self.login_url,
            data=login_request_user.dict(),
        )
        assert response.status_code == http.HTTPStatus.OK
        result = response.json()["result"]
        refresh_token = result["token"]["refreshToken"]
        payload = jwt.decode(
            refresh_token,
            token_key,
            algorithms=[settings.authentication.algorithm],
        )
        token_data = TokenPayload(**payload)

        new_token_key = "new token key"
        transition_expire_date = datetime.date.today() + datetime.timedelta(days=1)

        # refresh access token, check refresh token not changed
        _status_code, _token = await self._request_refresh_token(client, refresh_token)
        assert response.status_code == http.HTTPStatus.OK
        assert _token == refresh_token

        with mock.patch("config.settings.authentication.refresh_token") as token_settings_mock:
            token_settings_mock.secret_key = new_token_key
            token_settings_mock.transition_expire_date = transition_expire_date
            token_settings_mock.expiration = 540

            # test key changed, old token is not valid
            _status_code, _ = await self._request_refresh_token(client, refresh_token)
            assert _status_code == http.HTTPStatus.BAD_REQUEST

            token_settings_mock.transition_key = token_key

            # check transition expire date
            with mock.patch("apps.authentication.api.auth.datetime") as date_mock:
                date_mock.utcnow().date.return_value = transition_expire_date + datetime.timedelta(days=1)
                _status_code, _ = await self._request_refresh_token(client, refresh_token)
                assert _status_code == http.HTTPStatus.BAD_REQUEST

            # test transition token key with old token
            _status_code, new_refresh_token = await self._request_refresh_token(client, refresh_token)
            assert _status_code == http.HTTPStatus.OK
            assert new_refresh_token
            assert new_refresh_token != refresh_token
            # check expiration date copied from prev token
            payload = jwt.decode(
                new_refresh_token,
                new_token_key,
                algorithms=[settings.authentication.algorithm],
            )
            _token_data = TokenPayload(**payload)
            assert _token_data.exp == token_data.exp

            # check new token is invalid for prev key
            token_settings_mock.secret_key = token_key
            _status_code, _ = await self._request_refresh_token(client, new_token_key)
            assert _status_code == http.HTTPStatus.BAD_REQUEST
            token_settings_mock.secret_key = new_token_key

            # check new token works
            _status_code, _token = await self._request_refresh_token(client, new_refresh_token)
            assert _status_code == http.HTTPStatus.OK
            assert _token == new_refresh_token

            # check old token blacklisted
            _status_code, _ = await self._request_refresh_token(client, refresh_token)
            assert _status_code == http.HTTPStatus.UNAUTHORIZED

<<<<<<< HEAD
    async def test_login_event_log_is_created_after_login(self, mock_activity_log: AsyncMock, client: TestClient):
        await client.post(self.user_create_url, data=self.create_request_user.dict())
        login_request_user: UserLoginRequest = UserLoginRequest(**self.create_request_user.dict())
        response = await client.post(
            url=self.login_url,
            data=login_request_user.dict(),
        )
        assert response.status_code == http.HTTPStatus.OK
        mock_activity_log.assert_awaited_once()

    @pytest.mark.parametrize(
        "header_value,dest_value",
        (
            (MindloggerContentSource.admin, MindloggerContentSource.admin),
            (MindloggerContentSource.mobile, MindloggerContentSource.mobile),
            (MindloggerContentSource.web, MindloggerContentSource.web),
            (
                MindloggerContentSource.undefined,
                MindloggerContentSource.undefined,
            ),
            ("test", MindloggerContentSource.undefined),
        ),
    )
    async def test_login_if_default_mindollger_content_source_header_is_undefined(
        self,
        mock_activity_log: AsyncMock,
        client: TestClient,
        header_value: str,
        dest_value: str,
    ):
        await client.post(self.user_create_url, data=self.create_request_user.dict())
        login_request_user: UserLoginRequest = UserLoginRequest(**self.create_request_user.dict())
        response = await client.post(
            url=self.login_url,
            data=login_request_user.dict(),
            headers={"Mindlogger-Content-Source": header_value},
        )
        assert response.status_code == http.HTTPStatus.OK
        user_id = uuid.UUID(response.json()["result"]["user"]["id"])
        mock_activity_log.assert_awaited_once_with(user_id, None, ANY, ANY, ANY, dest_value)
=======
    @pytest.mark.parametrize("field_name,value", (("email", "notfound@example.com"), ("password", "1234")))
    async def test_get_token_credentials_are_not_valid(
        self, client: TestClient, user: User, field_name: str, value: str
    ):
        data = dict(email=user.email_encrypted, password=TEST_PASSWORD)
        data[field_name] = value
        resp = await client.post(self.get_token_url, data=data)
        assert resp.status_code == http.HTTPStatus.UNAUTHORIZED
        result = resp.json()["result"]
        assert len(result) == 1
        assert result[0]["message"] == InvalidCredentials.message

    async def test_get_token__email_encrypted_updated_if_there_is_no_email(
        self, client: TestClient, user: User, session: AsyncSession
    ):
        email = user.email_encrypted
        updated = await UsersCRUD(session).update_encrypted_email(user, None)  # type: ignore[arg-type]
        assert updated.email_encrypted is None
        data = dict(email=email, password=TEST_PASSWORD)
        resp = await client.post(self.get_token_url, data=data)
        assert resp.status_code == http.HTTPStatus.OK
        assert email == (await UsersCRUD(session).get_by_id(user.id)).email_encrypted

    async def test_logout2(self, client: TestClient, user: User):
        resp = await client.post(self.get_token_url, data={"email": user.email_encrypted, "password": TEST_PASSWORD})
        assert resp.status_code == http.HTTPStatus.OK
        refresh_token = resp.json()["result"]["token"]["refreshToken"]
        # To revoke refresh_token need to send it in header
        resp = await client.post(self.delete_refresh_token_url, headers={"Authorization": f"Bearer {refresh_token}"})
        assert resp.status_code == http.HTTPStatus.OK
        resp = await client.post(
            self.refresh_access_token_url,
            data={"refresh_token": refresh_token},
        )
        assert resp.status_code == http.HTTPStatus.UNAUTHORIZED
        result = resp.json()["result"]
        assert len(result) == 1
        assert result[0]["message"] == AuthenticationError.message

    async def test_logout2_device_removed(self, client: TestClient, user: User, mocker: MockerFixture):
        device_id = "device_id"
        resp = await client.post(
            self.get_token_url, data={"email": user.email_encrypted, "password": TEST_PASSWORD, "device_id": device_id}
        )
        assert resp.status_code == http.HTTPStatus.OK
        refresh_token = resp.json()["result"]["token"]["refreshToken"]
        mock_ = mocker.patch("apps.users.services.user_device.UserDeviceService.remove_device")
        resp = await client.post(
            self.delete_refresh_token_url,
            headers={"Authorization": f"Bearer {refresh_token}"},
            data={"device_id": device_id},
        )
        assert resp.status_code == http.HTTPStatus.OK
        mock_.assert_awaited_once_with(device_id)

    async def test_refresh_access_token__refresh_token_is_expired(self, client: TestClient, user: User):
        settings.authentication.refresh_token.expiration = -1
        resp = await client.post(self.get_token_url, data={"email": user.email_encrypted, "password": TEST_PASSWORD})
        assert resp.status_code == http.HTTPStatus.OK
        refresh_token = resp.json()["result"]["token"]["refreshToken"]
        resp = await client.post(self.refresh_access_token_url, data={"refresh_token": refresh_token})
        assert resp.status_code == http.HTTPStatus.BAD_REQUEST
        result = resp.json()["result"]
        assert len(result) == 1
        assert result[0]["message"] == InvalidRefreshToken.message
        settings.authentication.refresh_token.expiration = 540
>>>>>>> b2b24680
<|MERGE_RESOLUTION|>--- conflicted
+++ resolved
@@ -17,10 +17,7 @@
 from apps.authentication.tests.factories import UserLogoutRequestFactory
 from apps.shared.test import BaseTest
 from apps.shared.test.client import TestClient
-<<<<<<< HEAD
-=======
 from apps.users.cruds.user import UsersCRUD
->>>>>>> b2b24680
 from apps.users.domain import User, UserCreate, UserCreateRequest
 from config import settings
 from infrastructure.http.domain import MindloggerContentSource
@@ -29,12 +26,7 @@
 
 
 class TestAuthentication(BaseTest):
-<<<<<<< HEAD
-    user_create_url = user_router.url_path_for("user_create")
     login_url = auth_router.url_path_for("get_token")
-=======
-    get_token_url = auth_router.url_path_for("get_token")
->>>>>>> b2b24680
     delete_token_url = auth_router.url_path_for("delete_access_token")
     refresh_access_token_url = auth_router.url_path_for("refresh_access_token")
     delete_refresh_token_url = auth_router.url_path_for("delete_refresh_token")
@@ -172,10 +164,77 @@
             _status_code, _ = await self._request_refresh_token(client, refresh_token)
             assert _status_code == http.HTTPStatus.UNAUTHORIZED
 
-<<<<<<< HEAD
-    async def test_login_event_log_is_created_after_login(self, mock_activity_log: AsyncMock, client: TestClient):
-        await client.post(self.user_create_url, data=self.create_request_user.dict())
-        login_request_user: UserLoginRequest = UserLoginRequest(**self.create_request_user.dict())
+    @pytest.mark.parametrize("field_name,value", (("email", "notfound@example.com"), ("password", "1234")))
+    async def test_get_token_credentials_are_not_valid(
+        self, client: TestClient, user: User, field_name: str, value: str
+    ):
+        data = dict(email=user.email_encrypted, password=TEST_PASSWORD)
+        data[field_name] = value
+        resp = await client.post(self.login_url, data=data)
+        assert resp.status_code == http.HTTPStatus.UNAUTHORIZED
+        result = resp.json()["result"]
+        assert len(result) == 1
+        assert result[0]["message"] == InvalidCredentials.message
+
+    async def test_get_token__email_encrypted_updated_if_there_is_no_email(
+        self, client: TestClient, user: User, session: AsyncSession
+    ):
+        email = user.email_encrypted
+        updated = await UsersCRUD(session).update_encrypted_email(user, None)  # type: ignore[arg-type]
+        assert updated.email_encrypted is None
+        data = dict(email=email, password=TEST_PASSWORD)
+        resp = await client.post(self.login_url, data=data)
+        assert resp.status_code == http.HTTPStatus.OK
+        assert email == (await UsersCRUD(session).get_by_id(user.id)).email_encrypted
+
+    async def test_logout2(self, client: TestClient, user: User):
+        resp = await client.post(self.login_url, data={"email": user.email_encrypted, "password": TEST_PASSWORD})
+        assert resp.status_code == http.HTTPStatus.OK
+        refresh_token = resp.json()["result"]["token"]["refreshToken"]
+        # To revoke refresh_token need to send it in header
+        resp = await client.post(self.delete_refresh_token_url, headers={"Authorization": f"Bearer {refresh_token}"})
+        assert resp.status_code == http.HTTPStatus.OK
+        resp = await client.post(
+            self.refresh_access_token_url,
+            data={"refresh_token": refresh_token},
+        )
+        assert resp.status_code == http.HTTPStatus.UNAUTHORIZED
+        result = resp.json()["result"]
+        assert len(result) == 1
+        assert result[0]["message"] == AuthenticationError.message
+
+    async def test_logout2_device_removed(self, client: TestClient, user: User, mocker: MockerFixture):
+        device_id = "device_id"
+        resp = await client.post(
+            self.login_url, data={"email": user.email_encrypted, "password": TEST_PASSWORD, "device_id": device_id}
+        )
+        assert resp.status_code == http.HTTPStatus.OK
+        refresh_token = resp.json()["result"]["token"]["refreshToken"]
+        mock_ = mocker.patch("apps.users.services.user_device.UserDeviceService.remove_device")
+        resp = await client.post(
+            self.delete_refresh_token_url,
+            headers={"Authorization": f"Bearer {refresh_token}"},
+            data={"device_id": device_id},
+        )
+        assert resp.status_code == http.HTTPStatus.OK
+        mock_.assert_awaited_once_with(device_id)
+
+    async def test_refresh_access_token__refresh_token_is_expired(self, client: TestClient, user: User):
+        settings.authentication.refresh_token.expiration = -1
+        resp = await client.post(self.login_url, data={"email": user.email_encrypted, "password": TEST_PASSWORD})
+        assert resp.status_code == http.HTTPStatus.OK
+        refresh_token = resp.json()["result"]["token"]["refreshToken"]
+        resp = await client.post(self.refresh_access_token_url, data={"refresh_token": refresh_token})
+        assert resp.status_code == http.HTTPStatus.BAD_REQUEST
+        result = resp.json()["result"]
+        assert len(result) == 1
+        assert result[0]["message"] == InvalidRefreshToken.message
+        settings.authentication.refresh_token.expiration = 540
+
+    async def test_login_event_log_is_created_after_login(
+        self, mock_activity_log: AsyncMock, client: TestClient, user: User
+    ):
+        login_request_user: UserLoginRequest = UserLoginRequest(email=user.email_encrypted, password=TEST_PASSWORD)
         response = await client.post(
             url=self.login_url,
             data=login_request_user.dict(),
@@ -197,14 +256,9 @@
         ),
     )
     async def test_login_if_default_mindollger_content_source_header_is_undefined(
-        self,
-        mock_activity_log: AsyncMock,
-        client: TestClient,
-        header_value: str,
-        dest_value: str,
-    ):
-        await client.post(self.user_create_url, data=self.create_request_user.dict())
-        login_request_user: UserLoginRequest = UserLoginRequest(**self.create_request_user.dict())
+        self, mock_activity_log: AsyncMock, client: TestClient, header_value: str, dest_value: str, user: User
+    ):
+        login_request_user: UserLoginRequest = UserLoginRequest(email=user.email_encrypted, password=TEST_PASSWORD)
         response = await client.post(
             url=self.login_url,
             data=login_request_user.dict(),
@@ -212,72 +266,4 @@
         )
         assert response.status_code == http.HTTPStatus.OK
         user_id = uuid.UUID(response.json()["result"]["user"]["id"])
-        mock_activity_log.assert_awaited_once_with(user_id, None, ANY, ANY, ANY, dest_value)
-=======
-    @pytest.mark.parametrize("field_name,value", (("email", "notfound@example.com"), ("password", "1234")))
-    async def test_get_token_credentials_are_not_valid(
-        self, client: TestClient, user: User, field_name: str, value: str
-    ):
-        data = dict(email=user.email_encrypted, password=TEST_PASSWORD)
-        data[field_name] = value
-        resp = await client.post(self.get_token_url, data=data)
-        assert resp.status_code == http.HTTPStatus.UNAUTHORIZED
-        result = resp.json()["result"]
-        assert len(result) == 1
-        assert result[0]["message"] == InvalidCredentials.message
-
-    async def test_get_token__email_encrypted_updated_if_there_is_no_email(
-        self, client: TestClient, user: User, session: AsyncSession
-    ):
-        email = user.email_encrypted
-        updated = await UsersCRUD(session).update_encrypted_email(user, None)  # type: ignore[arg-type]
-        assert updated.email_encrypted is None
-        data = dict(email=email, password=TEST_PASSWORD)
-        resp = await client.post(self.get_token_url, data=data)
-        assert resp.status_code == http.HTTPStatus.OK
-        assert email == (await UsersCRUD(session).get_by_id(user.id)).email_encrypted
-
-    async def test_logout2(self, client: TestClient, user: User):
-        resp = await client.post(self.get_token_url, data={"email": user.email_encrypted, "password": TEST_PASSWORD})
-        assert resp.status_code == http.HTTPStatus.OK
-        refresh_token = resp.json()["result"]["token"]["refreshToken"]
-        # To revoke refresh_token need to send it in header
-        resp = await client.post(self.delete_refresh_token_url, headers={"Authorization": f"Bearer {refresh_token}"})
-        assert resp.status_code == http.HTTPStatus.OK
-        resp = await client.post(
-            self.refresh_access_token_url,
-            data={"refresh_token": refresh_token},
-        )
-        assert resp.status_code == http.HTTPStatus.UNAUTHORIZED
-        result = resp.json()["result"]
-        assert len(result) == 1
-        assert result[0]["message"] == AuthenticationError.message
-
-    async def test_logout2_device_removed(self, client: TestClient, user: User, mocker: MockerFixture):
-        device_id = "device_id"
-        resp = await client.post(
-            self.get_token_url, data={"email": user.email_encrypted, "password": TEST_PASSWORD, "device_id": device_id}
-        )
-        assert resp.status_code == http.HTTPStatus.OK
-        refresh_token = resp.json()["result"]["token"]["refreshToken"]
-        mock_ = mocker.patch("apps.users.services.user_device.UserDeviceService.remove_device")
-        resp = await client.post(
-            self.delete_refresh_token_url,
-            headers={"Authorization": f"Bearer {refresh_token}"},
-            data={"device_id": device_id},
-        )
-        assert resp.status_code == http.HTTPStatus.OK
-        mock_.assert_awaited_once_with(device_id)
-
-    async def test_refresh_access_token__refresh_token_is_expired(self, client: TestClient, user: User):
-        settings.authentication.refresh_token.expiration = -1
-        resp = await client.post(self.get_token_url, data={"email": user.email_encrypted, "password": TEST_PASSWORD})
-        assert resp.status_code == http.HTTPStatus.OK
-        refresh_token = resp.json()["result"]["token"]["refreshToken"]
-        resp = await client.post(self.refresh_access_token_url, data={"refresh_token": refresh_token})
-        assert resp.status_code == http.HTTPStatus.BAD_REQUEST
-        result = resp.json()["result"]
-        assert len(result) == 1
-        assert result[0]["message"] == InvalidRefreshToken.message
-        settings.authentication.refresh_token.expiration = 540
->>>>>>> b2b24680
+        mock_activity_log.assert_awaited_once_with(user_id, None, ANY, ANY, ANY, dest_value)