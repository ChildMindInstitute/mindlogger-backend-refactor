import uuid
from datetime import datetime, timedelta, timezone

from jose import jwt
from passlib.context import CryptContext

from apps.authentication.domain.login import UserLoginRequest
from apps.authentication.domain.token import (
    InternalToken,
    JWTClaim,
    TokenPayload,
    TokenPurpose,
)
from apps.authentication.errors import BadCredentials, InvalidCredentials
from apps.authentication.services.core import TokensService
from apps.users.cruds.user import UsersCRUD
from apps.users.domain import User
from config import settings

__all__ = ["AuthenticationService"]

pwd_context = CryptContext(schemes=["bcrypt"], deprecated="auto")


class AuthenticationService:
    def __init__(self, session):
        self.session = session

    @staticmethod
    def create_access_token(data: dict):
        to_encode = data.copy()
        expires_delta = timedelta(
            minutes=settings.authentication.access_token.expiration
        )
        expire = datetime.utcnow() + expires_delta
        to_encode.setdefault(JWTClaim.exp, expire)
        to_encode.setdefault(JWTClaim.jti, str(uuid.uuid4()))
        encoded_jwt = jwt.encode(
            to_encode,
            settings.authentication.access_token.secret_key,
            algorithm=settings.authentication.algorithm,
        )
        return encoded_jwt

    @staticmethod
    def create_refresh_token(data: dict):
        to_encode = data.copy()
        expires_delta = timedelta(
            minutes=settings.authentication.refresh_token.expiration
        )
        expire = datetime.utcnow() + expires_delta
        to_encode.setdefault(JWTClaim.exp, expire)
        to_encode.setdefault(JWTClaim.jti, str(uuid.uuid4()))
        encoded_jwt = jwt.encode(
            to_encode,
            settings.authentication.refresh_token.secret_key,
            algorithm=settings.authentication.algorithm,
        )
        return encoded_jwt

    @staticmethod
    def verify_password(
        plain_password: str, hashed_password: str, raise_exception=True
    ) -> bool:
        valid = pwd_context.verify(plain_password, hashed_password)
        if not valid and raise_exception:
            raise BadCredentials()
        return valid

    @staticmethod
    def verify_password_and_hash(
        plain_password: str, hashed_password: str
    ) -> bool:
        return pwd_context.verify(plain_password, hashed_password)

    @staticmethod
    def get_password_hash(password: str) -> str:
        return pwd_context.hash(password)

    async def authenticate_user(self, user_login_schema: UserLoginRequest):
        user: User = await UsersCRUD(self.session).get_by_email(
            email=user_login_schema.email
        )
        if not self.verify_password(
            user_login_schema.password, user.hashed_password, False
        ):
<<<<<<< HEAD
            raise PasswordMismatch(email=user.plain_email)
=======
            raise InvalidCredentials(email=user_login_schema.email)
>>>>>>> 4c1e8602
        return user

    def _get_refresh_token_by_access(
        self, token: InternalToken
    ) -> InternalToken | None:
        if not token.payload.rjti:
            return None

        access_exp = datetime.utcfromtimestamp(token.payload.exp)
        refresh_expires_delta = timedelta(
            minutes=settings.authentication.refresh_token.expiration
        )
        access_expires_delta = timedelta(
            minutes=settings.authentication.access_token.expiration
        )
        expire = access_exp - access_expires_delta + refresh_expires_delta
        refresh_token = InternalToken(
            payload=TokenPayload(
                sub=token.payload.sub,
                exp=expire.replace(tzinfo=timezone.utc).timestamp(),
                jti=token.payload.rjti,
            )
        )
        return refresh_token

    async def revoke_token(self, token: InternalToken, type_: TokenPurpose):
        """Add token to blacklist in Redis."""
        await TokensService(self.session).revoke(token, type_)
        if type_ == TokenPurpose.ACCESS:
            if refresh_token := self._get_refresh_token_by_access(token):
                await TokensService(self.session).revoke(
                    refresh_token, TokenPurpose.REFRESH
                )

    async def is_revoked(self, token: InternalToken):
        return await TokensService(self.session).is_revoked(token)<|MERGE_RESOLUTION|>--- conflicted
+++ resolved
@@ -84,11 +84,7 @@
         if not self.verify_password(
             user_login_schema.password, user.hashed_password, False
         ):
-<<<<<<< HEAD
-            raise PasswordMismatch(email=user.plain_email)
-=======
             raise InvalidCredentials(email=user_login_schema.email)
->>>>>>> 4c1e8602
         return user
 
     def _get_refresh_token_by_access(
