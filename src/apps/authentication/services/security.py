from datetime import datetime, timedelta

from jose import jwt
from passlib.context import CryptContext

from apps.authentication.domain import InternalToken
from apps.authentication.errors import BadCredentials
<<<<<<< HEAD
from apps.users.crud import UsersCRUD
=======
from apps.shared.errors import BaseError
>>>>>>> f9dcb85b
from apps.users.domain import User, UserLoginRequest
from config import settings

pwd_context = CryptContext(schemes=["bcrypt"], deprecated="auto")


class AuthenticationService:
    @staticmethod
    def create_access_token(data: dict):
        to_encode = data.copy()
        expires_delta = timedelta(
            minutes=settings.authentication.access_token_expire_minutes
        )
        expire = datetime.utcnow() + expires_delta
        to_encode.update({"exp": expire})
        encoded_jwt = jwt.encode(
            to_encode,
            settings.authentication.secret_key,
            algorithm=settings.authentication.algorithm,
        )
        return encoded_jwt

    @staticmethod
    def verify_password(plain_password: str, hashed_password: str):
        if not pwd_context.verify(plain_password, hashed_password):
            raise BadCredentials("Invalid password")

    @staticmethod
    def get_password_hash(password: str) -> str:
        return pwd_context.hash(password)

    @classmethod
    async def authenticate_user(cls, user_login_schema: UserLoginRequest):
        user: User = await UsersCRUD().get_by_email(
            email=user_login_schema.email
        )
        cls.verify_password(user_login_schema.password, user.hashed_password)

        return user

    @staticmethod
    async def add_access_token_to_blacklist(token: InternalToken):
        """Currently we do not check if the token is in that blacklist
        as far as the redis client implementation is not working.
        """
        # key = "tokens-blacklist"
        # cache = RedisCache()
        # await cache.set(
        #     key=f"{key}:{token.raw_token}",
        #     val="",
        #     expire_after=token.payload.exp,
        # )
        raise BaseError("Currently this feature is not implemented.")<|MERGE_RESOLUTION|>--- conflicted
+++ resolved
@@ -5,11 +5,8 @@
 
 from apps.authentication.domain import InternalToken
 from apps.authentication.errors import BadCredentials
-<<<<<<< HEAD
+from apps.shared.errors import BaseError
 from apps.users.crud import UsersCRUD
-=======
-from apps.shared.errors import BaseError
->>>>>>> f9dcb85b
 from apps.users.domain import User, UserLoginRequest
 from config import settings
 
