--- conflicted
+++ resolved
@@ -10,11 +10,8 @@
     "UserAppletAccess",
     "PublicUserAppletAccess",
     "UserAppletAccessItem",
-<<<<<<< HEAD
+    "PinUser",
     "RemoveRespondentAccess",
-=======
-    "PinUser",
->>>>>>> c07f9910
 ]
 
 
