import uuid

from pydantic import Field

from apps.shared.domain import InternalModel, PublicModel
from apps.workspaces.domain.constants import Role

__all__ = [
    "UserAppletAccessCreate",
    "UserAppletAccess",
    "PublicUserAppletAccess",
    "UserAppletAccessItem",
    "RemoveRespondentAccess",
]


class UserAppletAccessCreate(InternalModel):
    user_id: uuid.UUID
    applet_id: uuid.UUID
    role: Role
    owner_id: uuid.UUID
    invitor_id: uuid.UUID
    meta: dict


class UserAppletAccess(UserAppletAccessCreate):
    id: uuid.UUID


class PublicUserAppletAccess(PublicModel):
    """Public UserAppletAccess data model."""

    id: uuid.UUID
    user_id: uuid.UUID
    applet_id: uuid.UUID
    role: Role


class UserAppletAccessItem(InternalModel):
    """This is an UserAppletAccess representation for internal needs."""

    user_id: uuid.UUID
    applet_id: uuid.UUID
    role: Role


<<<<<<< HEAD
class RemoveManagerAccess(InternalModel):
    """Manager access removal model."""

    user_id: uuid.UUID = Field(
        description="This field represents the user id",
    )
    applet_ids: list[uuid.UUID] = Field(
        description="This field represents the applet ids",
    )


class RemoveRespondentAccess(RemoveManagerAccess):
    """Respondent access removal model."""

    delete_responses: bool = Field(
        description="This field represents the flag for deleting responses",
    )
=======
class AppletUser(InternalModel):
    id: uuid.UUID
    first_name: str
    last_name: str
    roles: list[str]


class PublicAppletUser(PublicModel):
    id: uuid.UUID
    first_name: str
    last_name: str
    roles: list[str]
>>>>>>> a5218e47
<|MERGE_RESOLUTION|>--- conflicted
+++ resolved
@@ -44,7 +44,6 @@
     role: Role
 
 
-<<<<<<< HEAD
 class RemoveManagerAccess(InternalModel):
     """Manager access removal model."""
 
@@ -62,7 +61,7 @@
     delete_responses: bool = Field(
         description="This field represents the flag for deleting responses",
     )
-=======
+
 class AppletUser(InternalModel):
     id: uuid.UUID
     first_name: str
@@ -74,5 +73,4 @@
     id: uuid.UUID
     first_name: str
     last_name: str
-    roles: list[str]
->>>>>>> a5218e47
+    roles: list[str]