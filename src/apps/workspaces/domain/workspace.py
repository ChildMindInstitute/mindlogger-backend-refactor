--- conflicted
+++ resolved
@@ -42,12 +42,10 @@
         "which is consists of 'first name', 'last name' of user "
         "which is applet owner and prefix",
     )
-<<<<<<< HEAD
+    use_arbitrary: bool | None = None
     integrations: list[Integration] | None = Field(
         description="This field represents the list of integrations in which the workspace participates"
     )
-=======
-    use_arbitrary: bool | None = None
 
     @validator("use_arbitrary")
     def null_to_false(cls, value):
@@ -55,7 +53,6 @@
             value = False
 
         return value
->>>>>>> 217f574a
 
 
 class UserWorkspace(InternalModel):
@@ -71,13 +68,10 @@
         "which is consists of 'first name', 'last name' of user "
         "which is applet owner and prefix",
     )
-<<<<<<< HEAD
+    use_arbitrary: bool | None = None
     integrations: list[Integration] | None = Field(
         description="This field represents the list of integrations in which the workspace participates"
     )
-=======
-    use_arbitrary: bool | None = None
->>>>>>> 217f574a
 
 
 class WorkspaceAppletEncryption(InternalModel):
