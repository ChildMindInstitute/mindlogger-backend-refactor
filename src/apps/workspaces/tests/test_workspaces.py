import uuid

import pytest

from apps.shared.test import BaseTest
from apps.users.cruds.user import UsersCRUD
from apps.users.db.schemas import UserSchema
from apps.workspaces.crud.user_applet_access import UserAppletAccessCRUD
from apps.workspaces.domain.constants import Role
from apps.workspaces.errors import AppletAccessDenied, InvalidAppletIDFilter
from config import settings


class TestWorkspaces(BaseTest):
    fixtures = [
        "folders/fixtures/folders.json",
        "applets/fixtures/applets.json",
        "applets/fixtures/applet_user_accesses.json",
        "activities/fixtures/activities.json",
        "activities/fixtures/activity_items.json",
        "activity_flows/fixtures/activity_flows.json",
        "activity_flows/fixtures/activity_flow_items.json",
        "invitations/fixtures/invitations.json",
        "workspaces/fixtures/workspaces.json",
        "schedule/fixtures/periodicity.json",
        "schedule/fixtures/events.json",
        "schedule/fixtures/activity_events.json",
        "schedule/fixtures/flow_events.json",
        "schedule/fixtures/user_events.json",
        "folders/fixtures/folders_applet.json",
        "subjects/fixtures/subjects.json",
    ]

    login_url = "/auth/login"
    workspaces_list_url = "/workspaces"
    workspaces_detail_url = f"{workspaces_list_url}/{{owner_id}}"
    workspaces_priority_role_url = f"{workspaces_detail_url}/priority_role"
    workspace_roles_url = f"{workspaces_detail_url}/roles"

    workspace_applets_url = f"{workspaces_detail_url}/applets"
    search_workspace_applets_url = f"{workspace_applets_url}/search/{{text}}"
    workspace_folder_applets_url = f"{workspaces_detail_url}/folders/{{folder_id}}/applets"

    workspace_applets_detail_url = f"{workspace_applets_url}/{{applet_id}}"
    applet_respondent_url = f"{workspace_applets_detail_url}/respondents/{{respondent_id}}"
    workspace_respondents_url = f"{workspaces_detail_url}/respondents"
    workspace_applet_respondents_list = "/workspaces/{owner_id}/applets/{applet_id}/respondents"
    workspace_respondent_applet_accesses = f"{workspace_respondents_url}/{{respondent_id}}/accesses"
    workspace_managers_url = f"{workspaces_detail_url}/managers"
    workspace_applet_managers_list = "/workspaces/{owner_id}/applets/{applet_id}/managers"
    workspace_manager_accesses_url = f"{workspace_managers_url}/{{manager_id}}/accesses"
    remove_manager_access = f"{workspaces_list_url}/managers/removeAccess"
    remove_respondent_access = "/applets/respondent/removeAccess"
    workspace_respondents_pin = "/workspaces/{owner_id}/respondents/{user_id}/pin"
    workspace_managers_pin = "/workspaces/{owner_id}/managers/{user_id}/pin"
    workspace_get_applet_respondent = "/workspaces/{owner_id}" "/applets/{applet_id}" "/respondents/{respondent_id}"

    async def test_user_workspace_list(self, client, lucy):
        await client.login(self.login_url, lucy.email_encrypted, "Test123")

        response = await client.get(self.workspaces_list_url)
        assert response.status_code == 200, response.json()
        assert len(response.json()["result"]) == 2

    async def test_user_workspace_list_super_admin(self, client):
        await client.login(self.login_url, settings.super_admin.email, settings.super_admin.password)

        response = await client.get(self.workspaces_list_url)
        assert response.status_code == 200, response.json()
        assert len(response.json()["result"]) == 3

    async def test_user_workspace_retrieve_without_managers(self, client, lucy):
        await client.login(self.login_url, lucy.email_encrypted, "Test123")

        response = await client.get(self.workspaces_detail_url.format(owner_id=lucy.id))
        assert response.status_code == 200, response.json()
        assert response.json()["result"]["name"] == "Lucy Gabel Test"
        assert response.json()["result"]["hasManagers"] is False

    async def test_get_users_priority_role_in_workspace(self, client, tom, bob):
        await client.login(self.login_url, bob.email_encrypted, "Test1234!")

        response = await client.get(self.workspaces_priority_role_url.format(owner_id=tom.id))
        assert response.status_code == 200, response.json()
        assert response.json()["result"]["role"] == Role.COORDINATOR

    async def test_get_users_priority_role_in_workspace_super_admin(self, client, tom):
        await client.login(self.login_url, settings.super_admin.email, settings.super_admin.password)

        response = await client.get(self.workspaces_priority_role_url.format(owner_id=tom.id))
        assert response.status_code == 200, response.json()
        assert response.json()["result"]["role"] == Role.SUPER_ADMIN

    async def test_workspace_roles_retrieve(self, client, tom, lucy):
        await client.login(self.login_url, lucy.email_encrypted, "Test123")

        response = await client.get(self.workspace_roles_url.format(owner_id=tom.id))
        assert response.status_code == 200, response.json()
        data = response.json()["result"]
        roles = data.get("92917a56-d586-4613-b7aa-991f2c4b15b1", [])
        assert roles == [Role.MANAGER, Role.RESPONDENT]

    async def test_workspace_roles_with_super_admin_retrieve(self, client, tom, session):
        # TODO: Remove later. Do it now just for this test while we have JSON fixtures
        crud = UsersCRUD(session)
        await crud.update_by_id(tom.id, UserSchema(is_super_admin=True))
        await session.commit()
        await client.login(self.login_url, tom.email_encrypted, "Test1234!")

        response = await client.get(self.workspace_roles_url.format(owner_id=tom.id))
        assert response.status_code == 200, response.json()
        data = response.json()["result"]
        roles = data.get("92917a56-d586-4613-b7aa-991f2c4b15b1", [])
        assert roles == [Role.OWNER, Role.SUPER_ADMIN, Role.RESPONDENT]

    async def test_user_workspace_retrieve_with_managers(self, client, tom):
        await client.login(self.login_url, tom.email_encrypted, "Test1234!")

        response = await client.get(self.workspaces_detail_url.format(owner_id=tom.id))
        assert response.status_code == 200, response.json()
        assert response.json()["result"]["name"] == "Tom Isaak Test"
        assert response.json()["result"]["hasManagers"] is True

    async def test_user_workspace_retrieve_without_access(self, client, tom, lucy):
        await client.login(self.login_url, tom.email_encrypted, "Test1234!")

        response = await client.get(self.workspaces_detail_url.format(owner_id=lucy.id))
        assert response.status_code == 403, response.json()

    async def test_workspace_applets_list(self, client, lucy):
        await client.login(self.login_url, lucy.email_encrypted, "Test123")

        response = await client.get(
            self.workspace_applets_url.format(owner_id=lucy.id),
            dict(ordering="-displayName,created_at"),
        )
        assert response.status_code == 200
        assert response.json()["count"] == 3
        assert response.json()["result"][0]["type"] == "folder"
        assert response.json()["result"][1]["type"] == "folder"
        assert response.json()["result"][2]["type"] == "applet"
        assert response.json()["result"][2]["role"] == Role.OWNER

    async def test_workspace_applets_search(self, client, lucy):
        await client.login(self.login_url, lucy.email_encrypted, "Test123")

        response = await client.get(self.search_workspace_applets_url.format(owner_id=lucy.id, text="applet"))
        assert response.status_code == 200
        assert response.json()["count"] == 1
        assert response.json()["result"][0]["displayName"] == "Applet 3"
        assert response.json()["result"][0]["role"] == Role.OWNER

    async def test_workspace_applets_list_by_folder_id_filter(self, client, tom):
        await client.login(self.login_url, tom.email_encrypted, "Test1234!")

        response = await client.get(
            self.workspace_applets_url.format(owner_id=tom.id),
        )
        assert response.status_code == 200
        assert response.json()["count"] == 5

    async def test_workspace_applets_detail(self, client, lucy):
        await client.login(self.login_url, lucy.email_encrypted, "Test123")

        # check access not exists
        response = await client.get(
            self.workspace_applets_detail_url.format(
                owner_id=uuid.uuid4(),
                applet_id="92917a56-d586-4613-b7aa-991f2c4b15b1",
            )
        )
        assert response.status_code == 404

        response = await client.get(
            self.workspace_applets_detail_url.format(
                owner_id=lucy.id,
                applet_id="92917a56-d586-4613-b7aa-991f2c4b15b1",
            )
        )
        assert response.status_code == 200

<<<<<<< HEAD
    @pytest.mark.skip("Skip until M2-4890 will be done")
    async def test_workspace_applets_respondent_update(self, client):
        await client.login(self.login_url, "tom@mindlogger.com", "Test1234!")
=======
    async def test_workspace_applets_respondent_update(self, client, tom, lucy):
        await client.login(self.login_url, tom.email_encrypted, "Test1234!")
>>>>>>> e84a6265

        response = await client.post(
            self.applet_respondent_url.format(
                owner_id=tom.id,
                applet_id="92917a56-d586-4613-b7aa-991f2c4b15b1",
                respondent_id=lucy.id,
            ),
            dict(
                nickname="New respondent",
                secret_user_id="f0dd4996-e0eb-461f-b2f8-ba873a674710",
            ),
        )
        assert response.status_code == 200

        response = await client.get(
            self.workspace_applet_respondents_list.format(
                owner_id=tom.id,
                applet_id="92917a56-d586-4613-b7aa-991f2c4b15b1",
            ),
            dict(
                role="respondent",
            ),
        )
        payload = response.json()
        assert payload["count"] == 4
        nicknames = []
        secret_ids = []
        for respondent in payload["result"]:
            nicknames += respondent.get("nicknames", [])
            secret_ids += respondent.get("secretIds", [])
        assert "New respondent" in nicknames
        assert "f0dd4996-e0eb-461f-b2f8-ba873a674710" in secret_ids

    async def test_wrong_workspace_applets_list(self, client, lucy):
        await client.login(self.login_url, lucy.email_encrypted, "Test123")

        response = await client.get(self.workspace_applets_url.format(owner_id="00000000-0000-0000-0000-000000000000"))
        assert response.status_code == 404

    async def test_get_workspace_respondents(self, client, tom):
        await client.login(self.login_url, tom.email_encrypted, "Test1234!")
        response = await client.get(
            self.workspace_respondents_url.format(owner_id=tom.id),
        )

        assert response.status_code == 200, response.json()
        data = response.json()
        assert data["count"] == 6
        assert data["result"][0]["nicknames"]
        assert data["result"][0]["secretIds"]

        # test search
        search_params = {
            "f0dd4996-e0eb-461f-b2f8-ba873a674788": [
                "b2f8-ba873a674788",
            ],
            "f0dd4996-e0eb-461f-b2f8-ba873a674789": [
                "f0dd4996-e0eb-461f-b2f8-ba873a674789",
            ],
        }
        for access_id, params in search_params.items():
            for val in params:
                response = await client.get(
                    self.workspace_respondents_url.format(owner_id=tom.id),
                    dict(search=val),
                )
                assert response.status_code == 200
                data = response.json()
                assert set(data.keys()) == {"count", "result"}
                assert data["count"] == 1
                result = data["result"]
                assert len(result) == 1
                access_ids = {detail["accessId"] for detail in result[0]["details"]}
                assert access_id in access_ids

    async def test_get_workspace_applet_respondents(self, client, tom, lucy):
        await client.login(self.login_url, tom.email_encrypted, "Test1234!")
        response = await client.get(
            self.workspace_applet_respondents_list.format(
                owner_id=tom.id,
                applet_id="92917a56-d586-4613-b7aa-991f2c4b15b1",
            ),
        )

        assert response.status_code == 200, response.json()
        data = response.json()
        assert data["count"] == 5
        assert data["result"][0]["nicknames"]
        assert data["result"][0]["secretIds"]

        # test search
        search_params = {
            "f0dd4996-e0eb-461f-b2f8-ba873a674788": [
                # "jane",
                "b2f8-ba873a674788",
            ],
            "f0dd4996-e0eb-461f-b2f8-ba873a674789": [
                # "john",
                "f0dd4996-e0eb-461f-b2f8-ba873a674789",
            ],
        }
        for access_id, params in search_params.items():
            for val in params:
                response = await client.get(
                    self.workspace_applet_respondents_list.format(
                        owner_id=tom.id,
                        applet_id="92917a56-d586-4613-b7aa-991f2c4b15b1",
                    ),
                    dict(search=val),
                )
                assert response.status_code == 200
                data = response.json()
                assert set(data.keys()) == {"count", "result"}
                assert data["count"] == 1
                result = data["result"]
                assert len(result) == 1
                access_ids = {detail["accessId"] for detail in result[0]["details"]}
                assert access_id in access_ids

    async def test_get_workspace_respondent_accesses(self, client, tom, lucy):
        await client.login(self.login_url, tom.email_encrypted, "Test1234!")
        response = await client.get(
            self.workspace_respondent_applet_accesses.format(
                owner_id=tom.id,
                respondent_id=lucy.id,
            )
        )

        assert response.status_code == 200, response.json()
        assert response.json()["count"] == 1

    async def test_get_workspace_managers(self, client, tom, bob, lucy, mike):
        await client.login(self.login_url, tom.email_encrypted, "Test1234!")
        response = await client.get(
            self.workspace_managers_url.format(owner_id=tom.id),
        )

        assert response.status_code == 200, response.json()
<<<<<<< HEAD
        assert response.json()["count"] == 7

        plain_emails = [
            "reviewer@mail.com",
            "tom@mindlogger.com",
            "lucy@gmail.com",
            "bob@gmail.com",
            "mike@gmail.com",
            "mike2@gmail.com",
            "pitbronson@mail.com"
=======
        assert response.json()["count"] == 4

        plain_emails = [
            tom.email_encrypted,
            lucy.email_encrypted,
            bob.email_encrypted,
            mike.email_encrypted,
>>>>>>> e84a6265
        ]

        for result in response.json()["result"]:
            assert result["email"] in plain_emails

        # test search
        search_params = {
            str(lucy.id): [
                "lucy",
                "gabe",
            ],
        }
        for id_, params in search_params.items():
            for val in params:
                response = await client.get(
                    self.workspace_managers_url.format(owner_id=tom.id),
                    dict(
                        search=val,
                    ),
                )

                assert response.status_code == 200
                data = response.json()
                assert set(data.keys()) == {"count", "result"}
                assert data["count"] == 1
                result = data["result"]
                assert len(result) == 1
                assert result[0]["id"] == id_

    async def test_get_workspace_applet_managers(self, client, tom, bob, lucy, mike):
        await client.login(self.login_url, tom.email_encrypted, "Test1234!")
        response = await client.get(
            self.workspace_applet_managers_list.format(
                owner_id=tom.id,
                applet_id="92917a56-d586-4613-b7aa-991f2c4b15b1",
            ),
        )

        assert response.status_code == 200, response.json()
<<<<<<< HEAD
        assert response.json()["count"] == 7

        plain_emails = [
            "reviewer@mail.com",
            "tom@mindlogger.com",
            "lucy@gmail.com",
            "bob@gmail.com",
            "mike@gmail.com",
            "mike2@gmail.com",
            "pitbronson@mail.com"
=======
        assert response.json()["count"] == 4

        plain_emails = [
            tom.email_encrypted,
            lucy.email_encrypted,
            bob.email_encrypted,
            mike.email_encrypted,
>>>>>>> e84a6265
        ]

        for result in response.json()["result"]:
            assert result["email"] in plain_emails

        # test search
        search_params = {
            str(lucy.id): [
                "lucy",
                "gabe",
            ],
        }
        for id_, params in search_params.items():
            for val in params:
                response = await client.get(
                    self.workspace_applet_managers_list.format(
                        owner_id=tom.id,
                        applet_id="92917a56-d586-4613-b7aa-991f2c4b15b1",
                    ),
                    dict(
                        search=val,
                    ),
                )

                assert response.status_code == 200
                data = response.json()
                assert set(data.keys()) == {"count", "result"}
                assert data["count"] == 1
                result = data["result"]
                assert len(result) == 1
                assert result[0]["id"] == id_
                assert result[0]["firstName"] == "Lucy"
                assert result[0]["lastName"] == "Gabel"
                assert result[0]["email"] == lucy.email_encrypted

    async def test_set_workspace_manager_accesses(self, client, tom, lucy):
        await client.login(self.login_url, tom.email_encrypted, "Test1234!")
        response = await client.post(
            self.workspace_manager_accesses_url.format(
                owner_id=tom.id,
                manager_id=lucy.id,
            ),
            dict(
                accesses=[
                    {
                        "applet_id": "92917a56-d586-4613-b7aa-991f2c4b15b4",
                        "roles": ["manager", "coordinator"],
                    },
                    {
                        "applet_id": "92917a56-d586-4613-b7aa-991f2c4b15b1",
                        "roles": ["coordinator", "editor", "reviewer"],
<<<<<<< HEAD
                        "subjects": [
                            "ee5e2f55-8e32-40af-8ef9-24e332c31d7c",
=======
                        "respondents": [
                            tom.id,
                            lucy.id,
>>>>>>> e84a6265
                        ],
                    },
                ]
            ),
        )

        assert response.status_code == 200, response.json()
        # TODO: check from database results

<<<<<<< HEAD
    @pytest.mark.skip("Skip until M2-4890 will be done")
    async def test_pin_workspace_respondents(self, client):
        await client.login(self.login_url, "tom@mindlogger.com", "Test1234!")
=======
    async def test_pin_workspace_respondents(self, client, tom):
        await client.login(self.login_url, tom.email_encrypted, "Test1234!")
>>>>>>> e84a6265
        response = await client.get(
            self.workspace_applet_respondents_list.format(
                owner_id=tom.id,
                applet_id="92917a56-d586-4613-b7aa-991f2c4b15b1",
            ),
        )

        assert response.status_code == 200, response.json()

        user_id = response.json()["result"][-1]["id"]

        # Pin access wrong owner
        response = await client.post(
            self.workspace_respondents_pin.format(owner_id=uuid.uuid4(), user_id=user_id),
        )

        assert response.status_code == 404

        # Pin access wrong access_id
        response = await client.post(
            self.workspace_respondents_pin.format(
                owner_id=tom.id,
                user_id=uuid.uuid4(),
            ),
        )

        assert response.status_code == 403

        # Pin access
        response = await client.post(
            self.workspace_respondents_pin.format(
                owner_id=tom.id,
                user_id=user_id,
            ),
        )

        assert response.status_code == 204

        response = await client.get(
            self.workspace_applet_respondents_list.format(
                owner_id=tom.id,
                applet_id="92917a56-d586-4613-b7aa-991f2c4b15b1",
            ),
        )
        assert response.json()["result"][0]["id"] == user_id
        assert response.json()["result"][0]["isPinned"] is True
        assert response.json()["result"][1]["isPinned"] is False

        # Unpin access
        response = await client.post(
            self.workspace_respondents_pin.format(
                owner_id=tom.id,
                user_id=user_id,
            ),
        )

        assert response.status_code == 204

        response = await client.get(
            self.workspace_applet_respondents_list.format(
                owner_id=tom.id,
                applet_id="92917a56-d586-4613-b7aa-991f2c4b15b1",
            ),
        )
        assert response.json()["result"][-1]["id"] == user_id

    async def test_pin_workspace_managers(self, client, tom):
        await client.login(self.login_url, tom.email_encrypted, "Test1234!")
        response = await client.get(
            self.workspace_applet_managers_list.format(
                owner_id=tom.id,
                applet_id="92917a56-d586-4613-b7aa-991f2c4b15b1",
            ),
        )

        assert response.status_code == 200, response.json()

        user_id = response.json()["result"][-1]["id"]

        # Pin access wrong owner
        response = await client.post(
            self.workspace_managers_pin.format(owner_id=uuid.uuid4(), user_id=user_id),
        )

        assert response.status_code == 404

        # Pin access wrong access_id
        response = await client.post(
            self.workspace_managers_pin.format(
                owner_id=tom.id,
                user_id=uuid.uuid4(),
            ),
        )

        assert response.status_code == 403

        # Pin access
        response = await client.post(
            self.workspace_managers_pin.format(
                owner_id=tom.id,
                user_id=user_id,
            ),
        )

        assert response.status_code == 204

        response = await client.get(
            self.workspace_applet_managers_list.format(
                owner_id=tom.id,
                applet_id="92917a56-d586-4613-b7aa-991f2c4b15b1",
            ),
        )
        assert response.json()["result"][0]["id"] == user_id
        assert response.json()["result"][0]["isPinned"] is True
        assert response.json()["result"][1]["isPinned"] is False

        # Unpin access
        response = await client.post(
            self.workspace_managers_pin.format(
                owner_id=tom.id,
                user_id=user_id,
            ),
        )

        assert response.status_code == 204

        response = await client.get(
            self.workspace_applet_managers_list.format(
                owner_id=tom.id,
                applet_id="92917a56-d586-4613-b7aa-991f2c4b15b1",
            ),
        )
        assert response.json()["result"][-1]["id"] == user_id

    async def test_workspace_remove_manager_access(self, client, tom, lucy):
        await client.login(self.login_url, tom.email_encrypted, "Test1234!")
        response = await client.get(self.workspace_managers_url.format(owner_id=tom.id))

        assert response.status_code == 200

        managers_count = response.json()["count"]

        data = {
            "user_id": lucy.id,
            "applet_ids": [
                "92917a56-d586-4613-b7aa-991f2c4b15b1",
            ],
            # "role": Role.MANAGER,
        }

        response = await client.delete(self.remove_manager_access, data=data)

        assert response.status_code == 200

        response = await client.get(self.workspace_managers_url.format(owner_id=tom.id))

        assert response.status_code == 200
        assert response.json()["count"] == managers_count - 1

    async def test_workspace_remove_respondent_access(self, client, tom, lucy):
        await client.login(self.login_url, tom.email_encrypted, "Test1234!")
        data = {
            "user_id": lucy.id,
            "applet_ids": [
                "92917a56-d586-4613-b7aa-991f2c4b15b1",
            ],
            "delete_responses": True,
        }

        response = await client.delete(self.remove_respondent_access, data=data)
        assert response.status_code == 200

    async def test_workspace_coordinator_remove_respondent_access(self, client, bob, lucy):
        # coordinator can remove respondent access
        await client.login(self.login_url, bob.email_encrypted, "Test1234!")

        data = {
            "user_id": lucy.id,
            "applet_ids": [
                "92917a56-d586-4613-b7aa-991f2c4b15b1",
            ],
            "delete_responses": True,
        }

        response = await client.delete(self.remove_respondent_access, data=data)
        assert response.status_code == 200

    async def test_workspace_editor_remove_respondent_access_error(self, client, session, mike, lucy):
        applet_id = "92917a56-d586-4613-b7aa-991f2c4b15b1"
        roles_to_delete = [Role.OWNER, Role.COORDINATOR, Role.MANAGER, Role.SUPER_ADMIN, Role.REVIEWER]
        await UserAppletAccessCRUD(session).delete_user_roles(uuid.UUID(applet_id), mike.id, roles_to_delete)
        # editor can remove respondent access
        await client.login(self.login_url, mike.email_encrypted, "Test1234")

        data = {
            "user_id": lucy.id,
            "applet_ids": [applet_id],
            "delete_responses": True,
        }

        response = await client.delete(self.remove_respondent_access, data=data)
        assert response.status_code == 403

    async def test_folder_applets(self, client, tom):
        await client.login(self.login_url, tom.email_encrypted, "Test1234!")

        response = await client.get(
            self.workspace_folder_applets_url.format(
                owner_id=tom.id,
                folder_id="ecf66358-a717-41a7-8027-807374307732",
            )
        )
        assert response.status_code == 200
        assert response.json()["result"][0]["displayName"] == "Applet 1"
        assert response.json()["result"][1]["displayName"] == "Applet 2"

    async def test_folder_applets_not_super_admin(self, client, bob):
        await client.login(self.login_url, bob.email_encrypted, "Test1234!")

        response = await client.get(
            self.workspace_folder_applets_url.format(
                owner_id=bob.id,
                folder_id="ecf66358-a717-41a7-8027-807374307737",
            )
        )
        assert response.status_code == 200
        assert len(response.json()["result"]) == 1
        assert response.json()["result"][0]["displayName"] == "Applet 4"

    async def test_applets_with_description(self, client, tom):
        await client.login(self.login_url, tom.email_encrypted, "Test1234!")

        response = await client.get(
            self.workspace_applets_url.format(
                owner_id=tom.id,
            )
        )
        assert response.status_code == 200
        applets = response.json()["result"]
        assert applets[3]["activityCount"] == 1
        assert applets[3]["description"] == {"en": "Patient Health Questionnaire"}

    async def test_applets_flat_list(self, client, lucy):
        await client.login(self.login_url, lucy.email_encrypted, "Test123")
        response = await client.get(
            self.workspace_applets_url.format(owner_id=lucy.id),
            dict(ordering="-displayName,created_at", flatList=True),
        )
        assert response.status_code == 200
        assert response.json()["count"] == 1
        assert response.json()["result"][0]["type"] == "applet"

    async def test_applet_get_respondent_success(self, client, tom):
        await client.login(self.login_url, tom.email_encrypted, "Test1234!")
        url = self.workspace_get_applet_respondent.format(
            owner_id=tom.id,
            applet_id="92917a56-d586-4613-b7aa-991f2c4b15b2",
            respondent_id=tom.id,
        )
        res = await client.get(url)
        assert res.status_code == 200
        body = res.json()
        respondent = body.get("result", {})
        assert len(respondent) == 2
        # encrypted "hFywashKw+KlcDPazIy5QHz4AdkTOYkD28Q8+dpeDDA=" nickname
        # is 'Mindlogger ChildMindInstitute'
        assert respondent["nickname"] == "Mindlogger ChildMindInstitute"
<<<<<<< HEAD
        assert respondent["secretUserId"] == (
            "f0dd4996-e0eb-461f-b2f8-ba873a674788"
        )
=======
        assert respondent["secretUserId"] == ("f0dd4996-e0eb-461f-b2f8-ba873a674782")
>>>>>>> e84a6265

    async def test_applet_get_respondent_not_found(self, client, tom):
        await client.login(self.login_url, tom.email_encrypted, "Test1234!")
        url = self.workspace_get_applet_respondent.format(
            owner_id=tom.id,
            applet_id="92917a56-d586-4613-b7aa-991f2c4b15b2",
            respondent_id="7484f34a-3acc-4ee6-8a94-fd7299502fa0",
        )
        res = await client.get(url)
        assert res.status_code == 404

    async def test_applet_get_respondent_access_denied_for_respondent_role(self, client, tom, bob):
        await client.login(self.login_url, bob.email_encrypted, "Test1234!")
        url = self.workspace_get_applet_respondent.format(
            owner_id=tom.id,
            applet_id="92917a56-d586-4613-b7aa-991f2c4b15b2",
            respondent_id="7484f34a-3acc-4ee6-8a94-fd7299502fa0",
        )
        res = await client.get(url)
        assert res.status_code == 403

    async def test_get_managers_priority_roles_not_valid_uuid(self, client, tom, bob):
        await client.login(self.login_url, bob.email_encrypted, "Test1234!")
        response = await client.get(
            self.workspaces_priority_role_url.format(owner_id=tom.id),
            query={"appletIDs": "92917a56"},
        )
        assert response.status_code == 422
        result = response.json()["result"]
        assert len(result) == 1
        assert result[0]["message"] == InvalidAppletIDFilter.message

    async def test_get_managers_priority_roles_user_does_not_have_access_to_the_applet(  # noqa: E501
        self, client, tom, bob
    ):
        await client.login(self.login_url, bob.email_encrypted, "Test1234!")
        response = await client.get(
            self.workspaces_priority_role_url.format(owner_id=tom.id),
            query={"appletIDs": "00000000-0000-0000-0000-000000000000"},
        )
        assert response.status_code == 403
        result = response.json()["result"]
        assert len(result) == 1
        assert result[0]["message"] == AppletAccessDenied.message<|MERGE_RESOLUTION|>--- conflicted
+++ resolved
@@ -179,14 +179,9 @@
         )
         assert response.status_code == 200
 
-<<<<<<< HEAD
     @pytest.mark.skip("Skip until M2-4890 will be done")
-    async def test_workspace_applets_respondent_update(self, client):
+    async def test_workspace_applets_respondent_update(self, client, tom, lucy):
         await client.login(self.login_url, "tom@mindlogger.com", "Test1234!")
-=======
-    async def test_workspace_applets_respondent_update(self, client, tom, lucy):
-        await client.login(self.login_url, tom.email_encrypted, "Test1234!")
->>>>>>> e84a6265
 
         response = await client.post(
             self.applet_respondent_url.format(
@@ -325,7 +320,6 @@
         )
 
         assert response.status_code == 200, response.json()
-<<<<<<< HEAD
         assert response.json()["count"] == 7
 
         plain_emails = [
@@ -336,15 +330,6 @@
             "mike@gmail.com",
             "mike2@gmail.com",
             "pitbronson@mail.com"
-=======
-        assert response.json()["count"] == 4
-
-        plain_emails = [
-            tom.email_encrypted,
-            lucy.email_encrypted,
-            bob.email_encrypted,
-            mike.email_encrypted,
->>>>>>> e84a6265
         ]
 
         for result in response.json()["result"]:
@@ -384,7 +369,6 @@
         )
 
         assert response.status_code == 200, response.json()
-<<<<<<< HEAD
         assert response.json()["count"] == 7
 
         plain_emails = [
@@ -395,15 +379,6 @@
             "mike@gmail.com",
             "mike2@gmail.com",
             "pitbronson@mail.com"
-=======
-        assert response.json()["count"] == 4
-
-        plain_emails = [
-            tom.email_encrypted,
-            lucy.email_encrypted,
-            bob.email_encrypted,
-            mike.email_encrypted,
->>>>>>> e84a6265
         ]
 
         for result in response.json()["result"]:
@@ -455,14 +430,8 @@
                     {
                         "applet_id": "92917a56-d586-4613-b7aa-991f2c4b15b1",
                         "roles": ["coordinator", "editor", "reviewer"],
-<<<<<<< HEAD
                         "subjects": [
                             "ee5e2f55-8e32-40af-8ef9-24e332c31d7c",
-=======
-                        "respondents": [
-                            tom.id,
-                            lucy.id,
->>>>>>> e84a6265
                         ],
                     },
                 ]
@@ -472,14 +441,9 @@
         assert response.status_code == 200, response.json()
         # TODO: check from database results
 
-<<<<<<< HEAD
     @pytest.mark.skip("Skip until M2-4890 will be done")
-    async def test_pin_workspace_respondents(self, client):
+    async def test_pin_workspace_respondents(self, client, tom):
         await client.login(self.login_url, "tom@mindlogger.com", "Test1234!")
-=======
-    async def test_pin_workspace_respondents(self, client, tom):
-        await client.login(self.login_url, tom.email_encrypted, "Test1234!")
->>>>>>> e84a6265
         response = await client.get(
             self.workspace_applet_respondents_list.format(
                 owner_id=tom.id,
@@ -747,13 +711,9 @@
         # encrypted "hFywashKw+KlcDPazIy5QHz4AdkTOYkD28Q8+dpeDDA=" nickname
         # is 'Mindlogger ChildMindInstitute'
         assert respondent["nickname"] == "Mindlogger ChildMindInstitute"
-<<<<<<< HEAD
         assert respondent["secretUserId"] == (
             "f0dd4996-e0eb-461f-b2f8-ba873a674788"
         )
-=======
-        assert respondent["secretUserId"] == ("f0dd4996-e0eb-461f-b2f8-ba873a674782")
->>>>>>> e84a6265
 
     async def test_applet_get_respondent_not_found(self, client, tom):
         await client.login(self.login_url, tom.email_encrypted, "Test1234!")
