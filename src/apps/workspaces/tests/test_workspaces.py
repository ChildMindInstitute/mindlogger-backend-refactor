--- conflicted
+++ resolved
@@ -24,11 +24,7 @@
 from apps.workspaces.domain.workspace import WorkspaceApplet
 from apps.workspaces.errors import AppletAccessDenied, InvalidAppletIDFilter
 from apps.workspaces.service.user_applet_access import UserAppletAccessService
-<<<<<<< HEAD
 from apps.workspaces.service.workspace import WorkspaceService
-from config import settings
-=======
->>>>>>> 77caf366
 
 
 @pytest.fixture
@@ -420,15 +416,10 @@
                 access_ids = {detail["accessId"] for detail in result[0]["details"]}
                 assert access_id in access_ids
 
-<<<<<<< HEAD
     async def test_get_workspace_applet_respondents(
         self, client, tom, applet_one, applet_one_lucy_respondent, uuid_zero
     ):
-        await client.login(self.login_url, tom.email_encrypted, "Test1234!")
-=======
-    async def test_get_workspace_applet_respondents(self, client, tom, applet_one, uuid_zero):
-        client.login(tom)
->>>>>>> 77caf366
+        client.login(tom)
         response = await client.get(
             self.workspace_applet_respondents_list.format(
                 owner_id=tom.id,
@@ -482,7 +473,7 @@
         lucy: User,
         applet_one_lucy_respondent,
     ):
-        await client.login(self.login_url, tom.email_encrypted, "Test1234!")
+        client.login(tom)
 
         url = self.workspace_applet_respondents_list.format(
             owner_id=tom.id,
@@ -599,16 +590,11 @@
                 assert result[0]["lastName"] == tom.last_name
                 assert result[0]["email"] == tom.email_encrypted
 
-<<<<<<< HEAD
     async def test_set_workspace_manager_accesses(
         self, client, tom, lucy, applet_one, applet_two, tom_applet_one_subject
     ):
         subject_id = tom_applet_one_subject.id
-        await client.login(self.login_url, tom.email_encrypted, "Test1234!")
-=======
-    async def test_set_workspace_manager_accesses(self, client, tom, lucy, applet_one, applet_two):
-        client.login(tom)
->>>>>>> 77caf366
+        client.login(tom)
         response = await client.post(
             self.workspace_manager_accesses_url.format(
                 owner_id=tom.id,
@@ -795,54 +781,6 @@
         assert response.status_code == 200
         assert response.json()["count"] == managers_count - 1
 
-<<<<<<< HEAD
-=======
-    async def test_workspace_remove_respondent_access(self, client, tom, lucy, applet_one, applet_one_lucy_respondent):
-        client.login(tom)
-        data = {
-            "user_id": lucy.id,
-            "applet_ids": [
-                str(applet_one.id),
-            ],
-            "delete_responses": True,
-        }
-
-        response = await client.delete(self.remove_respondent_access, data=data)
-        assert response.status_code == 200
-
-    @pytest.mark.usefixtures("applet_one_lucy_coordinator", "applet_one_user_respondent")
-    async def test_workspace_coordinator_remove_respondent_access(self, client, lucy, applet_one, user):
-        # coordinator can remove respondent access
-        client.login(lucy)
-
-        data = {
-            "user_id": user.id,
-            "applet_ids": [
-                str(applet_one.id),
-            ],
-            "delete_responses": True,
-        }
-
-        response = await client.delete(self.remove_respondent_access, data=data)
-        assert response.status_code == 200
-
-    async def test_workspace_editor_remove_respondent_access_error(self, client, session, mike, lucy, applet_one):
-        applet_id = str(applet_one.id)
-        roles_to_delete = [Role.OWNER, Role.COORDINATOR, Role.MANAGER, Role.SUPER_ADMIN, Role.REVIEWER]
-        await UserAppletAccessCRUD(session).delete_user_roles(uuid.UUID(applet_id), mike.id, roles_to_delete)
-        # editor can remove respondent access
-        client.login(mike)
-
-        data = {
-            "user_id": lucy.id,
-            "applet_ids": [applet_id],
-            "delete_responses": True,
-        }
-
-        response = await client.delete(self.remove_respondent_access, data=data)
-        assert response.status_code == 403
-
->>>>>>> 77caf366
     async def test_folder_applets(self, client, tom):
         client.login(tom)
 
@@ -953,8 +891,8 @@
         assert len(result) == 1
         assert result[0]["message"] == AppletAccessDenied.message
 
-    async def test_pin_subject_wrong_owner(self, client):
-        await client.login(self.login_url, "tom@mindlogger.com", "Test1234!")
+    async def test_pin_subject_wrong_owner(self, client, tom):
+        client.login(tom)
         response = await client.get(
             self.workspace_applet_respondents_list.format(
                 owner_id="7484f34a-3acc-4ee6-8a94-fd7299502fa1",
@@ -968,8 +906,8 @@
         response = await client.post(self.workspace_subject_pin.format(owner_id=uuid.uuid4(), subject_id=subject_id))
         assert response.status_code == 404
 
-    async def test_pin_subject_wrong_access_id(self, client):
-        await client.login(self.login_url, "tom@mindlogger.com", "Test1234!")
+    async def test_pin_subject_wrong_access_id(self, client, tom):
+        client.login(tom)
         response = await client.get(
             self.workspace_applet_respondents_list.format(
                 owner_id="7484f34a-3acc-4ee6-8a94-fd7299502fa1",
@@ -986,8 +924,8 @@
         )
         assert response.status_code == 403
 
-    async def test_pin_subject(self, client):
-        await client.login(self.login_url, "tom@mindlogger.com", "Test1234!")
+    async def test_pin_subject(self, client, tom):
+        client.login(tom)
         response = await client.get(
             self.workspace_applet_respondents_list.format(
                 owner_id="7484f34a-3acc-4ee6-8a94-fd7299502fa1",
@@ -1020,8 +958,8 @@
                 else:
                     assert not resp["isPinned"]
 
-    async def test_unpin_subjects(self, client):
-        await client.login(self.login_url, "tom@mindlogger.com", "Test1234!")
+    async def test_unpin_subjects(self, client, tom):
+        client.login(tom)
         response = await client.get(
             self.workspace_applet_respondents_list.format(
                 owner_id="7484f34a-3acc-4ee6-8a94-fd7299502fa1",
@@ -1062,7 +1000,7 @@
     async def test_respondent_access(
         self, client, tom: User, user: User, session: AsyncSession, tom_applets: list[WorkspaceApplet]
     ):
-        await client.login(self.login_url, tom.email_encrypted, "Test1234!")
+        client.login(tom)
         url = self.workspace_respondent_applet_accesses.format(owner_id=tom.id, respondent_id=tom.id)
         response = await client.get(url)
         assert response.status_code == http.HTTPStatus.OK
@@ -1080,12 +1018,12 @@
         applet_three_tom_respondent,
         applet_three_user_respondent,
     ):
-        await client.login(self.login_url, tom.email_encrypted, "Test1234!")
+        client.login(tom)
         result = await client.get(self.workspace_respondents_url.format(owner_id=tom.id))
         assert result.status_code == http.HTTPStatus.OK
         assert result.json()["count"] == 3
 
-        await client.login(self.login_url, lucy.email_encrypted, "Test123")
+        client.login(lucy)
         result = await client.get(self.workspace_respondents_url.format(owner_id=lucy.id))
         assert result.status_code == http.HTTPStatus.OK
         assert result.json()["count"] == 3
@@ -1105,7 +1043,7 @@
         applet_three_user_respondent,
         applet_one_shell_account: Subject,
     ):
-        await client.login(self.login_url, tom.email_encrypted, "Test1234!")
+        client.login(tom)
         result = await client.get(self.workspace_respondents_url.format(owner_id=tom.id))
         assert result.status_code == http.HTTPStatus.OK
         assert result.json()["count"] == 4
@@ -1126,7 +1064,7 @@
         applet_one: AppletFull,
     ):
         respondent_id = uuid.uuid4()
-        await client.login(self.login_url, tom.email_encrypted, "Test1234!")
+        client.login(tom)
         response = await client.post(
             self.applet_respondent_url.format(
                 owner_id=tom.id, applet_id=str(applet_one.id), respondent_id=respondent_id
@@ -1150,7 +1088,7 @@
         applet_one_user_respondent,  # another one respondent
         applet_one_shell_has_pending_invitation,  # pending
     ):
-        await client.login(self.login_url, tom.email_encrypted, "Test1234!")
+        client.login(tom)
         result = await client.get(self.workspace_respondents_url.format(owner_id=tom.id))
         assert result.status_code == http.HTTPStatus.OK
         payload = result.json()["result"]
@@ -1180,7 +1118,7 @@
         applet_one_shell_account,
         applet_one_user_respondent,
     ):
-        await client.login(self.login_url, tom.email_encrypted, "Test1234!")
+        client.login(tom)
         result = await client.get(self.workspace_respondents_url.format(owner_id=tom.id))
         assert result.status_code == http.HTTPStatus.OK
         payload = result.json()["result"]
@@ -1194,7 +1132,7 @@
         url = self.workspace_get_applet_respondent.format(
             owner_id=tom.id, applet_id=applet_one.id, respondent_id=tom.id
         )
-        await client.login(self.login_url, tom.email_encrypted, "Test1234!")
+        client.login(tom)
         response = await client.get(url)
         assert response.status_code == 200, response.json()
         result = response.json()["result"]
