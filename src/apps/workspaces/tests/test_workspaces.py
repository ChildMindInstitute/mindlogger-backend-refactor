import datetime
import http
import uuid

import pytest
from sqlalchemy.ext.asyncio import AsyncSession

from apps.answers.domain import AppletAnswerCreate, ClientMeta, ItemAnswerCreate
from apps.answers.service import AnswerService
from apps.applets.domain import Role
from apps.applets.domain.applet_create_update import AppletCreate
from apps.applets.domain.applet_full import AppletFull
from apps.applets.domain.applet_link import CreateAccessLink
from apps.applets.service.applet import AppletService
from apps.invitations.domain import InvitationRespondentRequest
from apps.invitations.services import InvitationsService
from apps.shared.enums import Language
from apps.shared.query_params import QueryParams
from apps.shared.test import BaseTest
from apps.shared.test.client import TestClient
from apps.subjects.constants import SubjectStatus
from apps.subjects.domain import Subject, SubjectCreate
from apps.subjects.services import SubjectsService
from apps.users import User, UserSchema, UsersCRUD
from apps.workspaces.domain.workspace import WorkspaceApplet
from apps.workspaces.errors import AppletAccessDenied, InvalidAppletIDFilter
from apps.workspaces.service.user_applet_access import UserAppletAccessService
from apps.workspaces.service.workspace import WorkspaceService


@pytest.fixture
async def applet_one_with_public_link(session: AsyncSession, applet_one: AppletFull, tom):
    srv = AppletService(session, tom.id)
    await srv.create_access_link(applet_one.id, CreateAccessLink(require_login=False))
    applet = await srv.get_full_applet(applet_one.id)
    assert applet.link is not None
    return applet


@pytest.fixture
async def applet_one_with_link(session: AsyncSession, applet_one: AppletFull, tom):
    srv = AppletService(session, tom.id)
    await srv.create_access_link(applet_one.id, CreateAccessLink(require_login=True))
    applet = await srv.get_full_applet(applet_one.id)
    assert applet.link is not None
    return applet


@pytest.fixture
async def applet_not_in_folder(session: AsyncSession, tom, applet_minimal_data: AppletCreate):
    data = applet_minimal_data.copy(deep=True)
    data.display_name = "applet not in folder"
    data.description = {Language.ENGLISH: data.display_name}
    applet = await AppletService(session, tom.id).create(data)
    return applet


@pytest.fixture
async def applet_one_user_respondent(session: AsyncSession, applet_one: AppletFull, tom, user) -> AppletFull:
    await UserAppletAccessService(session, tom.id, applet_one.id).add_role(user.id, Role.RESPONDENT)
    return applet_one


@pytest.fixture
async def applet_three_tom_respondent(session: AsyncSession, applet_three: AppletFull, tom, lucy) -> AppletFull:
    await UserAppletAccessService(session, lucy.id, applet_three.id).add_role(tom.id, Role.RESPONDENT)
    return applet_three


@pytest.fixture
async def applet_three_user_respondent(session: AsyncSession, applet_three: AppletFull, lucy, user) -> AppletFull:
    await UserAppletAccessService(session, lucy.id, applet_three.id).add_role(user.id, Role.RESPONDENT)
    return applet_three


@pytest.fixture
async def applet_one_lucy_roles(
    applet_one_lucy_respondent: AppletFull,
    applet_one_lucy_coordinator: AppletFull,
    applet_one_lucy_editor: AppletFull,
    applet_one_lucy_manager: AppletFull,
) -> list[AppletFull]:
    return [applet_one_lucy_respondent, applet_one_lucy_coordinator, applet_one_lucy_editor, applet_one_lucy_manager]


@pytest.fixture
async def applet_one_shell_account(session: AsyncSession, applet_one: AppletFull, tom: User) -> Subject:
    return await SubjectsService(session, tom.id).create(
        SubjectCreate(
            applet_id=applet_one.id,
            creator_id=tom.id,
            first_name="Shell",
            last_name="Account",
            nickname="shell-account-0",
            secret_user_id=f"{uuid.uuid4()}",
            email="shell@mail.com",
        )
    )


@pytest.fixture
async def tom_applets(session: AsyncSession, tom: UserSchema):
    params = QueryParams()
    return await WorkspaceService(session, tom.id).get_workspace_applets(tom.id, "en", params)


@pytest.fixture
async def tom_answer_applet_one(session, tom: User, applet_one: AppletFull):
    subject = await SubjectsService(session, tom.id).get_by_user_and_applet(tom.id, applet_one.id)
    items_ids = []
    activity = applet_one.activities[0]
    for item in activity.items:
        items_ids.append(item.id)
    assert subject
    activity_answer = AppletAnswerCreate(
        applet_id=applet_one.id,
        version=applet_one.version,
        submit_id=uuid.uuid4(),
        activity_id=activity.id,
        answer=ItemAnswerCreate(
            item_ids=items_ids,
            start_time=datetime.datetime.utcnow(),
            end_time=datetime.datetime.utcnow(),
        ),
        client=ClientMeta(app_id="web", app_version="1.1.0", width="800", height="600"),
        target_subject_id=subject.id,
        source_subject_id=subject.id,
    )
    return await AnswerService(session, tom.id).create_answer(activity_answer)


@pytest.fixture
async def applet_one_shell_has_pending_invitation(session, tom: User, user: User, applet_one: AppletFull):
    subject = await SubjectsService(session, tom.id).create(
        SubjectCreate(
            applet_id=applet_one.id,
            creator_id=tom.id,
            first_name="Invited",
            last_name="Shell",
            nickname="shell-account-invited",
            secret_user_id=f"{uuid.uuid4()}",
        )
    )
    schema = InvitationRespondentRequest(
        email=user.email_encrypted,
        first_name=user.first_name,
        last_name=user.last_name,
        language="en",
        secret_user_id=f"{uuid.uuid4()}",
    )
    assert subject.id
    await InvitationsService(session, tom).send_respondent_invitation(applet_one.id, schema, subject)
    return subject


class TestWorkspaces(BaseTest):
    fixtures = [
        "folders/fixtures/folders.json",
        "invitations/fixtures/invitations.json",
        "workspaces/fixtures/workspaces.json",
        "folders/fixtures/folders_applet.json",
    ]

    login_url = "/auth/login"
    workspaces_list_url = "/workspaces"
    workspaces_detail_url = f"{workspaces_list_url}/{{owner_id}}"
    workspaces_priority_role_url = f"{workspaces_detail_url}/priority_role"
    workspace_roles_url = f"{workspaces_detail_url}/roles"

    workspace_applets_url = f"{workspaces_detail_url}/applets"
    search_workspace_applets_url = f"{workspace_applets_url}/search/{{text}}"
    workspace_folder_applets_url = f"{workspaces_detail_url}/folders/{{folder_id}}/applets"

    workspace_applets_detail_url = f"{workspace_applets_url}/{{applet_id}}"
    applet_respondent_url = f"{workspace_applets_detail_url}/respondents/{{respondent_id}}"
    workspace_respondents_url = f"{workspaces_detail_url}/respondents"
    workspace_applet_respondents_list = "/workspaces/{owner_id}/applets/{applet_id}/respondents"
    workspace_respondent_applet_accesses = f"{workspace_respondents_url}/{{respondent_id}}/accesses"
    workspace_managers_url = f"{workspaces_detail_url}/managers"
    workspace_applet_managers_list = "/workspaces/{owner_id}/applets/{applet_id}/managers"
    workspace_manager_accesses_url = f"{workspace_managers_url}/{{manager_id}}/accesses"
    remove_manager_access = f"{workspaces_list_url}/managers/removeAccess"
    remove_respondent_access = "/applets/respondent/removeAccess"
    workspace_respondents_pin = "/workspaces/{owner_id}/respondents/{user_id}/pin"
    workspace_subject_pin = "/workspaces/{owner_id}/subjects/{subject_id}/pin"
    workspace_managers_pin = "/workspaces/{owner_id}/managers/{user_id}/pin"
    workspace_get_applet_respondent = "/workspaces/{owner_id}" "/applets/{applet_id}" "/respondents/{respondent_id}"

    @pytest.mark.usefixtures("applet_three")
    async def test_user_workspace_list(self, client, lucy):
        client.login(lucy)

        response = await client.get(self.workspaces_list_url)
        assert response.status_code == 200, response.json()
        assert len(response.json()["result"]) == 1

    async def test_user_workspace_list_super_admin(self, client, superadmin):
        client.login(superadmin)

        response = await client.get(self.workspaces_list_url)
        assert response.status_code == 200, response.json()
        # TODO replace 3 with count from database or similar
        # 1 - superadmin and 2 from json fixtures
        assert len(response.json()["result"]) == 3

    async def test_user_workspace_retrieve_without_managers(self, client, lucy):
        client.login(lucy)

        response = await client.get(self.workspaces_detail_url.format(owner_id=lucy.id))
        assert response.status_code == 200, response.json()
        assert response.json()["result"]["name"] == "Lucy Gabel Test"
        assert response.json()["result"]["hasManagers"] is False

    async def test_get_users_priority_role_in_workspace(self, client, tom, lucy, applet_one_lucy_coordinator):
        client.login(lucy)

        response = await client.get(self.workspaces_priority_role_url.format(owner_id=tom.id))
        assert response.status_code == 200, response.json()
        assert response.json()["result"]["role"] == Role.COORDINATOR

    async def test_get_users_priority_role_in_workspace_super_admin(self, client, tom, superadmin):
        client.login(superadmin)

        response = await client.get(self.workspaces_priority_role_url.format(owner_id=tom.id))
        assert response.status_code == 200, response.json()
        assert response.json()["result"]["role"] == Role.SUPER_ADMIN

    async def test_workspace_roles_retrieve(
        self, client, tom, lucy, applet_one_lucy_respondent, applet_one_lucy_manager, applet_one
    ):
        client.login(lucy)

        response = await client.get(self.workspace_roles_url.format(owner_id=tom.id))
        assert response.status_code == 200, response.json()
        data = response.json()["result"]
        roles = data.get(str(applet_one.id))
        assert roles == [Role.MANAGER, Role.RESPONDENT]

    async def test_workspace_roles_with_super_admin_retrieve(self, client, tom, session, applet_one):
        # TODO: Remove later. Do it now just for this test while we have JSON fixtures
        crud = UsersCRUD(session)
        await crud.update_by_id(tom.id, UserSchema(is_super_admin=True))
        await session.commit()
        client.login(tom)

        response = await client.get(self.workspace_roles_url.format(owner_id=tom.id))
        assert response.status_code == 200, response.json()
        data = response.json()["result"]
        roles = data.get(str(applet_one.id), [])
        assert roles == [Role.OWNER, Role.SUPER_ADMIN, Role.RESPONDENT]

    async def test_user_workspace_retrieve_with_managers(self, client, tom, applet_one_lucy_manager):
        client.login(tom)

        response = await client.get(self.workspaces_detail_url.format(owner_id=tom.id))
        assert response.status_code == 200, response.json()
        assert response.json()["result"]["name"] == "Tom Isaak Test"
        assert response.json()["result"]["hasManagers"] is True

    async def test_user_workspace_retrieve_without_access(self, client, tom, lucy):
        client.login(tom)

        response = await client.get(self.workspaces_detail_url.format(owner_id=lucy.id))
        assert response.status_code == 403, response.json()

    async def test_workspace_applets_list(self, client, lucy):
        client.login(lucy)

        response = await client.get(
            self.workspace_applets_url.format(owner_id=lucy.id),
            dict(ordering="-displayName,created_at"),
        )
        assert response.status_code == 200
        assert response.json()["count"] == 3
        assert response.json()["result"][0]["type"] == "folder"
        assert response.json()["result"][1]["type"] == "folder"
        assert response.json()["result"][2]["type"] == "applet"
        assert response.json()["result"][2]["role"] == Role.OWNER

    async def test_workspace_applets_search(self, client, lucy):
        client.login(lucy)

        response = await client.get(self.search_workspace_applets_url.format(owner_id=lucy.id, text="applet"))
        assert response.status_code == 200
        assert response.json()["count"] == 1
        assert response.json()["result"][0]["displayName"] == "Applet 3"
        assert response.json()["result"][0]["role"] == Role.OWNER

    async def test_workspace_applets_list_by_folder_id_filter(self, client, tom, applet_not_in_folder):
        client.login(tom)

        response = await client.get(
            self.workspace_applets_url.format(owner_id=tom.id),
        )
        assert response.status_code == 200
        # Why 1 applet not in folder and 3 folders
        expected_count = 4
        assert response.json()["count"] == expected_count
        assert len(response.json()["result"]) == expected_count

    async def test_workspace_applets_detail(self, client, lucy, applet_one_lucy_manager):
        client.login(lucy)

        # check access not exists
        response = await client.get(
            self.workspace_applets_detail_url.format(
                owner_id=uuid.uuid4(),
                applet_id=str(applet_one_lucy_manager.id),
            )
        )
        assert response.status_code == 404

        response = await client.get(
            self.workspace_applets_detail_url.format(
                owner_id=lucy.id,
                applet_id=str(applet_one_lucy_manager.id),
            )
        )
        assert response.status_code == 200

    async def test_workspace_applets_respondent_update(self, client, tom, lucy, applet_one_lucy_respondent):
        client.login(tom)

        response = await client.post(
            self.applet_respondent_url.format(
                owner_id=tom.id,
                applet_id=str(applet_one_lucy_respondent.id),
                respondent_id=lucy.id,
            ),
            dict(
                nickname="New respondent",
                secret_user_id="f0dd4996-e0eb-461f-b2f8-ba873a674710",
            ),
        )
        assert response.status_code == 200

        response = await client.get(
            self.workspace_applet_respondents_list.format(
                owner_id=tom.id,
                applet_id=str(applet_one_lucy_respondent.id),
            ),
            dict(
                role="respondent",
            ),
        )
        payload = response.json()
        assert payload["count"] == 2
        nicknames = []
        secret_ids = []
        for respondent in payload["result"]:
            nicknames += respondent.get("nicknames", [])
            secret_ids += respondent.get("secretIds", [])
        assert "New respondent" in nicknames
        assert "f0dd4996-e0eb-461f-b2f8-ba873a674710" in secret_ids

    async def test_wrong_workspace_applets_list(self, client, lucy):
        client.login(lucy)

        response = await client.get(self.workspace_applets_url.format(owner_id="00000000-0000-0000-0000-000000000000"))
        assert response.status_code == 404

    async def test_get_workspace_respondents(
<<<<<<< HEAD
        self, client: TestClient, tom: User, lucy: User, applet_one_lucy_respondent: AppletFull
=======
        self,
        client,
        tom,
        user: User,
        lucy: User,
        applet_one_lucy_respondent,
        applet_one_user_respondent,
        applet_three_tom_respondent,
        applet_three_user_respondent,
        applet_one_shell_account: Subject,
>>>>>>> bfc2fbf8
    ):
        client.login(tom)
        response = await client.get(
            self.workspace_respondents_url.format(owner_id=tom.id),
            dict(ordering="+nicknames"),
        )

        assert response.status_code == 200
        data = response.json()
        assert data["count"] == 4  # lucy, tom, shell account, user
        assert data["count"] == len(data["result"])

        lucy_result = data["result"][0]
        tom_result = data["result"][1]

        assert lucy_result["nicknames"]
        assert lucy_result["secretIds"]
        assert lucy_result["details"]
        assert tom_result["details"]

        lucy_result_details = lucy_result["details"]
        tom_result_details = tom_result["details"]

        # Lucy has a pending invitation to Applet 1
        assert lucy_result_details[0]["invitation"]  # Applet 1
        assert lucy_result_details[0]["invitation"]["status"] == "pending"

        assert lucy_result_details[0]["subjectFirstName"] == lucy.first_name
        assert lucy_result_details[0]["subjectLastName"] == lucy.last_name
        assert lucy_result_details[0]["subjectCreatedAt"]

        # Tom has an approved invitation to Applet 1
        assert tom_result_details[0]["invitation"]  # Applet 1
        assert tom_result_details[0]["invitation"]["status"] == "approved"

        assert tom_result_details[0]["subjectFirstName"] == tom.first_name
        assert tom_result_details[0]["subjectLastName"] == tom.last_name
        assert tom_result_details[0]["subjectCreatedAt"]

        # Tom has a pending invitation to Applet 2
        assert tom_result_details[1]["invitation"]  # Applet 2
        assert tom_result_details[1]["invitation"]["status"] == "pending"

        assert tom_result_details[1]["subjectFirstName"] == tom.first_name
        assert tom_result_details[1]["subjectLastName"] == tom.last_name
        assert tom_result_details[1]["subjectCreatedAt"]

        # test manual, case-insensitive ordering by encrypted nicknames field
        assert set(data.keys()) == {"count", "result", "orderingFields"}
        assert data["orderingFields"] == [
            "isPinned",
            "secretIds",
            "tags",
            "createdAt",
            "status",
            "nicknames",
        ]
        assert data["result"][0]["nicknames"] == ["Lucy Gabel"]
        assert data["result"][1]["nicknames"] == ["shell-account-0"]
        assert data["result"][2]["nicknames"] == ["Tom Isaak"]
        assert data["result"][3]["nicknames"] == ["user test"]

        # test search
        access_id_0 = lucy_result_details[0]["accessId"]
        access_id_1 = tom_result_details[0]["accessId"]
        secret_user_id_0 = lucy_result["secretIds"][0]
        secret_user_id_1 = tom_result["secretIds"][0]
        search_params = {
            access_id_0: [secret_user_id_0[19:]],
            access_id_1: [secret_user_id_1],
        }
        for access_id, params in search_params.items():
            for val in params:
                response = await client.get(
                    self.workspace_respondents_url.format(owner_id=tom.id),
                    dict(search=val),
                )
                assert response.status_code == 200
                data = response.json()
                assert set(data.keys()) == {"count", "result", "orderingFields"}
                assert data["count"] == 1
                result = data["result"]
                assert len(result) == 1
                access_ids = {detail["accessId"] for detail in result[0]["details"]}
                assert access_id in access_ids

    async def test_get_workspace_applet_respondents(
        self,
        client: TestClient,
        tom: User,
        lucy: User,
        applet_one: AppletFull,
        applet_one_lucy_respondent: AppletFull,
        uuid_zero: uuid.UUID,
    ):
        client.login(tom)
        response = await client.get(
            self.workspace_applet_respondents_list.format(
                owner_id=tom.id,
                applet_id=str(applet_one.id),
            ),
        )

        assert response.status_code == 200, response.json()
        data = response.json()
        assert data["count"] == 2  # lucy, tom
        assert data["count"] == len(data["result"])

        lucy_result = data["result"][0]
        tom_result = data["result"][1]

        assert lucy_result["nicknames"]
        assert lucy_result["secretIds"]
        assert lucy_result["details"]
        assert tom_result["details"]

        lucy_result_details = lucy_result["details"]
        tom_result_details = tom_result["details"]

        # Lucy has a pending invitation to Applet 1
        assert lucy_result_details[0]["invitation"]  # Applet 1
        assert lucy_result_details[0]["invitation"]["status"] == "pending"

        assert lucy_result_details[0]["subjectFirstName"] == lucy.first_name
        assert lucy_result_details[0]["subjectLastName"] == lucy.last_name
        assert lucy_result_details[0]["subjectCreatedAt"]

        # Tom has an approved invitation to Applet 1
        assert tom_result_details[0]["invitation"]  # Applet 1
        assert tom_result_details[0]["invitation"]["status"] == "approved"

        assert tom_result_details[0]["subjectFirstName"] == tom.first_name
        assert tom_result_details[0]["subjectLastName"] == tom.last_name
        assert tom_result_details[0]["subjectCreatedAt"]

        # test search
        access_id = lucy_result_details[0]["accessId"]
        secret_id = lucy_result["secretIds"][0]
        subject_tag = lucy_result_details[0]["subjectTag"]
        response = await client.get(
            self.workspace_applet_respondents_list.format(
                owner_id=tom.id,
                applet_id=str(applet_one.id),
            ),
            dict(search=secret_id[19:]),
        )
        assert response.status_code == 200
        data = response.json()
        assert data["count"] == 1
        result = data["result"]
        assert len(result) == 1
        assert access_id == data["result"][0]["details"][0]["accessId"]
        assert subject_tag == data["result"][0]["details"][0]["subjectTag"]
        assert data["result"][0]["details"][0]["subjectTag"] == "Team"

        # test search - there is no respondent

        response = await client.get(
            self.workspace_applet_respondents_list.format(
                owner_id=tom.id,
                applet_id=str(applet_one.id),
            ),
            dict(search=str(uuid_zero)[19:]),
        )
        assert response.status_code == 200
        data = response.json()
        assert data["count"] == 0
        assert not data["result"]

    async def test_get_workspace_applet_respondents_filters(
        self,
        client,
        tom,
        applet_one,
        tom_applet_one_subject: SubjectCreate,
        lucy: User,
        applet_one_lucy_respondent,
    ):
        client.login(tom)

        url = self.workspace_applet_respondents_list.format(
            owner_id=tom.id,
            applet_id=str(applet_one.id),
        )

        response = await client.get(url, {"userId": str(lucy.id)})
        assert response.status_code == 200
        data = response.json()
        assert data["count"] == 1
        assert data["result"][0]["id"] == str(lucy.id)

        response = await client.get(url, {"respondentSecretId": str(tom_applet_one_subject.secret_user_id)})
        assert response.status_code == 200
        data = response.json()
        assert data["count"] == 1
        assert data["result"][0]["id"] == str(tom.id)
        assert data["result"][0]["secretIds"][0] == str(tom_applet_one_subject.secret_user_id)

    async def test_get_workspace_respondent_accesses(self, client, tom, lucy, applet_one_lucy_respondent):
        client.login(tom)
        response = await client.get(
            self.workspace_respondent_applet_accesses.format(
                owner_id=tom.id,
                respondent_id=lucy.id,
            )
        )

        assert response.status_code == 200
        assert response.json()["count"] == 1

    async def test_get_workspace_managers(self, client, tom, lucy, applet_one_lucy_manager):
        client.login(tom)
        response = await client.get(
            self.workspace_managers_url.format(owner_id=tom.id),
            dict(ordering="+email"),
        )

        assert response.status_code == 200
        data = response.json()
        assert data["count"] == 2

        # test manual ordering by encrypted email field
        assert set(data.keys()) == {"count", "result", "orderingFields"}
        assert data["orderingFields"] == [
            "createdAt",
            "isPinned",
            "lastSeen",
            "roles",
            "email",
            "firstName",
            "lastName",
        ]
        assert data["result"][0]["email"] == lucy.email_encrypted
        assert data["result"][1]["email"] == tom.email_encrypted

        # test search
        search_params = {
            str(lucy.id): [
                "lucy",
                "gabe",
            ],
        }
        for id_, params in search_params.items():
            for val in params:
                response = await client.get(
                    self.workspace_managers_url.format(owner_id=tom.id),
                    dict(
                        search=val,
                    ),
                )

                assert response.status_code == 200
                data = response.json()
                assert set(data.keys()) == {"count", "result", "orderingFields"}
                assert data["count"] == 1
                result = data["result"]
                assert len(result) == 1
                assert result[0]["id"] == id_

    async def test_get_workspace_applet_managers(self, client, tom, applet_one):
        client.login(tom)
        response = await client.get(
            self.workspace_applet_managers_list.format(
                owner_id=tom.id,
                applet_id=str(applet_one.id),
            ),
        )

        assert response.status_code == 200
        assert response.json()["count"] == 1

        plain_emails = [tom.email_encrypted]

        for result in response.json()["result"]:
            assert result["email"] in plain_emails

        # test search
        search_params = {
            str(tom.id): [
                "tom",
                "isaak",
            ],
        }
        for id_, params in search_params.items():
            for val in params:
                response = await client.get(
                    self.workspace_applet_managers_list.format(
                        owner_id=tom.id,
                        applet_id=str(applet_one.id),
                    ),
                    dict(
                        search=val,
                    ),
                )

                assert response.status_code == 200
                data = response.json()
                assert set(data.keys()) == {"count", "result", "orderingFields"}
                assert data["count"] == 1
                result = data["result"]
                assert len(result) == 1
                assert result[0]["id"] == id_
                assert result[0]["firstName"] == tom.first_name
                assert result[0]["lastName"] == tom.last_name
                assert result[0]["email"] == tom.email_encrypted

    async def test_set_workspace_manager_accesses(
        self, client, tom, lucy, applet_one, applet_two, tom_applet_one_subject
    ):
        subject_id = tom_applet_one_subject.id
        client.login(tom)
        response = await client.post(
            self.workspace_manager_accesses_url.format(
                owner_id=tom.id,
                manager_id=lucy.id,
            ),
            dict(
                accesses=[
                    {
                        "applet_id": str(applet_two.id),
                        "roles": ["manager", "coordinator"],
                    },
                    {
                        "applet_id": str(applet_one.id),
                        "roles": ["coordinator", "editor", "reviewer"],
                        "subjects": [
                            str(subject_id),
                        ],
                    },
                ]
            ),
        )

        assert response.status_code == 200, response.json()
        # TODO: check from database results

    async def test_pin_workspace_respondents(self, client, tom, applet_one, applet_one_lucy_respondent):
        client.login(tom)
        response = await client.get(
            self.workspace_applet_respondents_list.format(
                owner_id=tom.id,
                applet_id=str(applet_one.id),
            ),
        )

        assert response.status_code == 200

        user_id = response.json()["result"][-1]["id"]

        # Pin access wrong owner
        response = await client.post(
            self.workspace_respondents_pin.format(owner_id=uuid.uuid4(), user_id=user_id),
        )

        assert response.status_code == 404

        # Pin access wrong access_id
        response = await client.post(
            self.workspace_respondents_pin.format(
                owner_id=tom.id,
                user_id=uuid.uuid4(),
            ),
        )

        assert response.status_code == 403

        # Pin access
        response = await client.post(
            self.workspace_respondents_pin.format(
                owner_id=tom.id,
                user_id=user_id,
            ),
        )

        assert response.status_code == 204

        response = await client.get(
            self.workspace_applet_respondents_list.format(
                owner_id=tom.id,
                applet_id=str(applet_one.id),
            ),
        )
        assert response.json()["result"][0]["id"] == user_id
        assert response.json()["result"][0]["isPinned"] is True
        assert response.json()["result"][1]["isPinned"] is False

        # Unpin access
        response = await client.post(
            self.workspace_respondents_pin.format(
                owner_id=tom.id,
                user_id=user_id,
            ),
        )

        assert response.status_code == 204

        response = await client.get(
            self.workspace_applet_respondents_list.format(
                owner_id=tom.id,
                applet_id=str(applet_one.id),
            ),
        )
        assert response.json()["result"][-1]["id"] == user_id

    async def test_pin_workspace_managers(self, client, tom, applet_one, applet_one_lucy_manager):
        client.login(tom)
        response = await client.get(
            self.workspace_applet_managers_list.format(
                owner_id=tom.id,
                applet_id=str(applet_one.id),
            ),
        )

        assert response.status_code == 200, response.json()

        user_id = response.json()["result"][-1]["id"]

        # Pin access wrong owner
        response = await client.post(
            self.workspace_managers_pin.format(owner_id=uuid.uuid4(), user_id=user_id),
        )

        assert response.status_code == 404

        # Pin access wrong access_id
        response = await client.post(
            self.workspace_managers_pin.format(
                owner_id=tom.id,
                user_id=uuid.uuid4(),
            ),
        )

        assert response.status_code == 403

        # Pin access
        response = await client.post(
            self.workspace_managers_pin.format(
                owner_id=tom.id,
                user_id=user_id,
            ),
        )

        assert response.status_code == 204

        response = await client.get(
            self.workspace_applet_managers_list.format(
                owner_id=tom.id,
                applet_id=str(applet_one.id),
            ),
        )
        assert response.json()["result"][0]["id"] == user_id
        assert response.json()["result"][0]["isPinned"] is True
        assert response.json()["result"][1]["isPinned"] is False

        # Unpin access
        response = await client.post(
            self.workspace_managers_pin.format(
                owner_id=tom.id,
                user_id=user_id,
            ),
        )

        assert response.status_code == 204

        response = await client.get(
            self.workspace_applet_managers_list.format(
                owner_id=tom.id,
                applet_id=str(applet_one.id),
            ),
        )
        assert response.json()["result"][-1]["id"] == user_id

    async def test_workspace_remove_manager_access(self, client, tom, lucy, applet_one, applet_one_lucy_manager):
        client.login(tom)
        response = await client.get(self.workspace_managers_url.format(owner_id=tom.id))

        assert response.status_code == 200

        managers_count = response.json()["count"]

        data = {
            "user_id": lucy.id,
            "applet_ids": [
                str(applet_one.id),
            ],
            # "role": Role.MANAGER,
        }

        response = await client.delete(self.remove_manager_access, data=data)

        assert response.status_code == 200

        response = await client.get(self.workspace_managers_url.format(owner_id=tom.id))

        assert response.status_code == 200
        assert response.json()["count"] == managers_count - 1

    async def test_folder_applets(self, client, tom):
        client.login(tom)

        response = await client.get(
            self.workspace_folder_applets_url.format(
                owner_id=tom.id,
                folder_id="ecf66358-a717-41a7-8027-807374307732",
            )
        )
        assert response.status_code == 200
        assert response.json()["result"][0]["displayName"] == "Applet 1"
        assert response.json()["result"][1]["displayName"] == "Applet 2"

    async def test_folder_applets_not_super_admin(self, client, bob):
        client.login(bob)

        response = await client.get(
            self.workspace_folder_applets_url.format(
                owner_id=bob.id,
                folder_id="ecf66358-a717-41a7-8027-807374307737",
            )
        )
        assert response.status_code == 200
        assert len(response.json()["result"]) == 1
        assert response.json()["result"][0]["displayName"] == "Applet 4"

    async def test_applets_with_description(self, client, tom, applet_not_in_folder):
        client.login(tom)

        response = await client.get(
            self.workspace_applets_url.format(
                owner_id=tom.id,
            )
        )
        assert response.status_code == 200
        applets = response.json()["result"]
        applet_one = next(i for i in applets if i["id"] == str(applet_not_in_folder.id))
        assert applet_one["activityCount"] == 1
        assert applet_one["description"] == applet_not_in_folder.description

    async def test_applets_flat_list(self, client, lucy):
        client.login(lucy)
        response = await client.get(
            self.workspace_applets_url.format(owner_id=lucy.id),
            dict(ordering="-displayName,created_at", flatList=True),
        )
        assert response.status_code == 200
        assert response.json()["count"] == 1
        assert response.json()["result"][0]["type"] == "applet"

    async def test_applet_get_respondent_success(self, client, tom, applet_one, tom_applet_one_subject: Subject):
        client.login(tom)
        url = self.workspace_get_applet_respondent.format(
            owner_id=tom.id,
            applet_id=str(applet_one.id),
            respondent_id=tom.id,
        )
        res = await client.get(url)
        assert res.status_code == 200
        body = res.json()
        respondent = body.get("result")
        assert respondent["nickname"] == f"{tom.first_name} {tom.last_name}"
        # Secret User id is random uuid, so just check that secretUserId exists
        assert respondent["secretUserId"]
        assert respondent["lastSeen"] is None
        assert uuid.UUID(respondent["subjectId"]) == tom_applet_one_subject.id

    async def test_applet_two_get_respondent_success(self, client, tom, applet_two, tom_applet_two_subject: Subject):
        client.login(tom)
        url = self.workspace_get_applet_respondent.format(
            owner_id=tom.id,
            applet_id=str(applet_two.id),
            respondent_id=tom.id,
        )
        res = await client.get(url)
        assert res.status_code == 200
        body = res.json()
        respondent = body.get("result")
        assert respondent["nickname"] == f"{tom.first_name} {tom.last_name}"
        # Secret User id is random uuid, so just check that secretUserId exists
        assert respondent["secretUserId"]
        assert respondent["lastSeen"] is None
        assert uuid.UUID(respondent["subjectId"]) == tom_applet_two_subject.id

    async def test_applet_get_respondent_not_found(self, client, tom, applet_two):
        client.login(tom)
        url = self.workspace_get_applet_respondent.format(
            owner_id=tom.id,
            applet_id=str(applet_two.id),
            respondent_id="7484f34a-3acc-4ee6-8a94-fd7299502fa0",
        )
        res = await client.get(url)
        assert res.status_code == 404

    async def test_applet_get_respondent_access_denied_for_respondent_role(self, client, tom, bob, applet_two):
        client.login(bob)
        url = self.workspace_get_applet_respondent.format(
            owner_id=tom.id,
            applet_id=str(applet_two.id),
            respondent_id="7484f34a-3acc-4ee6-8a94-fd7299502fa0",
        )
        res = await client.get(url)
        assert res.status_code == 403

    async def test_get_managers_priority_roles_not_valid_uuid(self, client, tom, bob):
        client.login(bob)
        response = await client.get(
            self.workspaces_priority_role_url.format(owner_id=tom.id),
            query={"appletIDs": "92917a56"},
        )
        assert response.status_code == 422
        result = response.json()["result"]
        assert len(result) == 1
        assert result[0]["message"] == InvalidAppletIDFilter.message

    async def test_get_managers_priority_roles_user_does_not_have_access_to_the_applet(
        self, client, tom, lucy, applet_one_lucy_manager
    ):
        client.login(lucy)
        response = await client.get(
            self.workspaces_priority_role_url.format(owner_id=tom.id),
            query={"appletIDs": "00000000-0000-0000-0000-000000000000"},
        )
        assert response.status_code == 403
        result = response.json()["result"]
        assert len(result) == 1
        assert result[0]["message"] == AppletAccessDenied.message

    async def test_pin_subject_wrong_owner(self, client, tom):
        client.login(tom)
        response = await client.get(
            self.workspace_applet_respondents_list.format(
                owner_id="7484f34a-3acc-4ee6-8a94-fd7299502fa1",
                applet_id="92917a56-d586-4613-b7aa-991f2c4b15b1",
            ),
        )

        assert response.status_code == 200, response.json()
        respondent = response.json()["result"][-1]
        subject_id = respondent["details"][0]["subjectId"]
        response = await client.post(self.workspace_subject_pin.format(owner_id=uuid.uuid4(), subject_id=subject_id))
        assert response.status_code == 404

    async def test_pin_subject_wrong_access_id(self, client, tom):
        client.login(tom)
        response = await client.get(
            self.workspace_applet_respondents_list.format(
                owner_id="7484f34a-3acc-4ee6-8a94-fd7299502fa1",
                applet_id="92917a56-d586-4613-b7aa-991f2c4b15b1",
            ),
        )

        assert response.status_code == 200, response.json()
        response = await client.post(
            self.workspace_subject_pin.format(
                owner_id="7484f34a-3acc-4ee6-8a94-fd7299502fa1",
                subject_id=uuid.uuid4(),
            ),
        )
        assert response.status_code == 403

    async def test_pin_subject(self, client, tom):
        client.login(tom)
        response = await client.get(
            self.workspace_applet_respondents_list.format(
                owner_id="7484f34a-3acc-4ee6-8a94-fd7299502fa1",
                applet_id="92917a56-d586-4613-b7aa-991f2c4b15b1",
            ),
        )

        assert response.status_code == 200, response.json()
        respondent = response.json()["result"][-1]
        subject_id = respondent["details"][0]["subjectId"]
        response = await client.post(
            self.workspace_subject_pin.format(
                owner_id="7484f34a-3acc-4ee6-8a94-fd7299502fa1",
                subject_id=subject_id,
            ),
        )
        assert response.status_code == 204

        response = await client.get(
            self.workspace_applet_respondents_list.format(
                owner_id="7484f34a-3acc-4ee6-8a94-fd7299502fa1",
                applet_id="92917a56-d586-4613-b7aa-991f2c4b15b1",
            ),
        )
        respondent_list = response.json()["result"]
        for resp in respondent_list:
            for details in resp["details"]:
                if details["subjectId"] == subject_id:
                    assert resp["isPinned"]
                else:
                    assert not resp["isPinned"]

    async def test_unpin_subjects(self, client, tom):
        client.login(tom)
        response = await client.get(
            self.workspace_applet_respondents_list.format(
                owner_id="7484f34a-3acc-4ee6-8a94-fd7299502fa1",
                applet_id="92917a56-d586-4613-b7aa-991f2c4b15b1",
            ),
        )

        assert response.status_code == 200, response.json()
        respondent = response.json()["result"][-1]
        subject_id = respondent["details"][0]["subjectId"]
        # Pin
        response = await client.post(
            self.workspace_subject_pin.format(
                owner_id="7484f34a-3acc-4ee6-8a94-fd7299502fa1",
                subject_id=subject_id,
            ),
        )
        assert response.status_code == 204
        # Unpin
        response = await client.post(
            self.workspace_subject_pin.format(
                owner_id="7484f34a-3acc-4ee6-8a94-fd7299502fa1",
                subject_id=subject_id,
            ),
        )
        assert response.status_code == 204

        response = await client.get(
            self.workspace_applet_respondents_list.format(
                owner_id="7484f34a-3acc-4ee6-8a94-fd7299502fa1",
                applet_id="92917a56-d586-4613-b7aa-991f2c4b15b1",
            ),
        )
        respondent_list = response.json()["result"]
        for resp in respondent_list:
            assert not resp["isPinned"]

    async def test_respondent_access(
        self, client, tom: User, user: User, session: AsyncSession, tom_applets: list[WorkspaceApplet]
    ):
        client.login(tom)
        url = self.workspace_respondent_applet_accesses.format(owner_id=tom.id, respondent_id=tom.id)
        response = await client.get(url)
        assert response.status_code == http.HTTPStatus.OK

    async def test_workspace_respondent_list_for_cross_invited_users(
        self,
        client,
        session,
        tom: User,
        lucy: User,
        applet_one: AppletFull,
        applet_three: AppletFull,
        applet_one_lucy_respondent,
        applet_one_user_respondent,
        applet_three_tom_respondent,
        applet_three_user_respondent,
    ):
        client.login(tom)
        result = await client.get(self.workspace_respondents_url.format(owner_id=tom.id))
        assert result.status_code == http.HTTPStatus.OK
        assert result.json()["count"] == 3

        client.login(lucy)
        result = await client.get(self.workspace_respondents_url.format(owner_id=lucy.id))
        assert result.status_code == http.HTTPStatus.OK
        assert result.json()["count"] == 3

    async def test_workspace_respondent_list_with_subjects(
        self,
        client,
        session,
        tom: User,
        lucy: User,
        user: User,
        applet_one: AppletFull,
        applet_three: AppletFull,
        applet_one_lucy_respondent,
        applet_one_user_respondent,
        applet_three_tom_respondent,
        applet_three_user_respondent,
        applet_one_shell_account: Subject,
    ):
        client.login(tom)
        result = await client.get(self.workspace_respondents_url.format(owner_id=tom.id))
        assert result.status_code == http.HTTPStatus.OK
        assert result.json()["count"] == 4
        respondents = result.json()["result"]

        full_accounts_actual: list[dict] = list(filter(None, map(lambda r: r["id"], respondents)))
        for full_account_expected in [lucy.id, user.id, tom.id]:
            assert str(full_account_expected) in full_accounts_actual

        shell_accounts_actual = map(lambda r: r["details"][0]["subjectId"], filter(lambda r: not r["id"], respondents))
        assert str(applet_one_shell_account.id) == next(shell_accounts_actual)

    async def test_workspace_respondent_update_with_non_existing_respondent_id(
        self,
        client,
        session,
        tom: User,
        applet_one: AppletFull,
    ):
        respondent_id = uuid.uuid4()
        client.login(tom)
        response = await client.post(
            self.applet_respondent_url.format(
                owner_id=tom.id, applet_id=str(applet_one.id), respondent_id=respondent_id
            ),
            dict(
                nickname="New respondent",
                secret_user_id="f0dd4996-e0eb-461f-b2f8-ba873a674710",
            ),
        )
        assert response.status_code == http.HTTPStatus.NOT_FOUND

    async def test_workspace_respondent_status(
        self,
        client,
        tom: User,
        user: User,
        lucy: User,
        applet_one: AppletFull,
        applet_one_lucy_respondent,  # invited
        applet_one_shell_account,  # not invited,
        applet_one_user_respondent,  # another one respondent
        applet_one_shell_has_pending_invitation,  # pending
    ):
        client.login(tom)
        result = await client.get(self.workspace_respondents_url.format(owner_id=tom.id))
        assert result.status_code == http.HTTPStatus.OK
        payload = result.json()["result"]
        assert payload
        assert result.json()["count"] == 5
        lucy_respondent = next(filter(lambda x: x["id"] == str(lucy.id), payload))
        tom_respondent = next(filter(lambda x: x["id"] == str(tom.id), payload))
        shell_account_not_invited = next(
            filter(lambda x: x["details"][0]["subjectId"] == str(applet_one_shell_account.id), payload)
        )
        shell_account_pending = next(
            filter(lambda x: x["details"][0]["subjectId"] == str(applet_one_shell_has_pending_invitation.id), payload)
        )
        assert lucy_respondent["status"] == SubjectStatus.INVITED
        assert tom_respondent["status"] == SubjectStatus.INVITED
        assert shell_account_pending["status"] == SubjectStatus.PENDING
        assert shell_account_not_invited["status"] == SubjectStatus.NOT_INVITED

    async def test_workspace_respondent_emails(
        self,
        client,
        tom: User,
        user: User,
        lucy: User,
        applet_one: AppletFull,
        applet_one_lucy_respondent,
        applet_one_shell_account,
        applet_one_user_respondent,
    ):
        client.login(tom)
        result = await client.get(self.workspace_respondents_url.format(owner_id=tom.id))
        assert result.status_code == http.HTTPStatus.OK
        payload = result.json()["result"]
        assert payload
        for respondent in payload:
            assert bool(respondent.get("email"))

    async def test_user_last_activity_workspace_respondent_retrieve(
        self, client, tom: User, applet_one: AppletFull, tom_answer_applet_one
    ):
        url = self.workspace_get_applet_respondent.format(
            owner_id=tom.id, applet_id=applet_one.id, respondent_id=tom.id
        )
        client.login(tom)
        response = await client.get(url)
        assert response.status_code == 200, response.json()
        result = response.json()["result"]
        date_answer = datetime.datetime.fromisoformat(result["lastSeen"])
        date_now = datetime.datetime.utcnow()
        assert date_now.day == date_answer.day
        assert date_now.month == date_answer.month
        assert date_now.year == date_answer.year
        assert date_now.hour == date_answer.hour
        assert date_now.minute == date_answer.minute<|MERGE_RESOLUTION|>--- conflicted
+++ resolved
@@ -360,20 +360,16 @@
         assert response.status_code == 404
 
     async def test_get_workspace_respondents(
-<<<<<<< HEAD
-        self, client: TestClient, tom: User, lucy: User, applet_one_lucy_respondent: AppletFull
-=======
         self,
-        client,
-        tom,
+        client: TestClient,
+        tom: User,
         user: User,
         lucy: User,
-        applet_one_lucy_respondent,
-        applet_one_user_respondent,
-        applet_three_tom_respondent,
-        applet_three_user_respondent,
+        applet_one_lucy_respondent: AppletFull,
+        applet_one_user_respondent: AppletFull,
+        applet_three_tom_respondent: AppletFull,
+        applet_three_user_respondent: AppletFull,
         applet_one_shell_account: Subject,
->>>>>>> bfc2fbf8
     ):
         client.login(tom)
         response = await client.get(
@@ -387,7 +383,9 @@
         assert data["count"] == len(data["result"])
 
         lucy_result = data["result"][0]
-        tom_result = data["result"][1]
+        shell_account_result = data["result"][1]
+        tom_result = data["result"][2]
+        user_result = data["result"][3]
 
         assert lucy_result["nicknames"]
         assert lucy_result["secretIds"]
@@ -431,10 +429,10 @@
             "status",
             "nicknames",
         ]
-        assert data["result"][0]["nicknames"] == ["Lucy Gabel"]
-        assert data["result"][1]["nicknames"] == ["shell-account-0"]
-        assert data["result"][2]["nicknames"] == ["Tom Isaak"]
-        assert data["result"][3]["nicknames"] == ["user test"]
+        assert lucy_result["nicknames"] == ["Lucy Gabel"]
+        assert shell_account_result["nicknames"] == ["shell-account-0"]
+        assert tom_result["nicknames"] == ["Tom Isaak"]
+        assert user_result["nicknames"] == ["user test"]
 
         # test search
         access_id_0 = lucy_result_details[0]["accessId"]
