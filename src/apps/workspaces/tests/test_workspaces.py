import http
import uuid

import pytest
from sqlalchemy.ext.asyncio import AsyncSession

<<<<<<< HEAD
from apps.shared.query_params import QueryParams
from apps.shared.test import BaseTest
from apps.users import User, UserSchema, UsersCRUD
from apps.workspaces.crud.user_applet_access import UserAppletAccessCRUD
from apps.workspaces.domain.constants import Role
from apps.workspaces.domain.workspace import WorkspaceApplet
from apps.workspaces.errors import AppletAccessDenied, InvalidAppletIDFilter
from apps.workspaces.service.workspace import WorkspaceService
=======
from apps.applets.crud import UserAppletAccessCRUD
from apps.applets.domain import Role
from apps.applets.domain.applet_create_update import AppletCreate
from apps.applets.domain.applet_full import AppletFull
from apps.applets.domain.applet_link import CreateAccessLink
from apps.applets.service.applet import AppletService
from apps.shared.enums import Language
from apps.shared.test import BaseTest
from apps.users.cruds.user import UsersCRUD
from apps.users.db.schemas import UserSchema
from apps.workspaces.errors import AppletAccessDenied, InvalidAppletIDFilter
from apps.workspaces.service.user_applet_access import UserAppletAccessService
>>>>>>> a096cbe1
from config import settings


@pytest.fixture
<<<<<<< HEAD
async def tom_applets(session: AsyncSession, tom: UserSchema):
    params = QueryParams()
    return await WorkspaceService(session, tom.id).get_workspace_applets(tom.id, "en", params)
=======
async def applet_one_with_public_link(session: AsyncSession, applet_one: AppletFull, tom):
    srv = AppletService(session, tom.id)
    await srv.create_access_link(applet_one.id, CreateAccessLink(require_login=False))
    applet = await srv.get_full_applet(applet_one.id)
    assert applet.link is not None
    return applet


@pytest.fixture
async def applet_one_with_link(session: AsyncSession, applet_one: AppletFull, tom):
    srv = AppletService(session, tom.id)
    await srv.create_access_link(applet_one.id, CreateAccessLink(require_login=True))
    applet = await srv.get_full_applet(applet_one.id)
    assert applet.link is not None
    return applet


@pytest.fixture
async def applet_not_in_folder(session: AsyncSession, tom, applet_minimal_data: AppletCreate):
    data = applet_minimal_data.copy(deep=True)
    data.display_name = "applet not in folder"
    data.description = {Language.ENGLISH: data.display_name}
    applet = await AppletService(session, tom.id).create(data)
    return applet


@pytest.fixture
async def applet_one_lucy_manager(session: AsyncSession, applet_one: AppletFull, tom, lucy) -> AppletFull:
    await UserAppletAccessService(session, tom.id, applet_one.id).add_role(lucy.id, Role.MANAGER)
    return applet_one


@pytest.fixture
async def applet_one_lucy_coordinator(session: AsyncSession, applet_one: AppletFull, tom, lucy) -> AppletFull:
    await UserAppletAccessService(session, tom.id, applet_one.id).add_role(lucy.id, Role.COORDINATOR)
    return applet_one


@pytest.fixture
async def applet_one_lucy_editor(session: AsyncSession, applet_one: AppletFull, tom, lucy) -> AppletFull:
    await UserAppletAccessService(session, tom.id, applet_one.id).add_role(lucy.id, Role.EDITOR)
    return applet_one


@pytest.fixture
async def applet_one_lucy_respondent(session: AsyncSession, applet_one: AppletFull, tom, lucy) -> AppletFull:
    await UserAppletAccessService(session, tom.id, applet_one.id).add_role(lucy.id, Role.RESPONDENT)
    return applet_one


@pytest.fixture
async def applet_one_user_respondent(session: AsyncSession, applet_one: AppletFull, tom, user) -> AppletFull:
    await UserAppletAccessService(session, tom.id, applet_one.id).add_role(user.id, Role.RESPONDENT)
    return applet_one


@pytest.fixture
async def applet_one_lucy_roles(
    applet_one_lucy_respondent: AppletFull, applet_one_lucy_coordinator: AppletFull, applet_one_lucy_editor: AppletFull
) -> list[AppletFull]:
    return [applet_one_lucy_respondent, applet_one_lucy_coordinator, applet_one_lucy_editor]
>>>>>>> a096cbe1


class TestWorkspaces(BaseTest):
    fixtures = [
        "folders/fixtures/folders.json",
        "invitations/fixtures/invitations.json",
        "workspaces/fixtures/workspaces.json",
        "schedule/fixtures/periodicity.json",
        "schedule/fixtures/events.json",
        "schedule/fixtures/activity_events.json",
        "schedule/fixtures/flow_events.json",
        "schedule/fixtures/user_events.json",
        "folders/fixtures/folders_applet.json",
        "subjects/fixtures/subjects.json",
    ]

    login_url = "/auth/login"
    workspaces_list_url = "/workspaces"
    workspaces_detail_url = f"{workspaces_list_url}/{{owner_id}}"
    workspaces_priority_role_url = f"{workspaces_detail_url}/priority_role"
    workspace_roles_url = f"{workspaces_detail_url}/roles"

    workspace_applets_url = f"{workspaces_detail_url}/applets"
    search_workspace_applets_url = f"{workspace_applets_url}/search/{{text}}"
    workspace_folder_applets_url = f"{workspaces_detail_url}/folders/{{folder_id}}/applets"

    workspace_applets_detail_url = f"{workspace_applets_url}/{{applet_id}}"
    applet_respondent_url = f"{workspace_applets_detail_url}/respondents/{{respondent_id}}"
    workspace_respondents_url = f"{workspaces_detail_url}/respondents"
    workspace_applet_respondents_list = "/workspaces/{owner_id}/applets/{applet_id}/respondents"
    workspace_respondent_applet_accesses = f"{workspace_respondents_url}/{{respondent_id}}/accesses"
    workspace_managers_url = f"{workspaces_detail_url}/managers"
    workspace_applet_managers_list = "/workspaces/{owner_id}/applets/{applet_id}/managers"
    workspace_manager_accesses_url = f"{workspace_managers_url}/{{manager_id}}/accesses"
    remove_manager_access = f"{workspaces_list_url}/managers/removeAccess"
    remove_respondent_access = "/applets/respondent/removeAccess"
    workspace_respondents_pin = (
        "/workspaces/{owner_id}/respondents/{user_id}/pin"
    )
    workspace_subject_pin = (
        "/workspaces/{owner_id}/subjects/{subject_id}/pin"
    )
    workspace_managers_pin = "/workspaces/{owner_id}/managers/{user_id}/pin"
    workspace_get_applet_respondent = "/workspaces/{owner_id}" "/applets/{applet_id}" "/respondents/{respondent_id}"

    @pytest.mark.usefixtures("applet_three")
    async def test_user_workspace_list(self, client, lucy):
        await client.login(self.login_url, lucy.email_encrypted, "Test123")

        response = await client.get(self.workspaces_list_url)
        assert response.status_code == 200, response.json()
        assert len(response.json()["result"]) == 1

    async def test_user_workspace_list_super_admin(self, client):
        await client.login(self.login_url, settings.super_admin.email, settings.super_admin.password)

        response = await client.get(self.workspaces_list_url)
        assert response.status_code == 200, response.json()
        # TODO replace 3 with count from database or similar
        # 1 - superadmin and 2 from json fixtures
        assert len(response.json()["result"]) == 3

    async def test_user_workspace_retrieve_without_managers(self, client, lucy):
        await client.login(self.login_url, lucy.email_encrypted, "Test123")

        response = await client.get(self.workspaces_detail_url.format(owner_id=lucy.id))
        assert response.status_code == 200, response.json()
        assert response.json()["result"]["name"] == "Lucy Gabel Test"
        assert response.json()["result"]["hasManagers"] is False

    async def test_get_users_priority_role_in_workspace(self, client, tom, lucy, applet_one_lucy_coordinator):
        await client.login(self.login_url, lucy.email_encrypted, "Test123")

        response = await client.get(self.workspaces_priority_role_url.format(owner_id=tom.id))
        assert response.status_code == 200, response.json()
        assert response.json()["result"]["role"] == Role.COORDINATOR

    async def test_get_users_priority_role_in_workspace_super_admin(self, client, tom):
        await client.login(self.login_url, settings.super_admin.email, settings.super_admin.password)

        response = await client.get(self.workspaces_priority_role_url.format(owner_id=tom.id))
        assert response.status_code == 200, response.json()
        assert response.json()["result"]["role"] == Role.SUPER_ADMIN

    async def test_workspace_roles_retrieve(
        self, client, tom, lucy, applet_one_lucy_respondent, applet_one_lucy_manager, applet_one
    ):
        await client.login(self.login_url, lucy.email_encrypted, "Test123")

        response = await client.get(self.workspace_roles_url.format(owner_id=tom.id))
        assert response.status_code == 200, response.json()
        data = response.json()["result"]
        roles = data.get(str(applet_one.id))
        assert roles == [Role.MANAGER, Role.RESPONDENT]

    async def test_workspace_roles_with_super_admin_retrieve(self, client, tom, session, applet_one):
        # TODO: Remove later. Do it now just for this test while we have JSON fixtures
        crud = UsersCRUD(session)
        await crud.update_by_id(tom.id, UserSchema(is_super_admin=True))
        await session.commit()
        await client.login(self.login_url, tom.email_encrypted, "Test1234!")

        response = await client.get(self.workspace_roles_url.format(owner_id=tom.id))
        assert response.status_code == 200, response.json()
        data = response.json()["result"]
        roles = data.get(str(applet_one.id), [])
        assert roles == [Role.OWNER, Role.SUPER_ADMIN, Role.RESPONDENT]

    async def test_user_workspace_retrieve_with_managers(self, client, tom, applet_one_lucy_manager):
        await client.login(self.login_url, tom.email_encrypted, "Test1234!")

        response = await client.get(self.workspaces_detail_url.format(owner_id=tom.id))
        assert response.status_code == 200, response.json()
        assert response.json()["result"]["name"] == "Tom Isaak Test"
        assert response.json()["result"]["hasManagers"] is True

    async def test_user_workspace_retrieve_without_access(self, client, tom, lucy):
        await client.login(self.login_url, tom.email_encrypted, "Test1234!")

        response = await client.get(self.workspaces_detail_url.format(owner_id=lucy.id))
        assert response.status_code == 403, response.json()

    async def test_workspace_applets_list(self, client, lucy):
        await client.login(self.login_url, lucy.email_encrypted, "Test123")

        response = await client.get(
            self.workspace_applets_url.format(owner_id=lucy.id),
            dict(ordering="-displayName,created_at"),
        )
        assert response.status_code == 200
        assert response.json()["count"] == 3
        assert response.json()["result"][0]["type"] == "folder"
        assert response.json()["result"][1]["type"] == "folder"
        assert response.json()["result"][2]["type"] == "applet"
        assert response.json()["result"][2]["role"] == Role.OWNER

    async def test_workspace_applets_search(self, client, lucy):
        await client.login(self.login_url, lucy.email_encrypted, "Test123")

        response = await client.get(self.search_workspace_applets_url.format(owner_id=lucy.id, text="applet"))
        assert response.status_code == 200
        assert response.json()["count"] == 1
        assert response.json()["result"][0]["displayName"] == "Applet 3"
        assert response.json()["result"][0]["role"] == Role.OWNER

    async def test_workspace_applets_list_by_folder_id_filter(self, client, tom, applet_not_in_folder):
        await client.login(self.login_url, tom.email_encrypted, "Test1234!")

        response = await client.get(
            self.workspace_applets_url.format(owner_id=tom.id),
        )
        assert response.status_code == 200
        # Why 1 applet not in folder and 3 folders
        expected_count = 4
        assert response.json()["count"] == expected_count
        assert len(response.json()["result"]) == expected_count

    async def test_workspace_applets_detail(self, client, lucy, applet_one_lucy_manager):
        await client.login(self.login_url, lucy.email_encrypted, "Test123")

        # check access not exists
        response = await client.get(
            self.workspace_applets_detail_url.format(
                owner_id=uuid.uuid4(),
                applet_id=str(applet_one_lucy_manager.id),
            )
        )
        assert response.status_code == 404

        response = await client.get(
            self.workspace_applets_detail_url.format(
                owner_id=lucy.id,
                applet_id=str(applet_one_lucy_manager.id),
            )
        )
        assert response.status_code == 200

<<<<<<< HEAD
    async def test_workspace_applets_respondent_update(self, client, tom, lucy):
        await client.login(self.login_url, "tom@mindlogger.com", "Test1234!")
=======
    async def test_workspace_applets_respondent_update(self, client, tom, lucy, applet_one_lucy_respondent):
        await client.login(self.login_url, tom.email_encrypted, "Test1234!")
>>>>>>> a096cbe1

        response = await client.post(
            self.applet_respondent_url.format(
                owner_id=tom.id,
                applet_id=str(applet_one_lucy_respondent.id),
                respondent_id=lucy.id,
            ),
            dict(
                nickname="New respondent",
                secret_user_id="f0dd4996-e0eb-461f-b2f8-ba873a674710",
            ),
        )
        assert response.status_code == 200

        response = await client.get(
            self.workspace_applet_respondents_list.format(
                owner_id=tom.id,
                applet_id=str(applet_one_lucy_respondent.id),
            ),
            dict(
                role="respondent",
            ),
        )
        payload = response.json()
        assert payload["count"] == 2
        nicknames = []
        secret_ids = []
        for respondent in payload["result"]:
            nicknames += respondent.get("nicknames", [])
            secret_ids += respondent.get("secretIds", [])
        assert "New respondent" in nicknames
        assert "f0dd4996-e0eb-461f-b2f8-ba873a674710" in secret_ids

    async def test_wrong_workspace_applets_list(self, client, lucy):
        await client.login(self.login_url, lucy.email_encrypted, "Test123")

        response = await client.get(self.workspace_applets_url.format(owner_id="00000000-0000-0000-0000-000000000000"))
        assert response.status_code == 404

<<<<<<< HEAD
    async def test_get_workspace_respondents(self, client, tom: UserSchema):
=======
    async def test_get_workspace_respondents(self, client, tom, applet_one_lucy_respondent):
>>>>>>> a096cbe1
        await client.login(self.login_url, tom.email_encrypted, "Test1234!")
        response = await client.get(
            self.workspace_respondents_url.format(owner_id=tom.id),
        )

        assert response.status_code == 200
        data = response.json()
        assert data["count"] == 2
        assert data["result"][0]["nicknames"]
        assert data["result"][0]["secretIds"]

        # test search
        access_id_0 = data["result"][0]["details"][0]["accessId"]
        access_id_1 = data["result"][1]["details"][0]["accessId"]
        secret_user_id_0 = data["result"][0]["secretIds"][0]
        secret_user_id_1 = data["result"][1]["secretIds"][0]
        search_params = {
            access_id_0: [secret_user_id_0[19:]],
            access_id_1: [secret_user_id_1],
        }
        for access_id, params in search_params.items():
            for val in params:
                response = await client.get(
                    self.workspace_respondents_url.format(owner_id=tom.id),
                    dict(search=val),
                )
                assert response.status_code == 200
                data = response.json()
                assert set(data.keys()) == {"count", "result"}
                assert data["count"] == 1
                result = data["result"]
                assert len(result) == 1
                access_ids = {detail["accessId"] for detail in result[0]["details"]}
                assert access_id in access_ids

    async def test_get_workspace_applet_respondents(self, client, tom, applet_one, uuid_zero):
        await client.login(self.login_url, tom.email_encrypted, "Test1234!")
        response = await client.get(
            self.workspace_applet_respondents_list.format(
                owner_id=tom.id,
                applet_id=str(applet_one.id),
            ),
        )

        assert response.status_code == 200, response.json()
        data = response.json()
        assert data["count"] == 1
        assert data["result"][0]["nicknames"]
        assert data["result"][0]["secretIds"]

        # test search
        access_id = data["result"][0]["details"][0]["accessId"]
        secret_id = data["result"][0]["secretIds"][0]
        response = await client.get(
            self.workspace_applet_respondents_list.format(
                owner_id=tom.id,
                applet_id=str(applet_one.id),
            ),
            dict(search=secret_id[19:]),
        )
        assert response.status_code == 200
        data = response.json()
        assert data["count"] == 1
        result = data["result"]
        assert len(result) == 1
        assert access_id == data["result"][0]["details"][0]["accessId"]

        # test search - there is no respondent

        response = await client.get(
            self.workspace_applet_respondents_list.format(
                owner_id=tom.id,
                applet_id=str(applet_one.id),
            ),
            dict(search=str(uuid_zero)[19:]),
        )
        assert response.status_code == 200
        data = response.json()
        assert data["count"] == 0
        assert not data["result"]

    async def test_get_workspace_respondent_accesses(self, client, tom, lucy, applet_one_lucy_respondent):
        await client.login(self.login_url, tom.email_encrypted, "Test1234!")
        response = await client.get(
            self.workspace_respondent_applet_accesses.format(
                owner_id=tom.id,
                respondent_id=lucy.id,
            )
        )

        assert response.status_code == 200
        assert response.json()["count"] == 1

    async def test_get_workspace_managers(self, client, tom, lucy, applet_one_lucy_manager):
        await client.login(self.login_url, tom.email_encrypted, "Test1234!")
        response = await client.get(
            self.workspace_managers_url.format(owner_id=tom.id),
        )

<<<<<<< HEAD
        assert response.status_code == 200, response.json()
        assert response.json()["count"] == 5

        plain_emails = [
            "reviewer@mail.com",
            "tom@mindlogger.com",
            "lucy@gmail.com",
            "bob@gmail.com",
            "mike@gmail.com",
            "mike2@gmail.com",
            "pitbronson@mail.com"
        ]
=======
        assert response.status_code == 200
        assert response.json()["count"] == 2

        plain_emails = [tom.email_encrypted, lucy.email_encrypted]
>>>>>>> a096cbe1

        for result in response.json()["result"]:
            assert result["email"] in plain_emails

        # test search
        search_params = {
            str(lucy.id): [
                "lucy",
                "gabe",
            ],
        }
        for id_, params in search_params.items():
            for val in params:
                response = await client.get(
                    self.workspace_managers_url.format(owner_id=tom.id),
                    dict(
                        search=val,
                    ),
                )

                assert response.status_code == 200
                data = response.json()
                assert set(data.keys()) == {"count", "result"}
                assert data["count"] == 1
                result = data["result"]
                assert len(result) == 1
                assert result[0]["id"] == id_

    async def test_get_workspace_applet_managers(self, client, tom, applet_one):
        await client.login(self.login_url, tom.email_encrypted, "Test1234!")
        response = await client.get(
            self.workspace_applet_managers_list.format(
                owner_id=tom.id,
                applet_id=str(applet_one.id),
            ),
        )

<<<<<<< HEAD
        assert response.status_code == 200, response.json()
        assert response.json()["count"] == 5

        plain_emails = [
            "reviewer@mail.com",
            "tom@mindlogger.com",
            "lucy@gmail.com",
            "bob@gmail.com",
            "mike@gmail.com",
            "mike2@gmail.com",
            "pitbronson@mail.com"
        ]
=======
        assert response.status_code == 200
        assert response.json()["count"] == 1

        plain_emails = [tom.email_encrypted]
>>>>>>> a096cbe1

        for result in response.json()["result"]:
            assert result["email"] in plain_emails

        # test search
        search_params = {
            str(tom.id): [
                "tom",
                "isaak",
            ],
        }
        for id_, params in search_params.items():
            for val in params:
                response = await client.get(
                    self.workspace_applet_managers_list.format(
                        owner_id=tom.id,
                        applet_id=str(applet_one.id),
                    ),
                    dict(
                        search=val,
                    ),
                )

                assert response.status_code == 200
                data = response.json()
                assert set(data.keys()) == {"count", "result"}
                assert data["count"] == 1
                result = data["result"]
                assert len(result) == 1
                assert result[0]["id"] == id_
                assert result[0]["firstName"] == tom.first_name
                assert result[0]["lastName"] == tom.last_name
                assert result[0]["email"] == tom.email_encrypted

    async def test_set_workspace_manager_accesses(self, client, tom, lucy, applet_one, applet_two):
        await client.login(self.login_url, tom.email_encrypted, "Test1234!")
        response = await client.post(
            self.workspace_manager_accesses_url.format(
                owner_id=tom.id,
                manager_id=lucy.id,
            ),
            dict(
                accesses=[
                    {
                        "applet_id": str(applet_two.id),
                        "roles": ["manager", "coordinator"],
                    },
                    {
                        "applet_id": str(applet_one.id),
                        "roles": ["coordinator", "editor", "reviewer"],
<<<<<<< HEAD
                        "subjects": [
                            "ee5e2f55-8e32-40af-8ef9-24e332c31d7c",
                        ],
=======
                        "respondents": [tom.id],
>>>>>>> a096cbe1
                    },
                ]
            ),
        )

        assert response.status_code == 200, response.json()
        # TODO: check from database results

<<<<<<< HEAD
    async def test_pin_workspace_respondents(self, client, tom):
        await client.login(self.login_url, "tom@mindlogger.com", "Test1234!")
=======
    async def test_pin_workspace_respondents(self, client, tom, applet_one, applet_one_lucy_respondent):
        await client.login(self.login_url, tom.email_encrypted, "Test1234!")
>>>>>>> a096cbe1
        response = await client.get(
            self.workspace_applet_respondents_list.format(
                owner_id=tom.id,
                applet_id=str(applet_one.id),
            ),
        )

        assert response.status_code == 200

        user_id = response.json()["result"][-1]["id"]

        # Pin access wrong owner
        response = await client.post(
            self.workspace_respondents_pin.format(owner_id=uuid.uuid4(), user_id=user_id),
        )

        assert response.status_code == 404

        # Pin access wrong access_id
        response = await client.post(
            self.workspace_respondents_pin.format(
                owner_id=tom.id,
                user_id=uuid.uuid4(),
            ),
        )

        assert response.status_code == 403

        # Pin access
        response = await client.post(
            self.workspace_respondents_pin.format(
                owner_id=tom.id,
                user_id=user_id,
            ),
        )

        assert response.status_code == 204

        response = await client.get(
            self.workspace_applet_respondents_list.format(
                owner_id=tom.id,
                applet_id=str(applet_one.id),
            ),
        )
        assert response.json()["result"][0]["id"] == user_id
        assert response.json()["result"][0]["isPinned"] is True
        assert response.json()["result"][1]["isPinned"] is False

        # Unpin access
        response = await client.post(
            self.workspace_respondents_pin.format(
                owner_id=tom.id,
                user_id=user_id,
            ),
        )

        assert response.status_code == 204

        response = await client.get(
            self.workspace_applet_respondents_list.format(
                owner_id=tom.id,
                applet_id=str(applet_one.id),
            ),
        )
        assert response.json()["result"][-1]["id"] == user_id

    async def test_pin_workspace_managers(self, client, tom, applet_one, applet_one_lucy_manager):
        await client.login(self.login_url, tom.email_encrypted, "Test1234!")
        response = await client.get(
            self.workspace_applet_managers_list.format(
                owner_id=tom.id,
                applet_id=str(applet_one.id),
            ),
        )

        assert response.status_code == 200, response.json()

        user_id = response.json()["result"][-1]["id"]

        # Pin access wrong owner
        response = await client.post(
            self.workspace_managers_pin.format(owner_id=uuid.uuid4(), user_id=user_id),
        )

        assert response.status_code == 404

        # Pin access wrong access_id
        response = await client.post(
            self.workspace_managers_pin.format(
                owner_id=tom.id,
                user_id=uuid.uuid4(),
            ),
        )

        assert response.status_code == 403

        # Pin access
        response = await client.post(
            self.workspace_managers_pin.format(
                owner_id=tom.id,
                user_id=user_id,
            ),
        )

        assert response.status_code == 204

        response = await client.get(
            self.workspace_applet_managers_list.format(
                owner_id=tom.id,
                applet_id=str(applet_one.id),
            ),
        )
        assert response.json()["result"][0]["id"] == user_id
        assert response.json()["result"][0]["isPinned"] is True
        assert response.json()["result"][1]["isPinned"] is False

        # Unpin access
        response = await client.post(
            self.workspace_managers_pin.format(
                owner_id=tom.id,
                user_id=user_id,
            ),
        )

        assert response.status_code == 204

        response = await client.get(
            self.workspace_applet_managers_list.format(
                owner_id=tom.id,
                applet_id=str(applet_one.id),
            ),
        )
        assert response.json()["result"][-1]["id"] == user_id

    async def test_workspace_remove_manager_access(self, client, tom, lucy, applet_one, applet_one_lucy_manager):
        await client.login(self.login_url, tom.email_encrypted, "Test1234!")
        response = await client.get(self.workspace_managers_url.format(owner_id=tom.id))

        assert response.status_code == 200

        managers_count = response.json()["count"]

        data = {
            "user_id": lucy.id,
            "applet_ids": [
                str(applet_one.id),
            ],
            # "role": Role.MANAGER,
        }

        response = await client.delete(self.remove_manager_access, data=data)

        assert response.status_code == 200

        response = await client.get(self.workspace_managers_url.format(owner_id=tom.id))

        assert response.status_code == 200
        assert response.json()["count"] == managers_count - 1

    async def test_workspace_remove_respondent_access(self, client, tom, lucy, applet_one, applet_one_lucy_respondent):
        await client.login(self.login_url, tom.email_encrypted, "Test1234!")
        data = {
            "user_id": lucy.id,
            "applet_ids": [
                str(applet_one.id),
            ],
            "delete_responses": True,
        }

        response = await client.delete(self.remove_respondent_access, data=data)
        assert response.status_code == 200

    @pytest.mark.usefixtures("applet_one_lucy_coordinator", "applet_one_user_respondent")
    async def test_workspace_coordinator_remove_respondent_access(self, client, lucy, applet_one, user):
        # coordinator can remove respondent access
        await client.login(self.login_url, lucy.email_encrypted, "Test123")

        data = {
            "user_id": user.id,
            "applet_ids": [
                str(applet_one.id),
            ],
            "delete_responses": True,
        }

        response = await client.delete(self.remove_respondent_access, data=data)
        assert response.status_code == 200

    async def test_workspace_editor_remove_respondent_access_error(self, client, session, mike, lucy, applet_one):
        applet_id = str(applet_one.id)
        roles_to_delete = [Role.OWNER, Role.COORDINATOR, Role.MANAGER, Role.SUPER_ADMIN, Role.REVIEWER]
        await UserAppletAccessCRUD(session).delete_user_roles(uuid.UUID(applet_id), mike.id, roles_to_delete)
        # editor can remove respondent access
        await client.login(self.login_url, mike.email_encrypted, "Test1234")

        data = {
            "user_id": lucy.id,
            "applet_ids": [applet_id],
            "delete_responses": True,
        }

        response = await client.delete(self.remove_respondent_access, data=data)
        assert response.status_code == 403

    async def test_folder_applets(self, client, tom):
        await client.login(self.login_url, tom.email_encrypted, "Test1234!")

        response = await client.get(
            self.workspace_folder_applets_url.format(
                owner_id=tom.id,
                folder_id="ecf66358-a717-41a7-8027-807374307732",
            )
        )
        assert response.status_code == 200
        assert response.json()["result"][0]["displayName"] == "Applet 1"
        assert response.json()["result"][1]["displayName"] == "Applet 2"

    async def test_folder_applets_not_super_admin(self, client, bob):
        await client.login(self.login_url, bob.email_encrypted, "Test1234!")

        response = await client.get(
            self.workspace_folder_applets_url.format(
                owner_id=bob.id,
                folder_id="ecf66358-a717-41a7-8027-807374307737",
            )
        )
        assert response.status_code == 200
        assert len(response.json()["result"]) == 1
        assert response.json()["result"][0]["displayName"] == "Applet 4"

    async def test_applets_with_description(self, client, tom, applet_not_in_folder):
        await client.login(self.login_url, tom.email_encrypted, "Test1234!")

        response = await client.get(
            self.workspace_applets_url.format(
                owner_id=tom.id,
            )
        )
        assert response.status_code == 200
        applets = response.json()["result"]
        applet_one = next(i for i in applets if i["id"] == str(applet_not_in_folder.id))
        assert applet_one["activityCount"] == 1
        assert applet_one["description"] == applet_not_in_folder.description

    async def test_applets_flat_list(self, client, lucy):
        await client.login(self.login_url, lucy.email_encrypted, "Test123")
        response = await client.get(
            self.workspace_applets_url.format(owner_id=lucy.id),
            dict(ordering="-displayName,created_at", flatList=True),
        )
        assert response.status_code == 200
        assert response.json()["count"] == 1
        assert response.json()["result"][0]["type"] == "applet"

    async def test_applet_get_respondent_success(self, client, tom, applet_one):
        await client.login(self.login_url, tom.email_encrypted, "Test1234!")
        url = self.workspace_get_applet_respondent.format(
            owner_id=tom.id,
            applet_id=str(applet_one.id),
            respondent_id=tom.id,
        )
        res = await client.get(url)
        assert res.status_code == 200
        body = res.json()
<<<<<<< HEAD
        respondent = body.get("result", {})
        assert len(respondent) == 2
        # encrypted "hFywashKw+KlcDPazIy5QHz4AdkTOYkD28Q8+dpeDDA=" nickname
        # is 'Mindlogger ChildMindInstitute'
        assert respondent["nickname"] == "Mindlogger ChildMindInstitute"
        assert respondent["secretUserId"] == (
            "f0dd4996-e0eb-461f-b2f8-ba873a674788"
        )

    async def test_applet_get_respondent_not_found(self, client, tom):
=======
        respondent = body.get("result")
        assert respondent["nickname"] == f"{tom.first_name} {tom.last_name}"
        # Secret User id is random uuid, so just check that secretUserId exists
        assert respondent["secretUserId"]
        assert respondent["lastSeen"] is None

    async def test_applet_get_respondent_not_found(self, client, tom, applet_two):
>>>>>>> a096cbe1
        await client.login(self.login_url, tom.email_encrypted, "Test1234!")
        url = self.workspace_get_applet_respondent.format(
            owner_id=tom.id,
            applet_id=str(applet_two.id),
            respondent_id="7484f34a-3acc-4ee6-8a94-fd7299502fa0",
        )
        res = await client.get(url)
        assert res.status_code == 404

    async def test_applet_get_respondent_access_denied_for_respondent_role(self, client, tom, bob, applet_two):
        await client.login(self.login_url, bob.email_encrypted, "Test1234!")
        url = self.workspace_get_applet_respondent.format(
            owner_id=tom.id,
            applet_id=str(applet_two.id),
            respondent_id="7484f34a-3acc-4ee6-8a94-fd7299502fa0",
        )
        res = await client.get(url)
        assert res.status_code == 403

    async def test_get_managers_priority_roles_not_valid_uuid(self, client, tom, bob):
        await client.login(self.login_url, bob.email_encrypted, "Test1234!")
        response = await client.get(
            self.workspaces_priority_role_url.format(owner_id=tom.id),
            query={"appletIDs": "92917a56"},
        )
        assert response.status_code == 422
        result = response.json()["result"]
        assert len(result) == 1
        assert result[0]["message"] == InvalidAppletIDFilter.message

    async def test_get_managers_priority_roles_user_does_not_have_access_to_the_applet(
        self, client, tom, lucy, applet_one_lucy_manager
    ):
        await client.login(self.login_url, lucy.email_encrypted, "Test123")
        response = await client.get(
            self.workspaces_priority_role_url.format(owner_id=tom.id),
            query={"appletIDs": "00000000-0000-0000-0000-000000000000"},
        )
        assert response.status_code == 403
        result = response.json()["result"]
        assert len(result) == 1
        assert result[0]["message"] == AppletAccessDenied.message

    async def test_pin_subject_wrong_owner(self, client):
        await client.login(self.login_url, "tom@mindlogger.com", "Test1234!")
        response = await client.get(
            self.workspace_applet_respondents_list.format(
                owner_id="7484f34a-3acc-4ee6-8a94-fd7299502fa1",
                applet_id="92917a56-d586-4613-b7aa-991f2c4b15b1",
            ),
        )

        assert response.status_code == 200, response.json()
        respondent = response.json()["result"][-1]
        subject_id = respondent["details"][0]["subjectId"]
        response = await client.post(self.workspace_subject_pin.format(owner_id=uuid.uuid4(), subject_id=subject_id))
        assert response.status_code == 404

    async def test_pin_subject_wrong_access_id(self, client):
        await client.login(self.login_url, "tom@mindlogger.com", "Test1234!")
        response = await client.get(
            self.workspace_applet_respondents_list.format(
                owner_id="7484f34a-3acc-4ee6-8a94-fd7299502fa1",
                applet_id="92917a56-d586-4613-b7aa-991f2c4b15b1",
            ),
        )

        assert response.status_code == 200, response.json()
        response = await client.post(self.workspace_subject_pin.format(
                owner_id="7484f34a-3acc-4ee6-8a94-fd7299502fa1",
                subject_id=uuid.uuid4(),
            ),
        )
        assert response.status_code == 403

    async def test_pin_subject(self, client):
        await client.login(self.login_url, "tom@mindlogger.com", "Test1234!")
        response = await client.get(
            self.workspace_applet_respondents_list.format(
                owner_id="7484f34a-3acc-4ee6-8a94-fd7299502fa1",
                applet_id="92917a56-d586-4613-b7aa-991f2c4b15b1",
            ),
        )

        assert response.status_code == 200, response.json()
        respondent = response.json()["result"][-1]
        subject_id = respondent["details"][0]["subjectId"]
        response = await client.post(
            self.workspace_subject_pin.format(
                owner_id="7484f34a-3acc-4ee6-8a94-fd7299502fa1",
                subject_id=subject_id,
            ),
        )
        assert response.status_code == 204

        response = await client.get(
            self.workspace_applet_respondents_list.format(
                owner_id="7484f34a-3acc-4ee6-8a94-fd7299502fa1",
                applet_id="92917a56-d586-4613-b7aa-991f2c4b15b1",
            ),
        )
        respondent_list = response.json()["result"]
        for resp in respondent_list:
            for details in resp["details"]:
                if details["subjectId"] == subject_id:
                    assert resp["isPinned"]
                else:
                    assert not resp["isPinned"]

    async def test_unpin_subjects(self, client):
        await client.login(self.login_url, "tom@mindlogger.com", "Test1234!")
        response = await client.get(
            self.workspace_applet_respondents_list.format(
                owner_id="7484f34a-3acc-4ee6-8a94-fd7299502fa1",
                applet_id="92917a56-d586-4613-b7aa-991f2c4b15b1",
            ),
        )

        assert response.status_code == 200, response.json()
        respondent = response.json()["result"][-1]
        subject_id = respondent["details"][0]["subjectId"]
        # Pin
        response = await client.post(
            self.workspace_subject_pin.format(
                owner_id="7484f34a-3acc-4ee6-8a94-fd7299502fa1",
                subject_id=subject_id,
            ),
        )
        assert response.status_code == 204
        # Unpin
        response = await client.post(
            self.workspace_subject_pin.format(
                owner_id="7484f34a-3acc-4ee6-8a94-fd7299502fa1",
                subject_id=subject_id,
            ),
        )
        assert response.status_code == 204

        response = await client.get(
            self.workspace_applet_respondents_list.format(
                owner_id="7484f34a-3acc-4ee6-8a94-fd7299502fa1",
                applet_id="92917a56-d586-4613-b7aa-991f2c4b15b1",
            ),
        )
        respondent_list = response.json()["result"]
        for resp in respondent_list:
            assert not resp["isPinned"]

    async def test_respondent_access(
            self, client, tom: User, user: User, session: AsyncSession, tom_applets: list[WorkspaceApplet]
    ):
        await client.login(self.login_url, tom.email_encrypted, "Test1234!")
        url = self.workspace_respondent_applet_accesses.format(owner_id=tom.id, respondent_id=tom.id)
        response = await client.get(url)
        assert response.status_code == http.HTTPStatus.OK<|MERGE_RESOLUTION|>--- conflicted
+++ resolved
@@ -4,16 +4,6 @@
 import pytest
 from sqlalchemy.ext.asyncio import AsyncSession
 
-<<<<<<< HEAD
-from apps.shared.query_params import QueryParams
-from apps.shared.test import BaseTest
-from apps.users import User, UserSchema, UsersCRUD
-from apps.workspaces.crud.user_applet_access import UserAppletAccessCRUD
-from apps.workspaces.domain.constants import Role
-from apps.workspaces.domain.workspace import WorkspaceApplet
-from apps.workspaces.errors import AppletAccessDenied, InvalidAppletIDFilter
-from apps.workspaces.service.workspace import WorkspaceService
-=======
 from apps.applets.crud import UserAppletAccessCRUD
 from apps.applets.domain import Role
 from apps.applets.domain.applet_create_update import AppletCreate
@@ -21,21 +11,17 @@
 from apps.applets.domain.applet_link import CreateAccessLink
 from apps.applets.service.applet import AppletService
 from apps.shared.enums import Language
+from apps.shared.query_params import QueryParams
 from apps.shared.test import BaseTest
-from apps.users.cruds.user import UsersCRUD
-from apps.users.db.schemas import UserSchema
+from apps.users import User, UserSchema, UsersCRUD
+from apps.workspaces.domain.workspace import WorkspaceApplet
 from apps.workspaces.errors import AppletAccessDenied, InvalidAppletIDFilter
 from apps.workspaces.service.user_applet_access import UserAppletAccessService
->>>>>>> a096cbe1
+from apps.workspaces.service.workspace import WorkspaceService
 from config import settings
 
 
 @pytest.fixture
-<<<<<<< HEAD
-async def tom_applets(session: AsyncSession, tom: UserSchema):
-    params = QueryParams()
-    return await WorkspaceService(session, tom.id).get_workspace_applets(tom.id, "en", params)
-=======
 async def applet_one_with_public_link(session: AsyncSession, applet_one: AppletFull, tom):
     srv = AppletService(session, tom.id)
     await srv.create_access_link(applet_one.id, CreateAccessLink(require_login=False))
@@ -97,7 +83,12 @@
     applet_one_lucy_respondent: AppletFull, applet_one_lucy_coordinator: AppletFull, applet_one_lucy_editor: AppletFull
 ) -> list[AppletFull]:
     return [applet_one_lucy_respondent, applet_one_lucy_coordinator, applet_one_lucy_editor]
->>>>>>> a096cbe1
+
+
+@pytest.fixture
+async def tom_applets(session: AsyncSession, tom: UserSchema):
+    params = QueryParams()
+    return await WorkspaceService(session, tom.id).get_workspace_applets(tom.id, "en", params)
 
 
 class TestWorkspaces(BaseTest):
@@ -111,7 +102,6 @@
         "schedule/fixtures/flow_events.json",
         "schedule/fixtures/user_events.json",
         "folders/fixtures/folders_applet.json",
-        "subjects/fixtures/subjects.json",
     ]
 
     login_url = "/auth/login"
@@ -134,12 +124,8 @@
     workspace_manager_accesses_url = f"{workspace_managers_url}/{{manager_id}}/accesses"
     remove_manager_access = f"{workspaces_list_url}/managers/removeAccess"
     remove_respondent_access = "/applets/respondent/removeAccess"
-    workspace_respondents_pin = (
-        "/workspaces/{owner_id}/respondents/{user_id}/pin"
-    )
-    workspace_subject_pin = (
-        "/workspaces/{owner_id}/subjects/{subject_id}/pin"
-    )
+    workspace_respondents_pin = "/workspaces/{owner_id}/respondents/{user_id}/pin"
+    workspace_subject_pin = "/workspaces/{owner_id}/subjects/{subject_id}/pin"
     workspace_managers_pin = "/workspaces/{owner_id}/managers/{user_id}/pin"
     workspace_get_applet_respondent = "/workspaces/{owner_id}" "/applets/{applet_id}" "/respondents/{respondent_id}"
 
@@ -275,13 +261,8 @@
         )
         assert response.status_code == 200
 
-<<<<<<< HEAD
-    async def test_workspace_applets_respondent_update(self, client, tom, lucy):
-        await client.login(self.login_url, "tom@mindlogger.com", "Test1234!")
-=======
     async def test_workspace_applets_respondent_update(self, client, tom, lucy, applet_one_lucy_respondent):
         await client.login(self.login_url, tom.email_encrypted, "Test1234!")
->>>>>>> a096cbe1
 
         response = await client.post(
             self.applet_respondent_url.format(
@@ -321,11 +302,8 @@
         response = await client.get(self.workspace_applets_url.format(owner_id="00000000-0000-0000-0000-000000000000"))
         assert response.status_code == 404
 
-<<<<<<< HEAD
-    async def test_get_workspace_respondents(self, client, tom: UserSchema):
-=======
+    @pytest.mark.skip("M2-5261")
     async def test_get_workspace_respondents(self, client, tom, applet_one_lucy_respondent):
->>>>>>> a096cbe1
         await client.login(self.login_url, tom.email_encrypted, "Test1234!")
         response = await client.get(
             self.workspace_respondents_url.format(owner_id=tom.id),
@@ -333,7 +311,8 @@
 
         assert response.status_code == 200
         data = response.json()
-        assert data["count"] == 2
+        assert data["count"] == 2  # tom(applet1, applet2), lucy(applet1)
+        assert data["count"] == len(data["result"])
         assert data["result"][0]["nicknames"]
         assert data["result"][0]["secretIds"]
 
@@ -361,7 +340,7 @@
                 access_ids = {detail["accessId"] for detail in result[0]["details"]}
                 assert access_id in access_ids
 
-    async def test_get_workspace_applet_respondents(self, client, tom, applet_one, uuid_zero):
+    async def test_get_workspace_applet_respondents(self, client, tom, applet_one, applet_one_lucy_respondent, uuid_zero):
         await client.login(self.login_url, tom.email_encrypted, "Test1234!")
         response = await client.get(
             self.workspace_applet_respondents_list.format(
@@ -372,7 +351,7 @@
 
         assert response.status_code == 200, response.json()
         data = response.json()
-        assert data["count"] == 1
+        assert data["count"] == 2
         assert data["result"][0]["nicknames"]
         assert data["result"][0]["secretIds"]
 
@@ -425,25 +404,10 @@
             self.workspace_managers_url.format(owner_id=tom.id),
         )
 
-<<<<<<< HEAD
-        assert response.status_code == 200, response.json()
-        assert response.json()["count"] == 5
-
-        plain_emails = [
-            "reviewer@mail.com",
-            "tom@mindlogger.com",
-            "lucy@gmail.com",
-            "bob@gmail.com",
-            "mike@gmail.com",
-            "mike2@gmail.com",
-            "pitbronson@mail.com"
-        ]
-=======
         assert response.status_code == 200
         assert response.json()["count"] == 2
 
         plain_emails = [tom.email_encrypted, lucy.email_encrypted]
->>>>>>> a096cbe1
 
         for result in response.json()["result"]:
             assert result["email"] in plain_emails
@@ -481,25 +445,10 @@
             ),
         )
 
-<<<<<<< HEAD
-        assert response.status_code == 200, response.json()
-        assert response.json()["count"] == 5
-
-        plain_emails = [
-            "reviewer@mail.com",
-            "tom@mindlogger.com",
-            "lucy@gmail.com",
-            "bob@gmail.com",
-            "mike@gmail.com",
-            "mike2@gmail.com",
-            "pitbronson@mail.com"
-        ]
-=======
         assert response.status_code == 200
         assert response.json()["count"] == 1
 
         plain_emails = [tom.email_encrypted]
->>>>>>> a096cbe1
 
         for result in response.json()["result"]:
             assert result["email"] in plain_emails
@@ -534,7 +483,8 @@
                 assert result[0]["lastName"] == tom.last_name
                 assert result[0]["email"] == tom.email_encrypted
 
-    async def test_set_workspace_manager_accesses(self, client, tom, lucy, applet_one, applet_two):
+    async def test_set_workspace_manager_accesses(self, client, tom, lucy, applet_one, applet_two, tom_applet_one_subject):
+        subject_id = tom_applet_one_subject.id
         await client.login(self.login_url, tom.email_encrypted, "Test1234!")
         response = await client.post(
             self.workspace_manager_accesses_url.format(
@@ -550,13 +500,9 @@
                     {
                         "applet_id": str(applet_one.id),
                         "roles": ["coordinator", "editor", "reviewer"],
-<<<<<<< HEAD
                         "subjects": [
-                            "ee5e2f55-8e32-40af-8ef9-24e332c31d7c",
+                            str(subject_id),
                         ],
-=======
-                        "respondents": [tom.id],
->>>>>>> a096cbe1
                     },
                 ]
             ),
@@ -565,13 +511,8 @@
         assert response.status_code == 200, response.json()
         # TODO: check from database results
 
-<<<<<<< HEAD
-    async def test_pin_workspace_respondents(self, client, tom):
-        await client.login(self.login_url, "tom@mindlogger.com", "Test1234!")
-=======
     async def test_pin_workspace_respondents(self, client, tom, applet_one, applet_one_lucy_respondent):
         await client.login(self.login_url, tom.email_encrypted, "Test1234!")
->>>>>>> a096cbe1
         response = await client.get(
             self.workspace_applet_respondents_list.format(
                 owner_id=tom.id,
@@ -836,18 +777,6 @@
         res = await client.get(url)
         assert res.status_code == 200
         body = res.json()
-<<<<<<< HEAD
-        respondent = body.get("result", {})
-        assert len(respondent) == 2
-        # encrypted "hFywashKw+KlcDPazIy5QHz4AdkTOYkD28Q8+dpeDDA=" nickname
-        # is 'Mindlogger ChildMindInstitute'
-        assert respondent["nickname"] == "Mindlogger ChildMindInstitute"
-        assert respondent["secretUserId"] == (
-            "f0dd4996-e0eb-461f-b2f8-ba873a674788"
-        )
-
-    async def test_applet_get_respondent_not_found(self, client, tom):
-=======
         respondent = body.get("result")
         assert respondent["nickname"] == f"{tom.first_name} {tom.last_name}"
         # Secret User id is random uuid, so just check that secretUserId exists
@@ -855,7 +784,6 @@
         assert respondent["lastSeen"] is None
 
     async def test_applet_get_respondent_not_found(self, client, tom, applet_two):
->>>>>>> a096cbe1
         await client.login(self.login_url, tom.email_encrypted, "Test1234!")
         url = self.workspace_get_applet_respondent.format(
             owner_id=tom.id,
