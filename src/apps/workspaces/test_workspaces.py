import pytest

from apps.shared.test import BaseTest
from infrastructure.database import rollback


class TestWorkspaces(BaseTest):
    fixtures = [
        "users/fixtures/users.json",
        "folders/fixtures/folders.json",
        "applets/fixtures/applets.json",
        "applets/fixtures/applet_user_accesses.json",
        "invitations/fixtures/invitations.json",
        "workspaces/fixtures/workspaces.json",
    ]

    login_url = "/auth/login"
    user_workspace_list = "/workspaces"
    workspace_applets_list = "/workspaces/{owner_id}/applets"
    workspace_users_list = "/workspaces/{owner_id}/users"
<<<<<<< HEAD
    remove_manager_access = f"{user_workspace_list}/removeAccess"
    remove_respondent_access = "/applets/removeAccess"
=======
    workspace_users_pin = "/workspaces/{owner_id}/users/pin"
>>>>>>> c07f9910

    @rollback
    async def test_user_workspace_list(self):
        await self.client.login(self.login_url, "lucy@gmail.com", "Test123")

        response = await self.client.get(
            self.user_workspace_list.format(
                owner_id="7484f34a-3acc-4ee6-8a94-fd7299502fa2"
            )
        )
        assert response.status_code == 200, response.json()
        assert len(response.json()["result"]) == 2

    @rollback
    async def test_workspace_applets_list(self):
        await self.client.login(self.login_url, "lucy@gmail.com", "Test123")

        response = await self.client.get(
            self.workspace_applets_list.format(
                owner_id="7484f34a-3acc-4ee6-8a94-fd7299502fa2"
            )
        )
        assert response.status_code == 200
        assert response.json()["count"] == 1

    @rollback
    async def test_wrong_workspace_applets_list(self):
        await self.client.login(self.login_url, "lucy@gmail.com", "Test123")

        response = await self.client.get(
            self.workspace_applets_list.format(
                owner_id="00000000-0000-0000-0000-000000000000"
            )
        )
        # todo: uncomment when it will be needed
        # assert response.status_code == 404
        assert response.status_code == 200

    @rollback
    async def test_get_workspace_users(self):
        await self.client.login(
            self.login_url, "tom@mindlogger.com", "Test1234!"
        )
        response = await self.client.get(
            self.workspace_users_list.format(
                owner_id="7484f34a-3acc-4ee6-8a94-fd7299502fa1"
            )
        )

        assert response.status_code == 200, response.json()
        assert response.json()["count"] == 4
<<<<<<< HEAD

    @rollback
    async def test_workspace_remove_manager_access(self):
        await self.client.login(
            self.login_url, "tom@mindlogger.com", "Test1234!"
        )

        data = {
            "user_id": "7484f34a-3acc-4ee6-8a94-fd7299502fa2",
            "applet_ids": [
                "92917a56-d586-4613-b7aa-991f2c4b15b1",
            ],
        }

        response = await self.client.post(
            self.remove_manager_access, data=data
=======
        assert len(response.json()["result"][0]["nickname"]) > 1

    @pytest.mark.main
    @rollback
    async def test_pin_workspace_users(self):
        await self.client.login(
            self.login_url, "tom@mindlogger.com", "Test1234!"
        )
        response = await self.client.get(
            self.workspace_users_list.format(
                owner_id="7484f34a-3acc-4ee6-8a94-fd7299502fa1"
            )
        )

        assert response.status_code == 200, response.json()

        access_id = response.json()["result"][-1]["accessId"]
        # Pin access
        response = await self.client.post(
            self.workspace_users_pin.format(
                owner_id="7484f34a-3acc-4ee6-8a94-fd7299502fa1"
            ),
            data=dict(access_id=access_id),
>>>>>>> c07f9910
        )

        assert response.status_code == 200

<<<<<<< HEAD
    @rollback
    async def test_workspace_remove_respondent_access(self):
        await self.client.login(
            self.login_url, "tom@mindlogger.com", "Test1234!"
        )

        data = {
            "user_id": "7484f34a-3acc-4ee6-8a94-fd7299502fa2",
            "applet_ids": [
                "92917a56-d586-4613-b7aa-991f2c4b15b1",
            ],
            "delete_responses": True,
        }

        response = await self.client.post(
            self.remove_respondent_access, data=data
        )
        print(response.json())
        assert response.status_code == 200
=======
        response = await self.client.get(
            self.workspace_users_list.format(
                owner_id="7484f34a-3acc-4ee6-8a94-fd7299502fa1"
            )
        )
        assert response.json()["result"][0]["accessId"] == access_id

        # Unpin access
        response = await self.client.post(
            self.workspace_users_pin.format(
                owner_id="7484f34a-3acc-4ee6-8a94-fd7299502fa1"
            ),
            data=dict(access_id=access_id),
        )

        assert response.status_code == 200

        response = await self.client.get(
            self.workspace_users_list.format(
                owner_id="7484f34a-3acc-4ee6-8a94-fd7299502fa1"
            )
        )
        assert response.json()["result"][-1]["accessId"] == access_id
>>>>>>> c07f9910
<|MERGE_RESOLUTION|>--- conflicted
+++ resolved
@@ -18,12 +18,9 @@
     user_workspace_list = "/workspaces"
     workspace_applets_list = "/workspaces/{owner_id}/applets"
     workspace_users_list = "/workspaces/{owner_id}/users"
-<<<<<<< HEAD
     remove_manager_access = f"{user_workspace_list}/removeAccess"
     remove_respondent_access = "/applets/removeAccess"
-=======
     workspace_users_pin = "/workspaces/{owner_id}/users/pin"
->>>>>>> c07f9910
 
     @rollback
     async def test_user_workspace_list(self):
@@ -75,24 +72,6 @@
 
         assert response.status_code == 200, response.json()
         assert response.json()["count"] == 4
-<<<<<<< HEAD
-
-    @rollback
-    async def test_workspace_remove_manager_access(self):
-        await self.client.login(
-            self.login_url, "tom@mindlogger.com", "Test1234!"
-        )
-
-        data = {
-            "user_id": "7484f34a-3acc-4ee6-8a94-fd7299502fa2",
-            "applet_ids": [
-                "92917a56-d586-4613-b7aa-991f2c4b15b1",
-            ],
-        }
-
-        response = await self.client.post(
-            self.remove_manager_access, data=data
-=======
         assert len(response.json()["result"][0]["nickname"]) > 1
 
     @pytest.mark.main
@@ -116,32 +95,10 @@
                 owner_id="7484f34a-3acc-4ee6-8a94-fd7299502fa1"
             ),
             data=dict(access_id=access_id),
->>>>>>> c07f9910
-        )
-
-        assert response.status_code == 200
-
-<<<<<<< HEAD
-    @rollback
-    async def test_workspace_remove_respondent_access(self):
-        await self.client.login(
-            self.login_url, "tom@mindlogger.com", "Test1234!"
-        )
-
-        data = {
-            "user_id": "7484f34a-3acc-4ee6-8a94-fd7299502fa2",
-            "applet_ids": [
-                "92917a56-d586-4613-b7aa-991f2c4b15b1",
-            ],
-            "delete_responses": True,
-        }
-
-        response = await self.client.post(
-            self.remove_respondent_access, data=data
-        )
-        print(response.json())
-        assert response.status_code == 200
-=======
+        )
+
+        assert response.status_code == 200
+
         response = await self.client.get(
             self.workspace_users_list.format(
                 owner_id="7484f34a-3acc-4ee6-8a94-fd7299502fa1"
@@ -165,4 +122,81 @@
             )
         )
         assert response.json()["result"][-1]["accessId"] == access_id
->>>>>>> c07f9910
+
+    @rollback
+    async def test_workspace_remove_manager_access(self):
+        await self.client.login(
+            self.login_url, "tom@mindlogger.com", "Test1234!"
+        )
+
+        data = {
+            "user_id": "7484f34a-3acc-4ee6-8a94-fd7299502fa2",
+            "applet_ids": [
+                "92917a56-d586-4613-b7aa-991f2c4b15b1",
+            ],
+        }
+
+        response = await self.client.post(
+            self.remove_manager_access, data=data
+        )
+
+        assert response.status_code == 200
+
+    @rollback
+    async def test_workspace_remove_respondent_access(self):
+        await self.client.login(
+            self.login_url, "tom@mindlogger.com", "Test1234!"
+        )
+
+        data = {
+            "user_id": "7484f34a-3acc-4ee6-8a94-fd7299502fa2",
+            "applet_ids": [
+                "92917a56-d586-4613-b7aa-991f2c4b15b1",
+            ],
+            "delete_responses": True,
+        }
+
+        response = await self.client.post(
+            self.remove_respondent_access, data=data
+        )
+        print(response.json())
+        assert response.status_code == 200
+
+    @rollback
+    async def test_workspace_remove_manager_access(self):
+        await self.client.login(
+            self.login_url, "tom@mindlogger.com", "Test1234!"
+        )
+
+        data = {
+            "user_id": "7484f34a-3acc-4ee6-8a94-fd7299502fa2",
+            "applet_ids": [
+                "92917a56-d586-4613-b7aa-991f2c4b15b1",
+            ],
+        }
+
+        response = await self.client.post(
+            self.remove_manager_access, data=data
+        )
+
+        assert response.status_code == 200
+
+    @rollback
+    async def test_workspace_remove_respondent_access(self):
+        await self.client.login(
+            self.login_url, "tom@mindlogger.com", "Test1234!"
+        )
+
+        data = {
+            "user_id": "7484f34a-3acc-4ee6-8a94-fd7299502fa2",
+            "applet_ids": [
+                "92917a56-d586-4613-b7aa-991f2c4b15b1",
+            ],
+            "delete_responses": True,
+        }
+
+        response = await self.client.post(
+            self.remove_respondent_access, data=data
+        )
+        print(response.json())
+        assert response.status_code == 200