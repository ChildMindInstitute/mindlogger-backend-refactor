--- conflicted
+++ resolved
@@ -5,7 +5,6 @@
 
 from asyncpg.exceptions import UniqueViolationError
 from pydantic import parse_obj_as
-<<<<<<< HEAD
 from sqlalchemy import (
     Unicode,
     and_,
@@ -21,16 +20,7 @@
     text,
     update,
 )
-from sqlalchemy.dialects.postgresql import (
-    ARRAY,
-    UUID,
-    aggregate_order_by,
-    insert,
-)
-=======
-from sqlalchemy import Unicode, and_, any_, case, distinct, exists, func, literal_column, or_, select, text, update
 from sqlalchemy.dialects.postgresql import ARRAY, UUID, aggregate_order_by, insert
->>>>>>> e84a6265
 from sqlalchemy.engine import Result
 from sqlalchemy.exc import NoResultFound
 from sqlalchemy.orm import Query
@@ -398,13 +388,7 @@
             .correlate(UserSchema)
         )
 
-<<<<<<< HEAD
-        assigned_respondents = select(  # TODO subjects
-            literal_column("val").cast(UUID)
-        ).select_from(
-=======
         assigned_respondents = select(literal_column("val").cast(UUID)).select_from(
->>>>>>> e84a6265
             func.jsonb_array_elements_text(
                 case(
                     (
@@ -433,7 +417,6 @@
             .correlate(AppletSchema, UserSchema)
         )
 
-<<<<<<< HEAD
         invite_status = select(
             case(
                 (UserSchema.id.isnot(None), SubjectStatus.INVITED),
@@ -525,70 +508,6 @@
             UserSchema.id,
             func.coalesce(UserSchema.id, func.gen_random_uuid()),
             InvitationSchema.status,
-=======
-        field_nickname = UserAppletAccessSchema.respondent_nickname
-        field_secret_user_id = UserAppletAccessSchema.respondent_secret_id
-
-        query: Query = (
-            select(
-                # fmt: off
-                UserSchema.id,
-                UserSchema.first_name,
-                UserSchema.last_name,
-                UserSchema.is_anonymous_respondent,
-                func.coalesce(UserSchema.last_seen_at, UserSchema.created_at).label("last_seen"),
-                func.array_remove(func.array_agg(func.distinct(field_nickname)), None)
-                .cast(ARRAY(StringEncryptedType(Unicode, get_key)))
-                .label("nicknames"),
-                func.array_agg(
-                    aggregate_order_by(
-                        func.distinct(field_secret_user_id),
-                        field_secret_user_id,
-                    )
-                ).label("secret_ids"),
-                is_pinned.label("is_pinned"),
-                func.array_agg(
-                    func.json_build_object(
-                        text("'applet_id'"),
-                        AppletSchema.id,
-                        text("'applet_display_name'"),
-                        AppletSchema.display_name,  # noqa: E501
-                        text("'applet_image'"),
-                        AppletSchema.image,
-                        text("'access_id'"),
-                        UserAppletAccessSchema.id,
-                        text("'respondent_nickname'"),
-                        field_nickname,
-                        text("'respondent_secret_id'"),
-                        field_secret_user_id,
-                        text("'has_individual_schedule'"),
-                        schedule_exists,
-                        text("'encryption'"),
-                        AppletSchema.encryption,
-                    )
-                ).label("details"),
-            )
-            .select_from(UserAppletAccessSchema)
-            .join(
-                AppletSchema,
-                and_(
-                    AppletSchema.id == UserAppletAccessSchema.applet_id,
-                    AppletSchema.soft_exists(),
-                ),
-            )
-            .join(
-                UserSchema,
-                UserSchema.id == UserAppletAccessSchema.user_id,
-            )
-            .where(
-                UserAppletAccessSchema.owner_id == owner_id,
-                UserAppletAccessSchema.role == Role.RESPONDENT,
-                has_access,
-                UserAppletAccessSchema.applet_id == applet_id if applet_id else True,
-                UserAppletAccessSchema.soft_exists(),
-            )
-            .group_by(UserSchema.id)
->>>>>>> e84a6265
         )
 
         if query_params.filters:
@@ -658,24 +577,11 @@
                             AppletSchema.id,
                             text("'applet_display_name'"),
                             AppletSchema.display_name,  # noqa: E501
-<<<<<<< HEAD
                             text("'applet_image'"), AppletSchema.image,
                             text("'access_id'"), UserAppletAccessSchema.id,
                             text("'role'"), UserAppletAccessSchema.role,
                             text("'encryption'"), AppletSchema.encryption,
                             text("'reviewer_subjects'"), UserAppletAccessSchema.reviewer_subjects,  # noqa: E501
-=======
-                            text("'applet_image'"),
-                            AppletSchema.image,
-                            text("'access_id'"),
-                            UserAppletAccessSchema.id,
-                            text("'role'"),
-                            UserAppletAccessSchema.role,
-                            text("'encryption'"),
-                            AppletSchema.encryption,
-                            text("'reviewer_respondents'"),
-                            UserAppletAccessSchema.reviewer_respondents,  # noqa: E501
->>>>>>> e84a6265
                         ),
                         AppletSchema.id,
                     )
@@ -1088,13 +994,9 @@
 
         return parse_obj_as(list[AppletRoles], data)
 
-<<<<<<< HEAD
     async def get_responsible_persons(
         self, applet_id: uuid.UUID, subject_id: uuid.UUID | None
     ) -> list[UserSchema]:
-=======
-    async def get_responsible_persons(self, applet_id: uuid.UUID, respondent_id: uuid.UUID | None) -> list[UserSchema]:
->>>>>>> e84a6265
         query: Query = select(UserSchema)
         query = query.where(UserAppletAccessSchema.soft_exists())
         query = query.where(UserAppletAccessSchema.applet_id == applet_id)
@@ -1109,13 +1011,9 @@
                     UserAppletAccessSchema.role == Role.MANAGER,
                     and_(
                         UserAppletAccessSchema.role == Role.REVIEWER,
-<<<<<<< HEAD
                         UserAppletAccessSchema.meta.contains(
                             dict(subjects=[str(subject_id)])
                         ),
-=======
-                        UserAppletAccessSchema.meta.contains(dict(respondents=[str(respondent_id)])),
->>>>>>> e84a6265
                     ),
                 )
             )
