import uuid

from sqlalchemy import delete, distinct, func, select
from sqlalchemy.engine import Result
from sqlalchemy.exc import NoResultFound
from sqlalchemy.orm import Query
from sqlalchemy.sql.functions import count

from apps.applets.db.schemas import AppletSchema
from apps.shared.filtering import FilterField, Filtering
from apps.shared.ordering import Ordering
from apps.shared.paging import paging
from apps.shared.query_params import QueryParams
from apps.shared.searching import Searching
from apps.users import UserSchema
from apps.workspaces.db.schemas import UserAppletAccessSchema
from apps.workspaces.domain.constants import Role
from apps.workspaces.domain.user_applet_access import (
    UserAppletAccess,
    UserAppletAccessItem,
)
from apps.workspaces.domain.workspace import WorkspaceUser
from apps.workspaces.errors import (
    AppletAccessDenied,
    UserAppletAccessesNotFound,
)
from infrastructure.database.crud import BaseCRUD

__all__ = ["UserAppletAccessCRUD"]


class _UserAppletFilter(Filtering):
    owner_id = FilterField(UserAppletAccessSchema.owner_id)
    folder_id = FilterField(AppletSchema.folder_id)
    roles = FilterField(UserAppletAccessSchema.role, lookup="in")

    def prepare_roles(self, value: str):
        return value.split(",")


class _UserAppletOrdering(Ordering):
    created_at = AppletSchema.created_at
    display_name = AppletSchema.display_name


class _UserAppletSearch(Searching):
    search_fields = [AppletSchema.display_name]


class _AppletUsersFilter(Filtering):
    owner_id = FilterField(UserAppletAccessSchema.owner_id)
    applet_id = FilterField(UserAppletAccessSchema.applet_id)
    role = FilterField(UserAppletAccessSchema.role)


class _AppletUsersOrdering(Ordering):
    email = UserSchema.email
    first_name = UserSchema.first_name


class _AppletUsersSearch(Searching):
    search_fields = [UserSchema.first_name, UserSchema.last_name]


class UserAppletAccessCRUD(BaseCRUD[UserAppletAccessSchema]):
    schema_class = UserAppletAccessSchema

    async def get_accessible_applets(
        self, user_id: uuid.UUID, query_params: QueryParams
    ) -> list[AppletSchema]:
        query: Query = select(AppletSchema)
        query = query.join(
            UserAppletAccessSchema,
            UserAppletAccessSchema.applet_id == AppletSchema.id,
        )
        query = query.where(UserAppletAccessSchema.user_id == user_id)
        query = query.where(AppletSchema.is_deleted == False)  # noqa: E712
        query = query.group_by(
            AppletSchema.id, AppletSchema.display_name, AppletSchema.created_at
        )

        if query_params.filters:
            query = query.where(
                *_UserAppletFilter().get_clauses(**query_params.filters)
            )
        if query_params.ordering:
            query = query.order_by(
                *_UserAppletOrdering().get_clauses(*query_params.ordering)
            )
        if query_params.search:
            query = query.where(
                _UserAppletSearch().get_clauses(query_params.search)
            )
        query = paging(query, query_params.page, query_params.limit)
        db_result = await self._execute(query)

        applets = []
        for applet_schema in db_result.scalars().all():
            applets.append(applet_schema)
        return applets

    async def get_accessible_applets_count(
        self, user_id: uuid.UUID, query_params: QueryParams
    ) -> int:
        query: Query = select(count(AppletSchema.id))
        query = query.join(
            UserAppletAccessSchema,
            UserAppletAccessSchema.applet_id == AppletSchema.id,
        )
        query = query.where(UserAppletAccessSchema.user_id == user_id)
        query = query.where(AppletSchema.is_deleted == False)  # noqa: E712
        query = query.group_by(
            AppletSchema.id, AppletSchema.display_name, AppletSchema.created_at
        )

        if query_params.filters:
            query = query.where(
                *_UserAppletFilter().get_clauses(**query_params.filters)
            )
        if query_params.search:
            query = query.where(
                _UserAppletSearch().get_clauses(query_params.search)
            )
        db_result = await self._execute(query)

        return db_result.scalars().first() or 0

    async def get_applet_role_by_user_id(
        self, applet_id: uuid.UUID, user_id: uuid.UUID, role: Role
    ) -> UserAppletAccessSchema | None:
        query: Query = select(UserAppletAccessSchema)
        query = query.where(UserAppletAccessSchema.applet_id == applet_id)
        query = query.where(UserAppletAccessSchema.user_id == user_id)
        query = query.where(UserAppletAccessSchema.role == role)
        db_result = await self._execute(query)

        return db_result.scalars().first()

    def user_applet_ids_query(self, user_id: uuid.UUID) -> Query:
        query: Query = select(UserAppletAccessSchema.applet_id)
        query = query.where(UserAppletAccessSchema.user_id == user_id)
        query = query.where(
            UserAppletAccessSchema.role.in_(
                [Role.ADMIN, Role.MANAGER, Role.EDITOR]
            )
        )
        return query

    async def get_applet_owner(
        self, applet_id: uuid.UUID
    ) -> UserAppletAccessSchema:
        query: Query = select(UserAppletAccessSchema)
        query = query.where(UserAppletAccessSchema.applet_id == applet_id)
        query = query.where(UserAppletAccessSchema.role == Role.ADMIN)
        db_result = await self._execute(query)
        try:
            return db_result.scalars().one()
        except NoResultFound:
            raise AppletAccessDenied()

    async def get_by_id(self, id_: int) -> UserAppletAccess:
        """Fetch UserAppletAccess by id from the database."""

        # Get UserAppletAccess from the database
        if not (instance := await self._get("id", id_)):
            raise UserAppletAccessesNotFound(id_=id_)

        # Get internal model
        user_applet_access: UserAppletAccess = UserAppletAccess.from_orm(
            instance
        )

        return user_applet_access

    async def get_by_user_id(
        self, user_id_: uuid.UUID
    ) -> list[UserAppletAccess]:
        query: Query = select(self.schema_class).where(
            self.schema_class.user_id == user_id_
        )
        result: Result = await self._execute(query)
        results: list[UserAppletAccessSchema] = result.scalars().all()

        return [
            UserAppletAccess.from_orm(user_applet_access)
            for user_applet_access in results
        ]

    async def get_by_user_applet_role(
        self,
        schema: UserAppletAccessItem,
    ) -> UserAppletAccess | None:
        query: Query = select(self.schema_class).filter(
            self.schema_class.user_id == schema.user_id,
            self.schema_class.applet_id == schema.applet_id,
            self.schema_class.role == schema.role,
        )
        result: Result = await self._execute(query)

        return result.scalars().one_or_none()

    async def save(
        self, schema: UserAppletAccessSchema
    ) -> UserAppletAccessSchema:
        """Return UserAppletAccess instance and the created information."""
        return await self._create(schema)

    async def get(
        self, user_id: uuid.UUID, applet_id: uuid.UUID, role: str
    ) -> UserAppletAccessSchema | None:
        query: Query = select(UserAppletAccessSchema)
        query = query.where(UserAppletAccessSchema.user_id == user_id)
        query = query.where(UserAppletAccessSchema.applet_id == applet_id)
        query = query.where(UserAppletAccessSchema.role == role)

        result = await self._execute(query)
        return result.scalars().one_or_none()

    async def get_by_roles(
        self, user_id: uuid.UUID, applet_id: uuid.UUID, roles: list[str]
    ) -> UserAppletAccessSchema | None:
        query: Query = select(UserAppletAccessSchema)
        query = query.where(UserAppletAccessSchema.user_id == user_id)
        query = query.where(UserAppletAccessSchema.applet_id == applet_id)
        query = query.where(UserAppletAccessSchema.role.in_(roles))

        result = await self._execute(query)
        return result.scalars().one_or_none()

    # Get by applet id and user id and role respondent
    async def get_by_applet_and_user_as_respondent(
        self, applet_id: uuid.UUID, user_id: uuid.UUID
    ) -> UserAppletAccessSchema:
        query: Query = select(UserAppletAccessSchema)
        query = query.where(UserAppletAccessSchema.applet_id == applet_id)
        query = query.where(UserAppletAccessSchema.user_id == user_id)
        query = query.where(UserAppletAccessSchema.role == Role.RESPONDENT)
        result = await self._execute(query)
        return result.scalars().first()

    async def get_user_roles_to_applet(
        self, user_id: uuid.UUID, applet_id: uuid.UUID
    ) -> list[str]:
        query: Query = select(distinct(UserAppletAccessSchema.role))
        query = query.where(UserAppletAccessSchema.applet_id == applet_id)
        query = query.where(UserAppletAccessSchema.user_id == user_id)
        db_result = await self._execute(query)

        return db_result.scalars().all()

    async def get_roles_in_roles(
        self, user_id: uuid.UUID, applet_id: uuid.UUID, roles: list[str]
    ) -> list[str]:
        query: Query = select(distinct(UserAppletAccessSchema.role))
        query = query.where(UserAppletAccessSchema.applet_id == applet_id)
        query = query.where(UserAppletAccessSchema.user_id == user_id)
        query = query.where(UserAppletAccessSchema.role.in_(roles))
        db_result = await self._execute(query)

        return db_result.scalars().all()

    async def get_by_secret_user_id_for_applet(
        self, applet_id: uuid.UUID, secret_user_id: str
    ) -> UserAppletAccessSchema | None:
        query: Query = select(UserAppletAccessSchema)
        query = query.where(UserAppletAccessSchema.applet_id == applet_id)
        query = query.where(
            UserAppletAccessSchema.meta.op("->>")("secretUserId")
            == secret_user_id
        )
        db_result = await self._execute(query)

        return db_result.scalars().first()

    async def get_user_id_applet_and_role(
        self, applet_id: uuid.UUID, role: Role
    ) -> list[str]:
        query: Query = select(distinct(UserAppletAccessSchema.user_id))
        query = query.where(UserAppletAccessSchema.applet_id == applet_id)
        query = query.where(UserAppletAccessSchema.role == role)
        db_result = await self._execute(query)

        return db_result.scalars().all()

    async def delete_all_by_applet_id(self, applet_id: uuid.UUID):
        query: Query = delete(UserAppletAccessSchema)
        query = query.where(UserAppletAccessSchema.applet_id == applet_id)
        await self._execute(query)

    async def get_workspace_users(
        self, owner_id: uuid.UUID, query_params: QueryParams
    ) -> list[WorkspaceUser]:
        query: Query = select(
            UserSchema,
            func.string_agg(
                UserAppletAccessSchema.meta.op("->>")("nickname"), "," ""
            ).label("nicknames"),
            func.string_agg(
                UserAppletAccessSchema.meta.op("->>")("secretUserId"), "," ""
            ).label("secret_ids"),
            func.string_agg(UserAppletAccessSchema.role, "," "").label(
                "roles"
            ),
        )
        query = query.join(
            UserAppletAccessSchema,
            UserAppletAccessSchema.user_id == UserSchema.id,
        )
        query = query.group_by(UserSchema.id)
        query = query.where(UserAppletAccessSchema.owner_id == owner_id)
        if query_params.filters:
            query = query.where(
                *_AppletUsersFilter().get_clauses(**query_params.filters)
            )
        if query_params.search:
            query = query.where(
                _AppletUsersSearch().get_clauses(query_params.search)
            )
        if query_params.ordering:
            query = query.where(
                *_AppletUsersOrdering().get_clauses(*query_params.ordering)
            )
        query = paging(query, query_params.page, query_params.limit)

        db_result = await self._execute(query)

        users = []
        results = db_result.all()
        for user_schema, nicknames, secret_ids, roles in results:
            users.append(
                WorkspaceUser(
                    id=user_schema.id,
                    nickname=nicknames[0] if nicknames else None,
                    roles=roles.split(","),
                    secret_id=secret_ids[0] if secret_ids else None,
                    last_seen=user_schema.last_seen_at
                    or user_schema.created_at,
                )
            )
        return users

    async def get_workspace_users_count(
        self, owner_id: uuid.UUID, query_params: QueryParams
    ) -> int:
        query: Query = select(count(distinct(UserSchema.id)))
        query = query.join(
            UserAppletAccessSchema,
            UserAppletAccessSchema.user_id == UserSchema.id,
        )
        query = query.where(UserAppletAccessSchema.owner_id == owner_id)
        if query_params.filters:
            query = query.where(
                *_AppletUsersFilter().get_clauses(**query_params.filters)
            )
        if query_params.search:
            query = query.where(
                _AppletUsersSearch().get_clauses(query_params.search)
            )
        db_result = await self._execute(query)

        return db_result.scalars().first() or 0

<<<<<<< HEAD
    async def get_all_by_user_id_and_roles(
        self, user_id_: uuid.UUID, roles: list[Role]
    ) -> list[UserAppletAccess]:
        query: Query = select(self.schema_class).filter(
            self.schema_class.user_id == user_id_,
            self.schema_class.role.in_(roles),
        )
        result: Result = await self._execute(query)
        results: list[UserAppletAccessSchema] = result.scalars().all()

        return [
            UserAppletAccess.from_orm(user_applet_access)
            for user_applet_access in results
        ]

    async def delete_all_by_user_and_applet(
        self, user_id: uuid.UUID, applet_id: uuid.UUID
    ):
        query: Query = delete(UserAppletAccessSchema)
        query = query.where(UserAppletAccessSchema.user_id == user_id)
        query = query.where(UserAppletAccessSchema.applet_id == applet_id)
        await self._execute(query)
=======
    async def check_access_by_user_and_owner(
        self, user_id: uuid.UUID, owner_id: uuid.UUID
    ) -> bool:
        query: Query = select(self.schema_class.id)
        query = query.where(self.schema_class.user_id == user_id)
        query = query.where(self.schema_class.owner_id == owner_id)
        query = query.limit(1)

        db_result = await self._execute(query)

        return db_result.scalars().first() is not None
>>>>>>> 2508e59a
<|MERGE_RESOLUTION|>--- conflicted
+++ resolved
@@ -360,7 +360,6 @@
 
         return db_result.scalars().first() or 0
 
-<<<<<<< HEAD
     async def get_all_by_user_id_and_roles(
         self, user_id_: uuid.UUID, roles: list[Role]
     ) -> list[UserAppletAccess]:
@@ -383,7 +382,7 @@
         query = query.where(UserAppletAccessSchema.user_id == user_id)
         query = query.where(UserAppletAccessSchema.applet_id == applet_id)
         await self._execute(query)
-=======
+
     async def check_access_by_user_and_owner(
         self, user_id: uuid.UUID, owner_id: uuid.UUID
     ) -> bool:
@@ -395,4 +394,3 @@
         db_result = await self._execute(query)
 
         return db_result.scalars().first() is not None
->>>>>>> 2508e59a
