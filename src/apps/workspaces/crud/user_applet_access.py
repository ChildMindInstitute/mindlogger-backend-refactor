import asyncio
import uuid
from datetime import datetime
from typing import Tuple

from asyncpg.exceptions import UniqueViolationError
from pydantic import parse_obj_as
from sqlalchemy import (
    Unicode,
    and_,
    any_,
    case,
    distinct,
    exists,
    false,
    func,
    literal_column,
    or_,
    select,
    text,
    true,
    update,
)
from sqlalchemy.dialects.postgresql import (
    ARRAY,
    UUID,
    aggregate_order_by,
    insert,
)
from sqlalchemy.engine import Result
from sqlalchemy.exc import NoResultFound
from sqlalchemy.orm import Query
from sqlalchemy.sql.functions import count
from sqlalchemy_utils import StringEncryptedType

from apps.applets.db.schemas import AppletSchema
from apps.folders.db.schemas import FolderAppletSchema
from apps.schedule.db.schemas import EventSchema, UserEventsSchema
from apps.shared.encryption import get_key
from apps.shared.filtering import Comparisons, FilterField, Filtering
from apps.shared.ordering import Ordering
from apps.shared.paging import paging
from apps.shared.query_params import QueryParams
from apps.shared.searching import Searching
from apps.users import UserSchema
from apps.workspaces.db.schemas import UserAppletAccessSchema
from apps.workspaces.db.schemas.user_applet_access import UserPinSchema
from apps.workspaces.domain.constants import Role, UserPinRole
from apps.workspaces.domain.user_applet_access import (
    RespondentAppletAccess,
    UserAppletAccess,
)
from apps.workspaces.domain.workspace import (
    AppletRoles,
    WorkspaceManager,
    WorkspaceRespondent,
)
from apps.workspaces.errors import (
    AppletAccessDenied,
    UserAppletAccessesNotFound,
)
from infrastructure.database.crud import BaseCRUD

__all__ = ["UserAppletAccessCRUD"]


class _UserAppletFilter(Filtering):
    owner_id = FilterField(UserAppletAccessSchema.owner_id)
    roles = FilterField(UserAppletAccessSchema.role, lookup=Comparisons.IN)

    def prepare_roles(self, value: str):
        return value.split(",")


class _UserAppletOrdering(Ordering):
    created_at = AppletSchema.created_at
    display_name = AppletSchema.display_name


class _UserAppletSearch(Searching):
    search_fields = [AppletSchema.display_name]


class _AppletUsersFilter(Filtering):
    role = FilterField(UserAppletAccessSchema.role)


class _WorkspaceRespondentOrdering(Ordering):
    email = UserSchema.email
    first_name = UserSchema.first_name
    is_pinned = Ordering.Clause(literal_column("is_pinned"))
    secret_ids = Ordering.Clause(literal_column("secret_ids"))
    nicknames = Ordering.Clause(literal_column("nicknames"))
    created_at = Ordering.Clause(func.min(UserAppletAccessSchema.created_at))
    last_seen = Ordering.Clause(
        func.coalesce(UserSchema.last_seen_at, UserSchema.created_at)
    )


class _AppletRespondentOrdering(Ordering):
    email = UserSchema.email
    first_name = UserSchema.first_name
    is_pinned = Ordering.Clause(literal_column("is_pinned"))
    secret_id = Ordering.Clause(literal_column("secret_id"))
    nickname = Ordering.Clause(literal_column("nickname"))
    created_at = Ordering.Clause(UserAppletAccessSchema.created_at)
    last_seen = Ordering.Clause(
        func.coalesce(UserSchema.last_seen_at, UserSchema.created_at)
    )


class _WorkspaceRespondentSearch(Searching):
    search_fields = [
        func.array_agg(UserAppletAccessSchema.nickname),
        func.array_agg(UserAppletAccessSchema.meta["secretUserId"].astext),
    ]


class _AppletRespondentSearch(Searching):
    search_fields = [
        UserAppletAccessSchema.nickname,
        UserAppletAccessSchema.meta["secretUserId"].astext,
    ]


class _AppletManagersOrdering(Ordering):
    email = UserSchema.email
    first_name = UserSchema.first_name
    last_name = UserSchema.last_name
    created_at = UserSchema.created_at
    is_pinned = Ordering.Clause(literal_column("is_pinned"))
    roles = Ordering.Clause(literal_column("roles"))


class _AppletUsersSearch(Searching):
    search_fields = [
        UserSchema.first_name,
        UserSchema.last_name,
        UserSchema.email,
    ]


class UserAppletAccessCRUD(BaseCRUD[UserAppletAccessSchema]):
    schema_class = UserAppletAccessSchema

    async def get_accessible_applets(
        self,
        user_id: uuid.UUID,
        query_params: QueryParams,
        folder_applet_query: Query,
        folder_id: uuid.UUID | None,
    ) -> list[AppletSchema]:
        if folder_id:
            is_pinned_var = func.coalesce(
                FolderAppletSchema.pinned_at, func.now()
            )
            query: Query = select(
                AppletSchema,
                case(
                    (FolderAppletSchema.pinned_at != None, true()),  # noqa
                    else_=false(),
                ),
            )
            query = query.where(AppletSchema.id.in_(folder_applet_query))
            query = query.join(
                FolderAppletSchema,
                and_(
                    FolderAppletSchema.applet_id == AppletSchema.id,
                    FolderAppletSchema.folder_id == folder_id,
                ),
                isouter=True,
            )
            query = query.order_by(is_pinned_var.desc())
            query = query.group_by(
                AppletSchema.id,
                AppletSchema.display_name,
                AppletSchema.created_at,
                FolderAppletSchema.pinned_at,
            )
        else:
            query = select(AppletSchema, false())
            query = query.where(AppletSchema.id.notin_(folder_applet_query))
            query = query.group_by(
                AppletSchema.id,
                AppletSchema.display_name,
                AppletSchema.created_at,
            )

        query = query.join(
            UserAppletAccessSchema,
            UserAppletAccessSchema.applet_id == AppletSchema.id,
        )
        query = query.where(UserAppletAccessSchema.soft_exists())
        query = query.where(UserAppletAccessSchema.user_id == user_id)
        query = query.where(AppletSchema.soft_exists())

        if query_params.filters:
            query = query.where(
                *_UserAppletFilter().get_clauses(**query_params.filters)
            )
        if query_params.ordering:
            query = query.order_by(
                *_UserAppletOrdering().get_clauses(*query_params.ordering)
            )
        if query_params.search:
            query = query.where(
                _UserAppletSearch().get_clauses(query_params.search)
            )
        query = paging(query, query_params.page, query_params.limit)
        db_result = await self._execute(query)

        applets = []
        for applet_schema, is_pinned in db_result.all():
            applet_schema.is_pinned = is_pinned
            applets.append(applet_schema)
        return applets

    async def get_accessible_applets_count(
        self,
        user_id: uuid.UUID,
        query_params: QueryParams,
        folder_applet_query: Query,
        folder_id: uuid.UUID | None,
    ) -> int:
        applet_ids: Query = select(AppletSchema.id)
        applet_ids = applet_ids.join(
            UserAppletAccessSchema,
            UserAppletAccessSchema.applet_id == AppletSchema.id,
        )
        applet_ids = applet_ids.where(UserAppletAccessSchema.soft_exists())
        applet_ids = applet_ids.where(
            UserAppletAccessSchema.user_id == user_id
        )
        applet_ids = applet_ids.where(AppletSchema.soft_exists())
        if folder_id:
            applet_ids = applet_ids.where(
                AppletSchema.id.in_(folder_applet_query)
            )
        else:
            applet_ids = applet_ids.where(
                AppletSchema.id.notin_(folder_applet_query)
            )
        applet_ids = applet_ids.group_by(
            AppletSchema.id,
            AppletSchema.display_name,
            AppletSchema.created_at,
        )

        if query_params.filters:
            applet_ids = applet_ids.where(
                *_UserAppletFilter().get_clauses(**query_params.filters)
            )
        if query_params.search:
            applet_ids = applet_ids.where(
                _UserAppletSearch().get_clauses(query_params.search)
            )

        query: Query = select(count(AppletSchema.id))
        query = query.where(AppletSchema.id.in_(applet_ids))

        db_result = await self._execute(query)

        return db_result.scalars().first() or 0

    async def get_applet_role_by_user_id(
        self, applet_id: uuid.UUID, user_id: uuid.UUID, role: Role
    ) -> UserAppletAccessSchema | None:
        query: Query = select(UserAppletAccessSchema)
        query = query.where(UserAppletAccessSchema.soft_exists())
        query = query.where(UserAppletAccessSchema.applet_id == applet_id)
        query = query.where(UserAppletAccessSchema.user_id == user_id)
        query = query.where(UserAppletAccessSchema.role == role)
        db_result = await self._execute(query)

        return db_result.scalars().first()

    def user_applet_ids_query(self, user_id: uuid.UUID) -> Query:
        query: Query = select(UserAppletAccessSchema.applet_id)
        query = query.where(UserAppletAccessSchema.soft_exists())
        query = query.where(UserAppletAccessSchema.user_id == user_id)
        query = query.where(
            UserAppletAccessSchema.role.in_(
                [Role.OWNER, Role.MANAGER, Role.EDITOR]
            )
        )
        return query

    async def get_applet_owner(
        self, applet_id: uuid.UUID
    ) -> UserAppletAccessSchema:
        query: Query = select(UserAppletAccessSchema)
        query = query.where(UserAppletAccessSchema.soft_exists())
        query = query.where(UserAppletAccessSchema.applet_id == applet_id)
        query = query.where(UserAppletAccessSchema.role == Role.OWNER)
        db_result = await self._execute(query)
        try:
            return db_result.scalars().one()
        except NoResultFound:
            raise AppletAccessDenied()

    async def get_by_id(self, id_: uuid.UUID) -> UserAppletAccess:
        """Fetch UserAppletAccess by id from the database."""

        # Get UserAppletAccess from the database
        if not (instance := await self._get("id", id_)):
            raise UserAppletAccessesNotFound(id_=id_)

        # Get internal model
        user_applet_access: UserAppletAccess = UserAppletAccess.from_orm(
            instance
        )

        return user_applet_access

    async def get_by_user_id_for_managers(
        self, user_id_: uuid.UUID
    ) -> list[UserAppletAccess]:
        query: Query = select(self.schema_class).where(
            self.schema_class.user_id == user_id_,
            self.schema_class.soft_exists(),
            exists().where(
                AppletSchema.id == self.schema_class.applet_id,
                AppletSchema.soft_exists(),
            ),
        )
        query = query.where(
            self.schema_class.role.in_(
                [
                    Role.OWNER,
                    Role.MANAGER,
                    Role.COORDINATOR,
                    Role.EDITOR,
                    Role.REVIEWER,
                ]
            )
        )
        result: Result = await self._execute(query)
        results: list[UserAppletAccessSchema] = result.scalars().all()

        return [
            UserAppletAccess.from_orm(user_applet_access)
            for user_applet_access in results
        ]

    async def save(
        self, schema: UserAppletAccessSchema
    ) -> UserAppletAccessSchema:
        """Return UserAppletAccess instance and the created information."""
        return await self._create(schema)

    async def create_many(
        self, schemas: list[UserAppletAccessSchema]
    ) -> list[UserAppletAccessSchema]:
        return await self._create_many(schemas)

    async def upsert_user_applet_access(
        self, schema: UserAppletAccessSchema, where=None
    ):
        values = {
            "invitor_id": schema.invitor_id,
            "owner_id": schema.owner_id,
            "user_id": schema.user_id,
            "applet_id": schema.applet_id,
            "role": schema.role,
            "is_deleted": schema.is_deleted,
            "meta": schema.meta,
        }
        stmt = insert(UserAppletAccessSchema).values(values)
        stmt = stmt.on_conflict_do_update(
            index_elements=[
                UserAppletAccessSchema.user_id,
                UserAppletAccessSchema.applet_id,
                UserAppletAccessSchema.role,
            ],
            set_={
                "invitor_id": schema.invitor_id,
                "owner_id": schema.owner_id,
                "user_id": stmt.excluded.user_id,
                "applet_id": stmt.excluded.applet_id,
                "role": stmt.excluded.role,
                "is_deleted": stmt.excluded.is_deleted,
                "created_at": datetime.utcnow(),
                "updated_at": datetime.utcnow(),
                "meta": stmt.excluded.meta,
            },
            where=where,
        ).returning(UserAppletAccessSchema)

        result = list(await self._execute(stmt))
        if not result:
            raise UniqueViolationError(
                "duplicate key value violates unique"
                ' constraint "unique_user_applet_role"'
            )

        return result

    async def upsert_user_applet_access_list(
        self, schemas: list[UserAppletAccessSchema]
    ):
        values_list = [
            {
                "invitor_id": schema.invitor_id,
                "owner_id": schema.owner_id,
                "user_id": schema.user_id,
                "applet_id": schema.applet_id,
                "role": schema.role,
                "is_deleted": schema.is_deleted,
                "meta": schema.meta,
            }
            for schema in schemas
        ]

        stmt = insert(UserAppletAccessSchema).values(values_list)
        stmt = stmt.on_conflict_do_update(
            index_elements=[
                UserAppletAccessSchema.user_id,
                UserAppletAccessSchema.applet_id,
                UserAppletAccessSchema.role,
            ],
            set_={
                "user_id": stmt.excluded.user_id,
                "applet_id": stmt.excluded.applet_id,
                "role": stmt.excluded.role,
                "is_deleted": stmt.excluded.is_deleted,
                "meta": stmt.excluded.meta,
            },
        )

        await self._execute(stmt)

        return await self.get_user_applet_access_list(schemas)

    async def get_user_applet_access_list(
        self, schemas: list[UserAppletAccessSchema]
    ):
        user_ids = [schema.user_id for schema in schemas]
        applet_ids = [schema.applet_id for schema in schemas]
        roles = [schema.role for schema in schemas]

        query = select(UserAppletAccessSchema).where(
            (UserAppletAccessSchema.user_id.in_(user_ids))
            & (UserAppletAccessSchema.applet_id.in_(applet_ids))
            & (UserAppletAccessSchema.role.in_(roles))
        )

        result = await self._execute(query)
        return result.fetchall()

    async def get(
        self, user_id: uuid.UUID, applet_id: uuid.UUID, role: str
    ) -> UserAppletAccessSchema | None:
        query: Query = select(UserAppletAccessSchema)
        query = query.where(UserAppletAccessSchema.soft_exists())
        query = query.where(UserAppletAccessSchema.user_id == user_id)
        query = query.where(UserAppletAccessSchema.applet_id == applet_id)
        query = query.where(UserAppletAccessSchema.role == role)

        result = await self._execute(query)
        return result.scalars().one_or_none()

    async def get_by_roles(
        self,
        user_id: uuid.UUID,
        applet_id: uuid.UUID,
        ordered_roles: list[str],
    ) -> UserAppletAccessSchema | None:
        """
        Get first role by order
        """

        query: Query = select(UserAppletAccessSchema)
        query = query.where(UserAppletAccessSchema.soft_exists())
        query = query.where(UserAppletAccessSchema.user_id == user_id)
        query = query.where(UserAppletAccessSchema.applet_id == applet_id)
        query = query.where(UserAppletAccessSchema.role.in_(ordered_roles))
        query = query.order_by(
            func.array_position(ordered_roles, UserAppletAccessSchema.role)
        )

        result = await self._execute(query)
        return result.scalars().first() or None

    # Get by applet id and user id and role respondent
    async def get_by_applet_and_user_as_respondent(
        self, applet_id: uuid.UUID, user_id: uuid.UUID
    ) -> UserAppletAccessSchema:
        query: Query = select(UserAppletAccessSchema)
        query = query.where(UserAppletAccessSchema.soft_exists())
        query = query.where(UserAppletAccessSchema.applet_id == applet_id)
        query = query.where(UserAppletAccessSchema.user_id == user_id)
        query = query.where(UserAppletAccessSchema.role == Role.RESPONDENT)
        result = await self._execute(query)
        return result.scalars().first()

    async def get_user_roles_to_applet(
        self, user_id: uuid.UUID, applet_id: uuid.UUID
    ) -> list[str]:
        query: Query = select(distinct(UserAppletAccessSchema.role))
        query = query.where(UserAppletAccessSchema.soft_exists())
        query = query.where(UserAppletAccessSchema.applet_id == applet_id)
        query = query.where(UserAppletAccessSchema.user_id == user_id)
        db_result = await self._execute(query)

        return db_result.scalars().all()

    async def get_roles_in_roles(
        self, user_id: uuid.UUID, applet_id: uuid.UUID, roles: list[str]
    ) -> list[str]:
        query: Query = select(distinct(UserAppletAccessSchema.role))
        query = query.where(UserAppletAccessSchema.soft_exists())
        query = query.where(UserAppletAccessSchema.applet_id == applet_id)
        query = query.where(UserAppletAccessSchema.user_id == user_id)
        query = query.where(UserAppletAccessSchema.role.in_(roles))
        db_result = await self._execute(query)

        return db_result.scalars().all()

    async def get_by_secret_user_id_for_applet(
        self,
        applet_id: uuid.UUID,
        secret_user_id: str,
        exclude_id: uuid.UUID | None = None,
    ) -> UserAppletAccessSchema | None:
        query: Query = select(UserAppletAccessSchema)
        query = query.where(UserAppletAccessSchema.soft_exists())
        query = query.where(UserAppletAccessSchema.applet_id == applet_id)
        if exclude_id:
            query = query.where(UserAppletAccessSchema.id != exclude_id)
        query = query.where(
            UserAppletAccessSchema.meta.op("->>")("secretUserId")
            == secret_user_id
        )
        db_result = await self._execute(query)

        return db_result.scalars().first()

    async def get_user_id_applet_and_role(
        self, applet_id: uuid.UUID, role: Role
    ) -> list[str]:
        query: Query = select(distinct(UserAppletAccessSchema.user_id))
        query = query.where(UserAppletAccessSchema.soft_exists())
        query = query.where(UserAppletAccessSchema.applet_id == applet_id)
        query = query.where(UserAppletAccessSchema.role == role)
        db_result = await self._execute(query)

        return db_result.scalars().all()

    async def delete_all_by_applet_id(self, applet_id: uuid.UUID):
        query: Query = update(UserAppletAccessSchema)
        query = query.where(UserAppletAccessSchema.applet_id == applet_id)
        query = query.values(is_deleted=True)
        await self._execute(query)

    async def get_workspace_respondents(
        self,
        user_id: uuid.UUID,
        owner_id: uuid.UUID,
        applet_id: uuid.UUID | None,
        query_params: QueryParams,
    ) -> Tuple[list[WorkspaceRespondent], int]:
        schedule_exists = (
            select(UserEventsSchema)
            .join(EventSchema, EventSchema.id == UserEventsSchema.event_id)
            .where(
                UserEventsSchema.user_id == UserAppletAccessSchema.user_id,
                EventSchema.applet_id == UserAppletAccessSchema.applet_id,
            )
            .exists()
            .correlate(UserAppletAccessSchema)
        )

        is_pinned = (
            exists()
            .where(
                UserPinSchema.user_id == user_id,
                UserPinSchema.pinned_user_id == UserSchema.id,
                UserPinSchema.owner_id == owner_id,
                UserPinSchema.role == UserPinRole.respondent,
            )
            .correlate(UserSchema)
        )

        assigned_respondents = select(
            literal_column("val").cast(UUID)
        ).select_from(
            func.jsonb_array_elements_text(
                case(
                    (
                        func.jsonb_typeof(
                            UserAppletAccessSchema.meta[text("'respondents'")]
                        )
                        == text("'array'"),
                        UserAppletAccessSchema.meta[text("'respondents'")],
                    ),
                    else_=text("'[]'::jsonb"),
                )
            ).alias("val")
        )

        has_access = (
            exists()
            .where(
                UserAppletAccessSchema.applet_id == AppletSchema.id,
                UserAppletAccessSchema.user_id == user_id,
                UserAppletAccessSchema.soft_exists(),
                or_(
                    UserAppletAccessSchema.role.in_(
                        [Role.OWNER, Role.MANAGER, Role.COORDINATOR]
                    ),
                    and_(
                        UserAppletAccessSchema.role == Role.REVIEWER,
                        UserSchema.id == any_(assigned_respondents),
                    ),
                ),
            )
            .correlate(AppletSchema, UserSchema)
        )

        field_nickname = UserAppletAccessSchema.respondent_nickname
        field_secret_user_id = UserAppletAccessSchema.respondent_secret_id

        query: Query = (
            select(
                # fmt: off
                UserSchema.id,
                UserSchema.first_name,
                UserSchema.last_name,
                UserSchema.is_anonymous_respondent,

                func.coalesce(
                    UserSchema.last_seen_at, UserSchema.created_at
                ).label("last_seen"),

                func.array_remove(
                    func.array_agg(
                            func.distinct(field_nickname)
                    ), None)
                .cast(ARRAY(StringEncryptedType(Unicode, get_key)))
                .label("nicknames"),

                func.array_agg(
                    aggregate_order_by(
                        func.distinct(field_secret_user_id),
                        field_secret_user_id,
                    )
                ).label("secret_ids"),

                is_pinned.label("is_pinned"),

                func.array_agg(
                    func.json_build_object(
                        text("'applet_id'"), AppletSchema.id,
                        text("'applet_display_name'"),
                        AppletSchema.display_name,  # noqa: E501
                        text("'applet_image'"), AppletSchema.image,
                        text("'access_id'"), UserAppletAccessSchema.id,
                        text("'respondent_nickname'"), field_nickname,
                        text("'respondent_secret_id'"), field_secret_user_id,
                        text("'has_individual_schedule'"), schedule_exists,
                        text("'encryption'"), AppletSchema.encryption,
                    )
                ).label("details"),
            )
            .select_from(UserAppletAccessSchema)
            .join(
                AppletSchema,
                and_(
                    AppletSchema.id == UserAppletAccessSchema.applet_id,
                    AppletSchema.soft_exists(),
                ),
            )
            .join(
                UserSchema,
                UserSchema.id == UserAppletAccessSchema.user_id,
            )
            .where(
                UserAppletAccessSchema.owner_id == owner_id,
                UserAppletAccessSchema.role == Role.RESPONDENT,
                has_access,
                UserAppletAccessSchema.applet_id == applet_id
                if applet_id
                else True,
                UserAppletAccessSchema.soft_exists(),
            )
            .group_by(UserSchema.id)
        )

        if query_params.filters:
            query = query.where(
                *_AppletUsersFilter().get_clauses(**query_params.filters)
            )
        if query_params.search:
            query = query.having(
                _WorkspaceRespondentSearch().get_clauses(query_params.search)
            )

        coro_total = self._execute(
            select(count()).select_from(query.with_only_columns(UserSchema.id))
        )

        if query_params.ordering:
            query = query.order_by(
                *_WorkspaceRespondentOrdering().get_clauses(
                    *query_params.ordering
                )
            )
        query = paging(query, query_params.page, query_params.limit)

        coro_data = self._execute(query)

        res_data, res_total = await asyncio.gather(coro_data, coro_total)

        data = parse_obj_as(list[WorkspaceRespondent], res_data.all())
        total = res_total.scalar()

        return data, total

    async def get_workspace_managers(
        self,
        user_id: uuid.UUID,
        owner_id: uuid.UUID,
        applet_id: uuid.UUID | None,
        query_params: QueryParams,
    ) -> Tuple[list[WorkspaceManager], int]:
        is_pinned = (
            exists()
            .where(
                UserPinSchema.user_id == user_id,
                UserPinSchema.pinned_user_id == UserSchema.id,
                UserPinSchema.owner_id == owner_id,
                UserPinSchema.role == UserPinRole.manager,
            )
            .correlate(UserSchema)
        )

        has_access = (
            exists()
            .where(
                UserAppletAccessSchema.soft_exists(),
                UserAppletAccessSchema.user_id == user_id,
                UserAppletAccessSchema.applet_id == AppletSchema.id,
                UserAppletAccessSchema.role.in_([Role.OWNER, Role.MANAGER]),
            )
            .correlate(AppletSchema)
        )

        query: Query = (
            select(
                # fmt: off
                UserSchema.id,
                UserSchema.first_name,
                UserSchema.last_name,
                UserSchema.email_encrypted,

                func.coalesce(
                    UserSchema.last_seen_at, UserSchema.created_at
                ).label("last_seen"),

                is_pinned.label("is_pinned"),

                func.array_agg(
                    aggregate_order_by(
                        func.distinct(UserAppletAccessSchema.role),
                        UserAppletAccessSchema.role
                    )
                ).label("roles"),

                func.array_agg(
                    aggregate_order_by(
                        func.json_build_object(
                            text("'applet_id'"), AppletSchema.id,
                            text("'applet_display_name'"),
                            AppletSchema.display_name,  # noqa: E501
                            text("'applet_image'"), AppletSchema.image,
                            text("'access_id'"), UserAppletAccessSchema.id,
                            text("'role'"), UserAppletAccessSchema.role,
                            text("'encryption'"), AppletSchema.encryption,
                            text("'reviewer_respondents'"), UserAppletAccessSchema.reviewer_respondents,  # noqa: E501
                        ),
                        AppletSchema.id
                    )
                ).label("applets"),
            )
            .select_from(UserAppletAccessSchema)
            .join(
                AppletSchema,
                and_(
                    AppletSchema.id == UserAppletAccessSchema.applet_id,
                    AppletSchema.soft_exists(),
                ),
            )
            .join(
                UserSchema,
                UserSchema.id == UserAppletAccessSchema.user_id,
            )
            .where(
                UserAppletAccessSchema.soft_exists(),
                UserAppletAccessSchema.owner_id == owner_id,
                UserAppletAccessSchema.role != Role.RESPONDENT,
                has_access,
                UserAppletAccessSchema.applet_id == applet_id
                if applet_id
                else True,
            )
            .group_by(UserSchema.id)
        )

        if query_params.filters:
            query = query.where(
                *_AppletUsersFilter().get_clauses(**query_params.filters)
            )

        coro_total = self._execute(
            select(count()).select_from(query.with_only_columns(UserSchema.id))
        )

        if query_params.ordering:
            query = query.order_by(
                *_AppletManagersOrdering().get_clauses(*query_params.ordering)
            )
        query = paging(query, query_params.page, query_params.limit)

        coro_data = self._execute(query)

        res_data, res_total = await asyncio.gather(coro_data, coro_total)

        data = parse_obj_as(list[WorkspaceManager], res_data.all())
        total = res_total.scalar()

        # TODO: Fix via class Searching
        #  using database fields - StringEncryptedType
        if query_params.search:
            data_search = []
            total_search = 0
            for manager in data:
                if manager.first_name:
                    first_name_lower = manager.first_name.lower()
                else:
                    first_name_lower = ""
                if manager.last_name:
                    last_name_lower = manager.last_name.lower()
                else:
                    last_name_lower = ""
                if manager.email_encrypted:
                    email_encrypted_lower = manager.email_encrypted.lower()
                else:
                    email_encrypted_lower = ""

                if (
                    query_params.search.lower() in first_name_lower
                    or query_params.search.lower() in last_name_lower
                    or query_params.search.lower() in email_encrypted_lower
                ):
                    data_search.append(manager)
                    total_search += 1
            return data_search, total_search

        return data, total

    async def get_all_by_user_id_and_roles(
        self, user_id_: uuid.UUID, roles: list[Role]
    ) -> list[UserAppletAccess]:
        query: Query = select(self.schema_class).filter(
            self.schema_class.soft_exists(),
            self.schema_class.user_id == user_id_,
            self.schema_class.role.in_(roles),
        )
        result: Result = await self._execute(query)
        results: list[UserAppletAccessSchema] = result.scalars().all()

        return [
            UserAppletAccess.from_orm(user_applet_access)
            for user_applet_access in results
        ]

    async def get_user_applet_accesses_by_roles(
        self,
        user_id: uuid.UUID,
        applet_ids: list[uuid.UUID],
        roles: list[Role],
        invitor_id: uuid.UUID | None = None,
    ) -> list[UserAppletAccessSchema]:
        query: Query = select(self.schema_class)
        query = query.where(self.schema_class.soft_exists())
        query = query.where(self.schema_class.user_id == user_id)
        query = query.where(self.schema_class.applet_id.in_(applet_ids))
        query = query.where(self.schema_class.role.in_(roles))
        if invitor_id:
            query = query.where(self.schema_class.invitor_id == invitor_id)

        db_result = await self._execute(query)
        return db_result.scalars().all()

    async def get_by_user_applet_accesses(
        self,
        user_id: uuid.UUID,
        applet_id: uuid.UUID,
        role: Role,
    ) -> UserAppletAccessSchema:
        query: Query = select(self.schema_class)
        query = query.where(self.schema_class.soft_exists())
        query = query.where(self.schema_class.user_id == user_id)
        query = query.where(self.schema_class.applet_id == applet_id)
        query = query.where(self.schema_class.role == role)

        db_result = await self._execute(query)
        return db_result.scalars().one_or_none()

    async def remove_access_by_user_and_applet_to_role(
        self,
        user_id: uuid.UUID,
        applet_ids: list[uuid.UUID],
        roles: list[Role],
    ):
        query: Query = update(UserAppletAccessSchema)
        query = query.where(UserAppletAccessSchema.user_id == user_id)
        query = query.where(UserAppletAccessSchema.role.in_(roles))
        query = query.where(UserAppletAccessSchema.applet_id.in_(applet_ids))
        query = query.values(is_deleted=True)
        await self._execute(query)

    async def check_access_by_user_and_owner(
        self,
        user_id: uuid.UUID,
        owner_id: uuid.UUID,
        roles: list[Role] | None = None,
    ) -> bool:
        query: Query = select(self.schema_class.id)
        query = query.where(self.schema_class.soft_exists())
        query = query.where(self.schema_class.user_id == user_id)
        query = query.where(self.schema_class.owner_id == owner_id)
        if roles:
            query = query.where(self.schema_class.role.in_(roles))
        query = query.limit(1)

        db_result = await self._execute(query)

        return db_result.scalars().first() is not None

    async def pin(
        self,
        user_id: uuid.UUID,
        owner_id: uuid.UUID,
        pinned_user_id: uuid.UUID,
        pin_role: UserPinRole,
    ):
        query = select(UserPinSchema).where(
            UserPinSchema.user_id == user_id,
            UserPinSchema.owner_id == owner_id,
            UserPinSchema.pinned_user_id == pinned_user_id,
            UserPinSchema.role == pin_role,
        )
        res = await self._execute(query)
        if user_pin := res.scalar():
            await self.session.delete(user_pin)
        else:
            user_pin = UserPinSchema(
                user_id=user_id,
                owner_id=owner_id,
                pinned_user_id=pinned_user_id,
                role=pin_role,
            )
            await self._create(user_pin)

    async def unpin(self, id_: uuid.UUID):
        query: Query = update(UserAppletAccessSchema)
        query = query.where(UserAppletAccessSchema.id == id_)
        query = query.values(pinned_at=None)

        await self._execute(query)

    async def get_applet_users_by_roles(
        self, applet_id: uuid.UUID, roles: list[Role]
    ) -> list[uuid.UUID]:
        query: Query = select(UserAppletAccessSchema)
        query = query.where(UserAppletAccessSchema.soft_exists())
        query = query.where(UserAppletAccessSchema.applet_id == applet_id)
        query = query.where(UserAppletAccessSchema.role.in_(roles))
        db_result = await self._execute(query)

        results = db_result.scalars().all()
        return [r.user_id for r in results]

    async def has_managers(self, user_id: uuid.UUID) -> bool:
        query: Query = select(UserAppletAccessSchema)
        query = query.where(UserAppletAccessSchema.soft_exists())
        query = query.where(UserAppletAccessSchema.owner_id == user_id)
        query = query.where(
            UserAppletAccessSchema.role.in_(
                [Role.MANAGER, Role.COORDINATOR, Role.EDITOR, Role.REVIEWER]
            )
        )
        query = query.limit(1)
        query = query.exists()

        db_result = await self._execute(select(query))
        return db_result.scalars().first()

    async def has_access(
        self, user_id: uuid.UUID, owner_id: uuid.UUID, roles: list[Role]
    ) -> bool:
        query: Query = select(UserAppletAccessSchema)
        query = query.where(UserAppletAccessSchema.soft_exists())
        query = query.where(UserAppletAccessSchema.user_id == user_id)
        query = query.where(UserAppletAccessSchema.owner_id == owner_id)
        query = query.where(UserAppletAccessSchema.role.in_(roles))
        query = query.limit(1)
        query = query.exists()

        db_result = await self._execute(select(query))
        return db_result.scalars().first()

    async def get_respondent_accesses_by_owner_id(
        self,
        owner_id: uuid.UUID,
        respondent_id: uuid.UUID,
        page: int,
        limit: int,
    ) -> list[RespondentAppletAccess]:
        individual_event_query: Query = select(UserEventsSchema.id)
        individual_event_query = individual_event_query.join(
            EventSchema, EventSchema.id == UserEventsSchema.event_id
        )
        individual_event_query = individual_event_query.where(
            UserEventsSchema.user_id == UserAppletAccessSchema.user_id
        )
        individual_event_query = individual_event_query.where(
            EventSchema.applet_id == UserAppletAccessSchema.applet_id
        )

        query: Query = select(
            UserAppletAccessSchema.meta,
            UserAppletAccessSchema.nickname,
            AppletSchema.id,
            AppletSchema.display_name,
            AppletSchema.image,
            exists(individual_event_query),
            AppletSchema.encryption,
        )
        query = query.join(
            AppletSchema, AppletSchema.id == UserAppletAccessSchema.applet_id
        )
        query = query.where(UserAppletAccessSchema.soft_exists())
        query = query.where(UserAppletAccessSchema.role == Role.RESPONDENT)
        query = query.where(UserAppletAccessSchema.user_id == respondent_id)
        query = query.where(UserAppletAccessSchema.owner_id == owner_id)
        query = paging(query, page, limit)

        db_result = await self._execute(query)

        accesses = []
        results = db_result.all()
        for (
            meta,
            nickname,
            applet_id,
            display_name,
            image,
            has_individual,
            encryption,
        ) in results:
            accesses.append(
                RespondentAppletAccess(
                    applet_id=applet_id,
                    applet_name=display_name,
                    applet_image=image,
                    secret_user_id=meta.get("secretUserId", ""),
                    nickname=nickname,
                    has_individual_schedule=has_individual,
                    encryption=encryption,
                )
            )

        return accesses

    async def get_respondent_accesses_by_owner_id_count(
        self,
        owner_id: uuid.UUID,
        respondent_id: uuid.UUID,
    ) -> int:
        query: Query = select(
            count(UserAppletAccessSchema.id),
        )
        query = query.where(UserAppletAccessSchema.soft_exists())
        query = query.where(UserAppletAccessSchema.role == Role.RESPONDENT)
        query = query.where(UserAppletAccessSchema.user_id == respondent_id)
        query = query.where(UserAppletAccessSchema.owner_id == owner_id)
        db_result = await self._execute(query)

        return db_result.scalars().first() or 0

    async def delete_user_roles(
        self, applet_id: uuid.UUID, user_id: uuid.UUID, roles: list[Role]
    ):
        query: Query = update(UserAppletAccessSchema)
        query = query.where(UserAppletAccessSchema.soft_exists())
        query = query.where(UserAppletAccessSchema.user_id == user_id)
        query = query.where(UserAppletAccessSchema.applet_id == applet_id)
        query = query.where(UserAppletAccessSchema.role.in_(roles))
        query = query.values(is_deleted=True)
        await self._execute(query)

    async def has_role(
        self, applet_id: uuid.UUID, user_id: uuid.UUID, role: Role
    ) -> bool:
        query: Query = select(UserAppletAccessSchema)
        query = query.where(UserAppletAccessSchema.soft_exists())
        query = query.where(UserAppletAccessSchema.applet_id == applet_id)
        query = query.where(UserAppletAccessSchema.user_id == user_id)
        query = query.where(UserAppletAccessSchema.role == role)
        query = query.exists()

        db_result = await self._execute(select(query))
        return db_result.scalars().first()

    async def get_applets_roles_by_priority(
        self, applet_ids: list[uuid.UUID], user_id: uuid.UUID
    ) -> dict[uuid.UUID, Role]:
        from_query: Query = select(UserAppletAccessSchema)
        from_query = from_query.where(UserAppletAccessSchema.soft_exists())
        from_query = from_query.where(
            UserAppletAccessSchema.user_id == user_id
        )
        from_query = from_query.where(
            UserAppletAccessSchema.applet_id.in_(applet_ids)
        )
        from_query = from_query.order_by(
            case(
                (UserAppletAccessSchema.role == Role.OWNER, 1),
                (UserAppletAccessSchema.role == Role.MANAGER, 2),
                (UserAppletAccessSchema.role == Role.COORDINATOR, 3),
                (UserAppletAccessSchema.role == Role.EDITOR, 4),
                (UserAppletAccessSchema.role == Role.REVIEWER, 5),
                (UserAppletAccessSchema.role == Role.RESPONDENT, 6),
                else_=10,
            ).asc()
        ).alias("prioritized_access")

        query = select(from_query.c.applet_id, from_query.c.role)
        query = query.distinct(from_query.c.applet_id)

        db_result = await self._execute(query)

        return dict(db_result.all())

    async def get_applets_roles_by_priority_for_workspace(
        self,
        owner_id: uuid.UUID,
        user_id: uuid.UUID,
        applet_ids: list[uuid.UUID],
    ) -> str | None:
        from_query: Query = select(UserAppletAccessSchema.role)
        from_query = from_query.where(UserAppletAccessSchema.soft_exists())
        from_query = from_query.where(
            UserAppletAccessSchema.owner_id == owner_id
        )
        from_query = from_query.where(
            UserAppletAccessSchema.user_id == user_id
        )
        if applet_ids:
            from_query = from_query.where(
                UserAppletAccessSchema.applet_id.in_(applet_ids)
            )
        from_query = from_query.order_by(
            case(
                (UserAppletAccessSchema.role == Role.OWNER, 1),
                (UserAppletAccessSchema.role == Role.MANAGER, 2),
                (UserAppletAccessSchema.role == Role.COORDINATOR, 3),
                (UserAppletAccessSchema.role == Role.EDITOR, 4),
                (UserAppletAccessSchema.role == Role.REVIEWER, 5),
                (UserAppletAccessSchema.role == Role.RESPONDENT, 6),
                else_=10,
            ).asc()
        )
        from_query = from_query.limit(1)
        from_query = from_query.alias("prioritized_access")

        query = select(from_query.c.role)
        query = query.distinct(from_query.c.role)

        db_result = await self._execute(query)

        return db_result.scalars().first()

    async def remove_manager_accesses_by_user_id_in_workspace(
        self, owner_id: uuid.UUID, user_id: uuid.UUID
    ):
        query: Query = update(UserAppletAccessSchema)
        query = query.where(UserAppletAccessSchema.soft_exists())
        query = query.where(UserAppletAccessSchema.owner_id == owner_id)
        query = query.where(UserAppletAccessSchema.user_id == user_id)
        query = query.where(
            UserAppletAccessSchema.role.in_(
                [Role.MANAGER, Role.COORDINATOR, Role.EDITOR, Role.REVIEWER]
            )
        )
        query = query.values(is_deleted=True)

        await self._execute(query)

    async def update_meta_by_access_id(
        self, access_id: uuid.UUID, meta: dict, nickname: str
    ):
        query: Query = update(UserAppletAccessSchema)
        query = query.where(UserAppletAccessSchema.soft_exists())
        query = query.where(UserAppletAccessSchema.id == access_id)
        query = query.values(meta=meta, nickname=nickname)

        await self._execute(query)

    async def get_workspace_applet_roles(
        self,
        owner_id: uuid.UUID,
        user_id: uuid.UUID,
        applet_ids: list[uuid.UUID] | None = None,
    ) -> list[AppletRoles]:
        ordered_roles = [
            Role.OWNER,
            Role.MANAGER,
            Role.COORDINATOR,
            Role.EDITOR,
            Role.REVIEWER,
            Role.RESPONDENT,
        ]
        query: Query = select(
            UserAppletAccessSchema.applet_id,
            func.array_agg(
                aggregate_order_by(
                    UserAppletAccessSchema.role,
                    func.array_position(
                        ordered_roles, UserAppletAccessSchema.role
                    ),
                )
            ).label("roles"),
        ).where(
            UserAppletAccessSchema.soft_exists(),
            UserAppletAccessSchema.owner_id == owner_id,
            UserAppletAccessSchema.user_id == user_id,
        )
        if applet_ids:
            query = query.where(
                UserAppletAccessSchema.applet_id == any_(applet_ids)
            )

        query = query.group_by(UserAppletAccessSchema.applet_id).order_by(
            UserAppletAccessSchema.applet_id
        )

        result = await self._execute(query)
        data = result.all()

        return parse_obj_as(list[AppletRoles], data)

    async def get_responsible_persons(
        self, applet_id: uuid.UUID, respondent_id: uuid.UUID | None
    ) -> list[UserSchema]:
        query: Query = select(UserSchema)
        query = query.where(UserAppletAccessSchema.soft_exists())
        query = query.where(UserAppletAccessSchema.applet_id == applet_id)
        query = query.join(
            UserAppletAccessSchema,
            UserSchema.id == UserAppletAccessSchema.user_id,
        )
        if respondent_id:
            query = query.where(
                or_(
                    UserAppletAccessSchema.role == Role.OWNER,
                    UserAppletAccessSchema.role == Role.MANAGER,
                    and_(
                        UserAppletAccessSchema.role == Role.REVIEWER,
                        UserAppletAccessSchema.meta.contains(
                            dict(respondents=[str(respondent_id)])
                        ),
                    ),
                )
            )
        else:
            query = query.where(
                or_(
                    UserAppletAccessSchema.role == Role.OWNER,
                    UserAppletAccessSchema.role == Role.MANAGER,
                )
            )
        db_result = await self._execute(query)

        return db_result.scalars().all()

    async def get_user_nickname(
        self, applet_id: uuid.UUID, user_id: uuid.UUID
    ) -> str | None:
        query: Query = select(UserAppletAccessSchema.nickname)
        query = query.where(
            UserAppletAccessSchema.applet_id == applet_id,
            UserAppletAccessSchema.user_id == user_id,
            UserAppletAccessSchema.role == Role.RESPONDENT,
        )
        db_result = await self._execute(query)
        db_result = db_result.first()
<<<<<<< HEAD
        return db_result[0].get("nickname") if db_result else None

    async def get_respondent_by_applet_and_owner(
        self,
        respondent_id: uuid.UUID,
        applet_id: uuid.UUID,
        owner_id: uuid.UUID,
    ) -> UserAppletAccessSchema | None:
        query: Query = select(UserAppletAccessSchema)
        query = query.where(
            UserAppletAccessSchema.owner_id == owner_id,
            UserAppletAccessSchema.applet_id == applet_id,
            UserAppletAccessSchema.user_id == respondent_id,
            UserAppletAccessSchema.role == Role.RESPONDENT,
            UserAppletAccessSchema.soft_exists(),
        )
        db_result = await self._execute(query)
        db_result = db_result.first()  # noqa
=======
>>>>>>> 83f11d37
        return db_result[0] if db_result else None<|MERGE_RESOLUTION|>--- conflicted
+++ resolved
@@ -1297,8 +1297,7 @@
         )
         db_result = await self._execute(query)
         db_result = db_result.first()
-<<<<<<< HEAD
-        return db_result[0].get("nickname") if db_result else None
+        return db_result[0] if db_result else None
 
     async def get_respondent_by_applet_and_owner(
         self,
@@ -1316,6 +1315,4 @@
         )
         db_result = await self._execute(query)
         db_result = db_result.first()  # noqa
-=======
->>>>>>> 83f11d37
         return db_result[0] if db_result else None