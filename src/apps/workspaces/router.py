--- conflicted
+++ resolved
@@ -8,23 +8,19 @@
     DEFAULT_OPENAPI_RESPONSE,
 )
 from apps.workspaces.api import (
-<<<<<<< HEAD
     applet_remove_respondent_access,
+    (
     user_workspaces,
+   
     workspace_applets,
     workspace_remove_manager_access,
-)
-from apps.workspaces.domain.workspace import PublicWorkspace
-=======
-    user_workspaces,
-    workspace_applets,
+),
     workspace_users_list,
 )
 from apps.workspaces.domain.workspace import (
     PublicWorkspace,
     PublicWorkspaceUser,
 )
->>>>>>> b3b298a4
 
 router = APIRouter(prefix="/workspaces", tags=["Workspaces"])
 
@@ -52,7 +48,17 @@
     },
 )(workspace_applets)
 
-<<<<<<< HEAD
+router.get(
+    "/{owner_id}/users",
+    status_code=status.HTTP_200_OK,
+    response_model=ResponseMulti[PublicWorkspaceUser],
+    responses={
+        status.HTTP_200_OK: {"model": ResponseMulti[PublicWorkspaceUser]},
+        **DEFAULT_OPENAPI_RESPONSE,
+        **AUTHENTICATION_ERROR_RESPONSES,
+    },
+)(workspace_users_list)
+
 # Remove manager access from a specific user
 router.post(
     "/removeAccess",
@@ -73,16 +79,4 @@
         **DEFAULT_OPENAPI_RESPONSE,
         **AUTHENTICATION_ERROR_RESPONSES,
     },
-)(applet_remove_respondent_access)
-=======
-router.get(
-    "/{owner_id}/users",
-    status_code=status.HTTP_200_OK,
-    response_model=ResponseMulti[PublicWorkspaceUser],
-    responses={
-        status.HTTP_200_OK: {"model": ResponseMulti[PublicWorkspaceUser]},
-        **DEFAULT_OPENAPI_RESPONSE,
-        **AUTHENTICATION_ERROR_RESPONSES,
-    },
-)(workspace_users_list)
->>>>>>> b3b298a4
+)(applet_remove_respondent_access)