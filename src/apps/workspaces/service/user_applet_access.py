--- conflicted
+++ resolved
@@ -181,14 +181,10 @@
             if isinstance(invitation.meta, RespondentMeta):
                 subject_id = invitation.meta.subject_id
             assert subject_id
-<<<<<<< HEAD
-            await SubjectsService(self.session, self._user_id).extend(uuid.UUID(subject_id), invitation.email)
-=======
             try:
-                await SubjectsService(self.session, self._user_id).extend(uuid.UUID(subject_id))
+                await SubjectsService(self.session, self._user_id).extend(uuid.UUID(subject_id), invitation.email)
             except IntegrityError:
                 raise AppletUserViolationError()
->>>>>>> 6f046e11
 
         return UserAppletAccess.from_orm(access_schema[0])
 
