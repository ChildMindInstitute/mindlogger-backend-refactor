--- conflicted
+++ resolved
@@ -251,7 +251,6 @@
                 for role in access.roles:
                     meta = {}
                     if role == Role.REVIEWER:
-<<<<<<< HEAD
                         if subject_ids := access.subjects:
                             subject_ids = list(set(subject_ids))
                             existing_subject_ids = await SubjectsCrud(
@@ -264,20 +263,6 @@
 
                             meta = ReviewerMeta(
                                 subjects=list(map(str, subject_ids))).dict()
-=======
-                        if access.respondents:
-                            exist_respondents = await UserAppletAccessCRUD(self.session).get_user_id_applet_and_role(
-                                applet_id=access.applet_id,
-                                role=Role.RESPONDENT,
-                            )
-                            for respondent in access.respondents:
-                                if respondent not in exist_respondents:
-                                    raise RespondentDoesNotExist()
-                            respondents = [str(respondent_id) for respondent_id in access.respondents]
-                            meta.update(
-                                respondents=respondents,
-                            )
->>>>>>> e84a6265
                         else:
                             raise RespondentsNotSet()
                     schemas.append(
@@ -327,7 +312,6 @@
         if email not in email_list:
             raise AccessDeniedError()
 
-<<<<<<< HEAD
     async def get_management_applets(
         self, applet_ids: list[uuid.UUID]
     ) -> list[uuid.UUID]:
@@ -338,8 +322,4 @@
     async def validate_subject_delete_access(self, applet_id: uuid.UUID):
         await self._validate_ownership(
             [applet_id], [Role.OWNER, Role.MANAGER, Role.COORDINATOR]
-        )
-=======
-    async def get_management_applets(self, applet_ids: list[uuid.UUID]) -> list[uuid.UUID]:
-        return await UserAppletAccessCRUD(self.session).get_management_applets(self._user_id, applet_ids)
->>>>>>> e84a6265
+        )