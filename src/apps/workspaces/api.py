import uuid
from copy import deepcopy

from fastapi import Body, Depends

from apps.applets.domain.applet import AppletInfoPublic, AppletPublic
from apps.applets.filters import AppletQueryParams
from apps.authentication.deps import get_current_user
from apps.shared.domain import ResponseMulti
from apps.shared.query_params import QueryParams, parse_query_params
from apps.users.domain import User
<<<<<<< HEAD
from apps.workspaces.domain.user_applet_access import (
    RemoveManagerAccess,
    RemoveRespondentAccess,
)
=======
from apps.workspaces.domain.user_applet_access import PinUser
>>>>>>> c07f9910
from apps.workspaces.domain.workspace import (
    PublicWorkspace,
    PublicWorkspaceUser,
)
from apps.workspaces.filters import WorkspaceUsersQueryParams
from apps.workspaces.service.user_access import UserAccessService
from apps.workspaces.service.workspace import WorkspaceService
from infrastructure.database import atomic, session_manager
from infrastructure.http import get_language


async def user_workspaces(
    user: User = Depends(get_current_user),
    session=Depends(session_manager.get_session),
) -> ResponseMulti[PublicWorkspace]:
    """Fetch all workspaces for the specific user."""

    async with atomic(session):
        workspaces = await UserAccessService(
            session, user.id
        ).get_user_workspaces()

    return ResponseMulti[PublicWorkspace](
        count=len(workspaces),
        result=[
            PublicWorkspace(
                owner_id=workspace.user_id,
                workspace_name=workspace.workspace_name,
            )
            for workspace in workspaces
        ],
    )


async def workspace_applets(
    owner_id: uuid.UUID,
    user: User = Depends(get_current_user),
    language: str = Depends(get_language),
    query_params: QueryParams = Depends(parse_query_params(AppletQueryParams)),
    session=Depends(session_manager.get_session),
) -> ResponseMulti[AppletPublic]:
    """Fetch all applets for the specific user and specific workspace."""
    query_params.filters["owner_id"] = owner_id

    async with atomic(session):
        # TODO: enable when it is needed
        # await UserAccessService(session, user.id).check_access(owner_id)
        applets = await UserAccessService(
            session, user.id
        ).get_workspace_applets_by_language(language, deepcopy(query_params))

        count = await UserAccessService(
            session, user.id
        ).get_workspace_applets_count(deepcopy(query_params))

    return ResponseMulti(
        result=[AppletInfoPublic.from_orm(applet) for applet in applets],
        count=count,
    )


async def workspace_remove_manager_access(
    user: User = Depends(get_current_user),
    schema: RemoveManagerAccess = Body(...),
    session=Depends(session_manager.get_session),
):
    """Remove manager access from a specific user."""

    await UserAccessService(session, user.id).remove_manager_access(schema)


async def applet_remove_respondent_access(
    user: User = Depends(get_current_user),
    schema: RemoveRespondentAccess = Body(...),
    session=Depends(session_manager.get_session),
):
    await UserAccessService(session, user.id).remove_respondent_access(schema)


async def workspace_users_list(
    owner_id: uuid.UUID,
    user: User = Depends(get_current_user),
    query_params: QueryParams = Depends(
        parse_query_params(WorkspaceUsersQueryParams)
    ),
    session=Depends(session_manager.get_session),
) -> ResponseMulti[PublicWorkspaceUser]:
    async with atomic(session):
        users = await WorkspaceService(session, user.id).get_workspace_users(
            owner_id, deepcopy(query_params)
        )
        count = await WorkspaceService(
            session, user.id
        ).get_workspace_users_count(owner_id, deepcopy(query_params))
    return ResponseMulti(
        count=count,
        result=[PublicWorkspaceUser.from_orm(user) for user in users],
    )


async def workspace_users_pin(
    owner_id: uuid.UUID,
    data: PinUser,
    user: User = Depends(get_current_user),
    session=Depends(session_manager.get_session),
):
    async with atomic(session):
        await UserAccessService(session, user.id).pin(data.access_id)<|MERGE_RESOLUTION|>--- conflicted
+++ resolved
@@ -9,14 +9,11 @@
 from apps.shared.domain import ResponseMulti
 from apps.shared.query_params import QueryParams, parse_query_params
 from apps.users.domain import User
-<<<<<<< HEAD
+from apps.workspaces.domain.user_applet_access import PinUser
 from apps.workspaces.domain.user_applet_access import (
     RemoveManagerAccess,
     RemoveRespondentAccess,
 )
-=======
-from apps.workspaces.domain.user_applet_access import PinUser
->>>>>>> c07f9910
 from apps.workspaces.domain.workspace import (
     PublicWorkspace,
     PublicWorkspaceUser,
