--- conflicted
+++ resolved
@@ -247,12 +247,8 @@
     respondents = await AnswerService(
         session=session, arbitrary_session=answer_session
     ).fill_last_activity_workspace_respondent(data)
-<<<<<<< HEAD
     respondents = await InvitationsService(session, user).fill_pending_invitations_respondents(respondents)
-    return ResponseMulti(result=respondents, count=total)
-=======
     return ResponseMultiOrdering(result=respondents, count=total, ordering_fields=ordering_fields)
->>>>>>> bfc2fbf8
 
 
 async def workspace_applet_respondents_list(
@@ -272,12 +268,8 @@
     respondents = await AnswerService(
         session=session, arbitrary_session=answer_session
     ).fill_last_activity_workspace_respondent(data, applet_id)
-<<<<<<< HEAD
     respondents = await InvitationsService(session, user).fill_pending_invitations_respondents(respondents)
-    return ResponseMulti(result=respondents, count=total)
-=======
     return ResponseMultiOrdering(result=respondents, count=total, ordering_fields=ordering_fields)
->>>>>>> bfc2fbf8
 
 
 async def workspace_managers_list(
