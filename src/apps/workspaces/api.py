--- conflicted
+++ resolved
@@ -59,15 +59,7 @@
     return ResponseMulti[PublicWorkspace](
         count=len(workspaces),
         result=[
-<<<<<<< HEAD
-            PublicWorkspace(
-                owner_id=workspace.user_id,
-                workspace_name=workspace.workspace_name,
-                integrations=workspace.integrations,
-            )
-=======
             PublicWorkspace(owner_id=workspace.user_id, **workspace.dict(exclude={"user_id"}))
->>>>>>> 217f574a
             for workspace in workspaces
         ],
     )
