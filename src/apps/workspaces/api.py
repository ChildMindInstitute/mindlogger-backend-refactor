import uuid
from copy import deepcopy

from fastapi import Body, Depends

from apps.applets.domain.applet import AppletInfoPublic, AppletPublic
from apps.applets.filters import AppletQueryParams
from apps.authentication.deps import get_current_user
from apps.shared.domain import ResponseMulti
from apps.shared.query_params import QueryParams, parse_query_params
from apps.users.domain import User
<<<<<<< HEAD
from apps.workspaces.domain.user_applet_access import (
    RemoveManagerAccess,
    RemoveRespondentAccess,
)
from apps.workspaces.domain.workspace import PublicWorkspace
=======
from apps.workspaces.domain.workspace import (
    PublicWorkspace,
    PublicWorkspaceUser,
)
from apps.workspaces.filters import WorkspaceUsersQueryParams
>>>>>>> b3b298a4
from apps.workspaces.service.user_access import UserAccessService
from apps.workspaces.service.workspace import WorkspaceService
from infrastructure.database import atomic, session_manager
from infrastructure.http import get_language


async def user_workspaces(
    user: User = Depends(get_current_user),
    session=Depends(session_manager.get_session),
) -> ResponseMulti[PublicWorkspace]:
    """Fetch all workspaces for the specific user."""

    async with atomic(session):
        workspaces = await UserAccessService(
            session, user.id
        ).get_user_workspaces()

    return ResponseMulti[PublicWorkspace](
        count=len(workspaces),
        result=[
            PublicWorkspace(**workspace.dict()) for workspace in workspaces
        ],
    )


async def workspace_applets(
    owner_id: uuid.UUID,
    user: User = Depends(get_current_user),
    language: str = Depends(get_language),
    query_params: QueryParams = Depends(parse_query_params(AppletQueryParams)),
    session=Depends(session_manager.get_session),
) -> ResponseMulti[AppletPublic]:
    """Fetch all applets for the specific user and specific workspace."""
    query_params.filters["owner_id"] = owner_id

    async with atomic(session):
        applets = await UserAccessService(
            session, user.id
        ).get_workspace_applets_by_language(language, deepcopy(query_params))

        count = await UserAccessService(
            session, user.id
        ).get_workspace_applets_count(deepcopy(query_params))

    return ResponseMulti(
        result=[AppletInfoPublic.from_orm(applet) for applet in applets],
        count=count,
    )


<<<<<<< HEAD
async def workspace_remove_manager_access(
    user: User = Depends(get_current_user),
    schema: RemoveManagerAccess = Body(...),
    session=Depends(session_manager.get_session),
):
    """Remove manager access from a specific user."""

    await UserAccessService(session, user.id).remove_manager_access(schema)


async def applet_remove_respondent_access(
    user: User = Depends(get_current_user),
    schema: RemoveRespondentAccess = Body(...),
    session=Depends(session_manager.get_session),
):
    await UserAccessService(session, user.id).remove_respondent_access(schema)
=======
async def workspace_users_list(
    owner_id: uuid.UUID,
    user: User = Depends(get_current_user),
    query_params: QueryParams = Depends(
        parse_query_params(WorkspaceUsersQueryParams)
    ),
    session=Depends(session_manager.get_session),
) -> ResponseMulti[PublicWorkspaceUser]:
    async with atomic(session):
        users = await WorkspaceService(session, user.id).get_workspace_users(
            owner_id, deepcopy(query_params)
        )
        count = await WorkspaceService(
            session, user.id
        ).get_workspace_users_count(owner_id, deepcopy(query_params))
    return ResponseMulti(
        count=count,
        result=[PublicWorkspaceUser.from_orm(user) for user in users],
    )
>>>>>>> b3b298a4
<|MERGE_RESOLUTION|>--- conflicted
+++ resolved
@@ -9,19 +9,15 @@
 from apps.shared.domain import ResponseMulti
 from apps.shared.query_params import QueryParams, parse_query_params
 from apps.users.domain import User
-<<<<<<< HEAD
 from apps.workspaces.domain.user_applet_access import (
     RemoveManagerAccess,
     RemoveRespondentAccess,
 )
-from apps.workspaces.domain.workspace import PublicWorkspace
-=======
 from apps.workspaces.domain.workspace import (
     PublicWorkspace,
     PublicWorkspaceUser,
 )
 from apps.workspaces.filters import WorkspaceUsersQueryParams
->>>>>>> b3b298a4
 from apps.workspaces.service.user_access import UserAccessService
 from apps.workspaces.service.workspace import WorkspaceService
 from infrastructure.database import atomic, session_manager
@@ -72,7 +68,6 @@
     )
 
 
-<<<<<<< HEAD
 async def workspace_remove_manager_access(
     user: User = Depends(get_current_user),
     schema: RemoveManagerAccess = Body(...),
@@ -89,7 +84,8 @@
     session=Depends(session_manager.get_session),
 ):
     await UserAccessService(session, user.id).remove_respondent_access(schema)
-=======
+
+
 async def workspace_users_list(
     owner_id: uuid.UUID,
     user: User = Depends(get_current_user),
@@ -108,5 +104,4 @@
     return ResponseMulti(
         count=count,
         result=[PublicWorkspaceUser.from_orm(user) for user in users],
-    )
->>>>>>> b3b298a4
+    )