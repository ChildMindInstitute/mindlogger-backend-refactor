from apps.shared.test import BaseTest
from infrastructure.database import transaction


class TestSchedule(BaseTest):
    fixtures = [
        "users/fixtures/users.json",
        "folders/fixtures/folders.json",
        "applets/fixtures/applets.json",
        "applets/fixtures/applet_user_accesses.json",
        "activities/fixtures/activities.json",
        "activities/fixtures/activity_items.json",
        "activity_flows/fixtures/activity_flows.json",
        "activity_flows/fixtures/activity_flow_items.json",
        "schedule/fixtures/periodicity.json",
        "schedule/fixtures/events.json",
        "schedule/fixtures/activity_events.json",
        "schedule/fixtures/flow_events.json",
        "schedule/fixtures/user_events.json",
    ]

    login_url = "/auth/login"
    applet_detail_url = "applets/{applet_id}"

<<<<<<< HEAD
    schedule_user_url = "users/me/events"

    schedule_url = applet_detail_url + "/events"
    delete_user_url = schedule_url + "/delete_individual/{user_id}"
    schedule_detail_url = applet_detail_url + "/events/{event_id}"
=======
    schedule_url = f"{applet_detail_url}/events"
    delete_user_url = f"{schedule_url}/delete_individual/{{user_id}}"
    schedule_detail_url = f"{applet_detail_url}/events/{{event_id}}"
>>>>>>> bef179c0

    count_url = "applets/{applet_id}/events/count"

    @transaction.rollback
    async def test_schedule_create_with_activity(self):
        await self.client.login(
            self.login_url, "tom@mindlogger.com", "Test1234!"
        )
        create_data = {
            "start_time": "08:00:00",
            "end_time": "09:00:00",
            "all_day": False,
            "access_before_schedule": False,
            "one_time_completion": False,
            "timer": "00:00:00",
            "timer_type": "NOT_SET",
            "periodicity": {
                "type": "ONCE",
                "start_date": "2021-09-01",
                "end_date": "2021-09-01",
                "interval": 0,
            },
            "user_id": None,
            "activity_id": "09e3dbf0-aefb-4d0e-9177-bdb321bf3611",
            "flow_id": None,
        }

        response = await self.client.post(
            self.schedule_url.format(
                applet_id="92917a56-d586-4613-b7aa-991f2c4b15b1"
            ),
            data=create_data,
        )

        assert response.status_code == 201, response.json()
        event = response.json()["result"]
        assert event["startTime"] == create_data["start_time"]

    @transaction.rollback
    async def test_schedule_create_with_user_id(self):
        await self.client.login(
            self.login_url, "tom@mindlogger.com", "Test1234!"
        )
        create_data = {
            "start_time": "08:00:00",
            "end_time": "09:00:00",
            "all_day": False,
            "access_before_schedule": True,
            "one_time_completion": True,
            "timer": "00:00:00",
            "timer_type": "NOT_SET",
            "periodicity": {
                "type": "WEEKLY",
                "start_date": "2021-09-01",
                "end_date": "2021-09-01",
                "interval": 4,
            },
            "user_id": None,
            "activity_id": "09e3dbf0-aefb-4d0e-9177-bdb321bf3611",
            "flow_id": None,
        }

        response = await self.client.post(
            self.schedule_url.format(
                applet_id="92917a56-d586-4613-b7aa-991f2c4b15b1"
            ),
            data=create_data,
        )

        assert response.status_code == 201, response.json()
        event = response.json()["result"]
        assert event["userId"] == create_data["user_id"]

    @transaction.rollback
    async def test_schedule_create_with_flow(self):
        await self.client.login(
            self.login_url, "tom@mindlogger.com", "Test1234!"
        )
        create_data = {
            "start_time": "08:00:00",
            "end_time": "09:00:00",
            "all_day": False,
            "access_before_schedule": True,
            "one_time_completion": True,
            "timer": "00:00:00",
            "timer_type": "NOT_SET",
            "periodicity": {
                "type": "MONTHLY",
                "start_date": "2021-09-01",
                "end_date": "2021-09-01",
                "interval": 1,
            },
            "user_id": "7484f34a-3acc-4ee6-8a94-fd7299502fa1",
            "activity_id": None,
            "flow_id": "3013dfb1-9202-4577-80f2-ba7450fb5831",
        }

        response = await self.client.post(
            self.schedule_url.format(
                applet_id="92917a56-d586-4613-b7aa-991f2c4b15b1"
            ),
            data=create_data,
        )

        assert response.status_code == 201, response.json()
        event = response.json()["result"]
        assert event["userId"] == create_data["user_id"]
        assert event["flowId"] == create_data["flow_id"]

    @transaction.rollback
    async def test_schedule_get_all(self):
        await self.client.login(
            self.login_url, "tom@mindlogger.com", "Test1234!"
        )

        response = await self.client.get(
            self.schedule_url.format(
                applet_id="92917a56-d586-4613-b7aa-991f2c4b15b1"
            )
        )

        assert response.status_code == 200, response.json()
        events = response.json()["result"]
        assert type(events) == list
        events_count = len(events)

        create_data = {
            "start_time": "08:00:00",
            "end_time": "09:00:00",
            "all_day": False,
            "access_before_schedule": True,
            "one_time_completion": True,
            "timer": "00:00:00",
            "timer_type": "NOT_SET",
            "periodicity": {
                "type": "MONTHLY",
                "start_date": "2021-09-01",
                "end_date": "2021-09-01",
                "interval": 1,
            },
            "user_id": "7484f34a-3acc-4ee6-8a94-fd7299502fa2",
            "activity_id": None,
            "flow_id": "3013dfb1-9202-4577-80f2-ba7450fb5832",
        }

        response = await self.client.post(
            self.schedule_url.format(
                applet_id="92917a56-d586-4613-b7aa-991f2c4b15b1"
            ),
            data=create_data,
        )

        assert response.status_code == 201

        response = await self.client.get(
            self.schedule_url.format(
                applet_id="92917a56-d586-4613-b7aa-991f2c4b15b1"
            )
        )

        assert response.status_code == 200, response.json()
        events = response.json()["result"]
        assert len(events) == events_count + 1

    @transaction.rollback
    async def test_schedule_get_detail(self):
        await self.client.login(
            self.login_url, "tom@mindlogger.com", "Test1234!"
        )

        create_data = {
            "start_time": "08:00:00",
            "end_time": "09:00:00",
            "all_day": False,
            "access_before_schedule": True,
            "one_time_completion": True,
            "timer": "00:00:00",
            "timer_type": "NOT_SET",
            "periodicity": {
                "type": "MONTHLY",
                "start_date": "2021-09-01",
                "end_date": "2021-09-01",
                "interval": 1,
            },
            "user_id": "7484f34a-3acc-4ee6-8a94-fd7299502fa1",
            "activity_id": None,
            "flow_id": "3013dfb1-9202-4577-80f2-ba7450fb5831",
        }

        response = await self.client.post(
            self.schedule_url.format(
                applet_id="92917a56-d586-4613-b7aa-991f2c4b15b1"
            ),
            data=create_data,
        )
        event_id = response.json()["result"]["id"]

        response = await self.client.get(
            self.schedule_detail_url.format(
                applet_id="92917a56-d586-4613-b7aa-991f2c4b15b1",
                event_id=event_id,
            )
        )

        assert response.status_code == 200, response.json()
        event = response.json()["result"]
        assert event["userId"] == create_data["user_id"]

    @transaction.rollback
    async def test_schedule_delete_all(self):
        await self.client.login(
            self.login_url, "tom@mindlogger.com", "Test1234!"
        )

        response = await self.client.delete(
            self.schedule_url.format(
                applet_id="92917a56-d586-4613-b7aa-991f2c4b15b1"
            )
        )
        assert response.status_code == 204

        create_data = {
            "start_time": "08:00:00",
            "end_time": "09:00:00",
            "all_day": False,
            "access_before_schedule": True,
            "one_time_completion": True,
            "timer": "00:00:00",
            "timer_type": "NOT_SET",
            "periodicity": {
                "type": "MONTHLY",
                "start_date": "2021-09-01",
                "end_date": "2021-09-01",
                "interval": 1,
            },
            "user_id": "7484f34a-3acc-4ee6-8a94-fd7299502fa1",
            "activity_id": None,
            "flow_id": "3013dfb1-9202-4577-80f2-ba7450fb5831",
        }

        response = await self.client.post(
            self.schedule_url.format(
                applet_id="92917a56-d586-4613-b7aa-991f2c4b15b1"
            ),
            data=create_data,
        )
        assert response.status_code == 201, response.json()

        response = await self.client.delete(
            self.schedule_url.format(
                applet_id="92917a56-d586-4613-b7aa-991f2c4b15b1"
            )
        )

        assert response.status_code == 204

    @transaction.rollback
    async def test_schedule_delete_detail(self):
        await self.client.login(
            self.login_url, "tom@mindlogger.com", "Test1234!"
        )

        create_data = {
            "start_time": "08:00:00",
            "end_time": "09:00:00",
            "all_day": False,
            "access_before_schedule": True,
            "one_time_completion": True,
            "timer": "00:00:00",
            "timer_type": "NOT_SET",
            "periodicity": {
                "type": "MONTHLY",
                "start_date": "2021-09-01",
                "end_date": "2021-09-01",
                "interval": 1,
            },
            "user_id": "7484f34a-3acc-4ee6-8a94-fd7299502fa2",
            "activity_id": None,
            "flow_id": "3013dfb1-9202-4577-80f2-ba7450fb5831",
        }

        response = await self.client.post(
            self.schedule_url.format(
                applet_id="92917a56-d586-4613-b7aa-991f2c4b15b1"
            ),
            data=create_data,
        )
        event = response.json()["result"]

        response = await self.client.delete(
            self.schedule_detail_url.format(
                applet_id="92917a56-d586-4613-b7aa-991f2c4b15b1",
                event_id=event["id"],
            )
        )

        assert response.status_code == 204

    @transaction.rollback
    async def test_schedule_update(self):
        await self.client.login(
            self.login_url, "tom@mindlogger.com", "Test1234!"
        )
        create_data = {
            "start_time": "08:00:00",
            "end_time": "09:00:00",
            "all_day": False,
            "access_before_schedule": True,
            "one_time_completion": True,
            "timer": "00:00:00",
            "timer_type": "NOT_SET",
            "periodicity": {
                "type": "MONTHLY",
                "start_date": "2021-09-01",
                "end_date": "2021-09-01",
                "interval": 1,
            },
            "user_id": "7484f34a-3acc-4ee6-8a94-fd7299502fa2",
            "activity_id": None,
            "flow_id": "3013dfb1-9202-4577-80f2-ba7450fb5831",
        }

        response = await self.client.post(
            self.schedule_url.format(
                applet_id="92917a56-d586-4613-b7aa-991f2c4b15b1"
            ),
            data=create_data,
        )
        event = response.json()["result"]

        create_data["activity_id"] = "09e3dbf0-aefb-4d0e-9177-bdb321bf3611"
        create_data["flow_id"] = None
        create_data["user_id"] = "7484f34a-3acc-4ee6-8a94-fd7299502fa1"

        response = await self.client.put(
            self.schedule_detail_url.format(
                applet_id="92917a56-d586-4613-b7aa-991f2c4b15b1",
                event_id=event["id"],
            ),
            data=create_data,
        )
        assert response.status_code == 200

        event = response.json()["result"]

        assert event["flowId"] == create_data["flow_id"]
        assert event["userId"] == create_data["user_id"]
        assert event["activityId"] == create_data["activity_id"]

    @transaction.rollback
    async def test_count(self):
        await self.client.login(
            self.login_url, "tom@mindlogger.com", "Test1234!"
        )

        response = await self.client.get(
            self.count_url.format(
                applet_id="92917a56-d586-4613-b7aa-991f2c4b15b1"
            )
        )
        assert response.status_code == 200

        create_data = {
            "start_time": "08:00:00",
            "end_time": "09:00:00",
            "all_day": False,
            "access_before_schedule": True,
            "one_time_completion": True,
            "timer": "00:00:00",
            "timer_type": "NOT_SET",
            "periodicity": {
                "type": "MONTHLY",
                "start_date": "2021-09-01",
                "end_date": "2021-09-01",
                "interval": 1,
            },
            "user_id": "7484f34a-3acc-4ee6-8a94-fd7299502fa1",
            "activity_id": None,
            "flow_id": "3013dfb1-9202-4577-80f2-ba7450fb5831",
        }

        response = await self.client.post(
            self.schedule_url.format(
                applet_id="92917a56-d586-4613-b7aa-991f2c4b15b1"
            ),
            data=create_data,
        )

        assert response.status_code == 201

        create_data["activity_id"] = "09e3dbf0-aefb-4d0e-9177-bdb321bf3611"
        create_data["flow_id"] = None
        response = await self.client.post(
            self.schedule_url.format(
                applet_id="92917a56-d586-4613-b7aa-991f2c4b15b1"
            ),
            data=create_data,
        )

        assert response.status_code == 201

        response = await self.client.get(
            self.count_url.format(
                applet_id="92917a56-d586-4613-b7aa-991f2c4b15b1"
            ),
        )

        assert response.status_code == 200

        result = response.json()["result"]

        assert result["activityEvents"][0]["count"] == 1
        assert result["flowEvents"][0]["count"] == 1

    @transaction.rollback
    async def test_schedule_delete_user(self):
        await self.client.login(
            self.login_url, "tom@mindlogger.com", "Test1234!"
        )

        response = await self.client.delete(
            self.delete_user_url.format(
                applet_id="92917a56-d586-4613-b7aa-991f2c4b15b1",
                user_id="7484f34a-3acc-4ee6-8a94-fd7299502fa1",
            )
        )

        assert response.status_code == 404  # event for user not found

        create_data = {
            "start_time": "08:00:00",
            "end_time": "09:00:00",
            "all_day": False,
            "access_before_schedule": True,
            "one_time_completion": True,
            "timer": "00:00:00",
            "timer_type": "NOT_SET",
            "periodicity": {
                "type": "MONTHLY",
                "start_date": "2021-09-01",
                "end_date": "2021-09-01",
                "interval": 1,
            },
            "user_id": "7484f34a-3acc-4ee6-8a94-fd7299502fa1",
            "activity_id": None,
            "flow_id": "3013dfb1-9202-4577-80f2-ba7450fb5831",
        }

        response = await self.client.post(
            self.schedule_url.format(
                applet_id="92917a56-d586-4613-b7aa-991f2c4b15b1"
            ),
            data=create_data,
        )
        event_id = response.json()["result"]["id"]

        response = await self.client.get(
            self.schedule_detail_url.format(
                applet_id="92917a56-d586-4613-b7aa-991f2c4b15b1",
                event_id=event_id,
            )
        )

        assert response.status_code == 200
        assert response.json()["result"]["userId"] == create_data["user_id"]

        response = await self.client.delete(
            self.delete_user_url.format(
                applet_id="92917a56-d586-4613-b7aa-991f2c4b15b1",
                user_id="7484f34a-3acc-4ee6-8a94-fd7299502fa1",
            )
        )

        assert response.status_code == 204

        response = await self.client.get(
            self.schedule_detail_url.format(
                applet_id="92917a56-d586-4613-b7aa-991f2c4b15b1",
                event_id=event_id,
            )
        )
        assert response.status_code == 404

    @transaction.rollback
    async def test_schedule_get_user(self):
        await self.client.login(
            self.login_url, "tom@mindlogger.com", "Test1234!"
        )

        response = await self.client.get(self.schedule_user_url)

        assert response.status_code == 200<|MERGE_RESOLUTION|>--- conflicted
+++ resolved
@@ -22,17 +22,11 @@
     login_url = "/auth/login"
     applet_detail_url = "applets/{applet_id}"
 
-<<<<<<< HEAD
     schedule_user_url = "users/me/events"
 
-    schedule_url = applet_detail_url + "/events"
-    delete_user_url = schedule_url + "/delete_individual/{user_id}"
-    schedule_detail_url = applet_detail_url + "/events/{event_id}"
-=======
     schedule_url = f"{applet_detail_url}/events"
     delete_user_url = f"{schedule_url}/delete_individual/{{user_id}}"
     schedule_detail_url = f"{applet_detail_url}/events/{{event_id}}"
->>>>>>> bef179c0
 
     count_url = "applets/{applet_id}/events/count"
 
