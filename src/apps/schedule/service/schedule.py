import asyncio
import uuid
from datetime import date

from apps.activities.crud import ActivitiesCRUD
from apps.activity_flows.crud import FlowsCRUD
from apps.applets.crud import AppletsCRUD, UserAppletAccessCRUD
from apps.applets.errors import AppletNotFoundError
from apps.schedule.crud.events import ActivityEventsCRUD, EventCRUD, FlowEventsCRUD, UserEventsCRUD
from apps.schedule.crud.notification import NotificationCRUD, ReminderCRUD
from apps.schedule.crud.periodicity import PeriodicityCRUD
from apps.schedule.db.schemas import EventSchema, NotificationSchema
from apps.schedule.domain.constants import AvailabilityType, DefaultEvent, PeriodicityType, TimerType
from apps.schedule.domain.schedule import BaseEvent
from apps.schedule.domain.schedule.internal import (
    ActivityEventCreate,
    Event,
    EventCreate,
    EventFull,
    EventUpdate,
    FlowEventCreate,
    NotificationSetting,
    Periodicity,
    ReminderSetting,
    ReminderSettingCreate,
    UserEventCreate,
)
from apps.schedule.domain.schedule.public import (
    EventAvailabilityDto,
    HourMinute,
    NotificationDTO,
    NotificationSettingDTO,
    PublicEvent,
    PublicEventByUser,
    PublicEventCount,
    PublicNotification,
    PublicNotificationSetting,
    PublicPeriodicity,
    PublicReminderSetting,
    ReminderSettingDTO,
    ScheduleEventDto,
    TimerDto,
)
from apps.schedule.domain.schedule.requests import EventRequest, EventUpdateRequest
from apps.schedule.errors import (
    AccessDeniedToApplet,
    ActivityOrFlowNotFoundError,
    AppletScheduleNotFoundError,
    EventAlwaysAvailableExistsError,
    ScheduleNotFoundError,
)
from apps.shared.query_params import QueryParams
from apps.users.cruds.user import UsersCRUD
from apps.users.errors import UserNotFound
from apps.workspaces.domain.constants import Role

__all__ = ["ScheduleService"]


class ScheduleService:
    def __init__(self, session):
        self.session = session

    async def create_schedule(self, schedule: EventRequest, applet_id: uuid.UUID) -> PublicEvent:
        # Validate schedule data before saving
        await self._validate_schedule(applet_id=applet_id, schedule=schedule)

        # Delete all events of this activity or flow
        # if new periodicity type is "always"

        if schedule.periodicity.type == PeriodicityType.ALWAYS:
            # check if there is any AlwaysAvailable event, if yes, raise error
            await self._validate_existing_alwaysavailable(
                applet_id=applet_id,
                activity_id=schedule.activity_id,
                flow_id=schedule.flow_id,
                respondent_id=schedule.respondent_id,
            )

        # delete alwaysAvailable events of this activity or flow,
        # if new event type is not AA
        # else, delete all types
        await self._delete_by_activity_or_flow(
            applet_id=applet_id,
            activity_id=schedule.activity_id,
            flow_id=schedule.flow_id,
            respondent_id=schedule.respondent_id,
            only_always_available=(schedule.periodicity.type != PeriodicityType.ALWAYS),
        )

        # Create periodicity
        periodicity: Periodicity = await PeriodicityCRUD(self.session).save(schedule.periodicity)

        # Create event
        event: Event = await EventCRUD(self.session).save(
            EventCreate(
                start_time=schedule.start_time,
                end_time=schedule.end_time,
                access_before_schedule=schedule.access_before_schedule,
                one_time_completion=schedule.one_time_completion,
                timer=schedule.timer,
                timer_type=schedule.timer_type,
                periodicity_id=periodicity.id,
                applet_id=applet_id,
            )
        )

        # Create event-user
        if schedule.respondent_id:
            await UserEventsCRUD(self.session).save(UserEventCreate(event_id=event.id, user_id=schedule.respondent_id))
        # Create event-activity or event-flow
        if schedule.activity_id:
            await ActivityEventsCRUD(self.session).save(
                ActivityEventCreate(event_id=event.id, activity_id=schedule.activity_id)
            )
        else:
            await FlowEventsCRUD(self.session).save(FlowEventCreate(event_id=event.id, flow_id=schedule.flow_id))

        # Create notification and reminder
        if schedule.notification:
            notifications = None
            reminder = None

            if schedule.notification.notifications:
                notification_create = []
                for notification in schedule.notification.notifications:
                    notification_create.append(
                        NotificationSchema(
                            event_id=event.id,
                            from_time=notification.from_time,
                            to_time=notification.to_time,
                            at_time=notification.at_time,
                            trigger_type=notification.trigger_type,
                            order=notification.order,
                        )
                    )
                notifications = await NotificationCRUD(self.session).create_many(notification_create)

            if schedule.notification.reminder:
                reminder = await ReminderCRUD(self.session).create(
                    ReminderSettingCreate(
                        event_id=event.id,
                        activity_incomplete=schedule.notification.reminder.activity_incomplete,  # noqa: E501
                        reminder_time=schedule.notification.reminder.reminder_time,  # noqa: E501
                    )
                )
            notification_public = PublicNotification(
                notifications=[
                    PublicNotificationSetting(
                        **notification.dict(),
                    )
                    for notification in notifications
                ]
                if notifications
                else None,
                reminder=PublicReminderSetting(
                    **reminder.dict(),
                )
                if reminder
                else None,
            )

        return PublicEvent(
            **event.dict(),
            periodicity=PublicPeriodicity(**periodicity.dict()),
            respondent_id=schedule.respondent_id,
            activity_id=schedule.activity_id,
            flow_id=schedule.flow_id,
            notification=notification_public if schedule.notification else None,
        )

    async def get_schedule_by_id(self, schedule_id: uuid.UUID, applet_id: uuid.UUID) -> PublicEvent:
        # Check if applet exists
        await self._validate_applet(applet_id=applet_id)

        event: Event = await EventCRUD(self.session).get_by_id(pk=schedule_id)
        periodicity: Periodicity = await PeriodicityCRUD(self.session).get_by_id(event.periodicity_id)
        user_id = await UserEventsCRUD(self.session).get_by_event_id(event_id=event.id)
        activity_id = await ActivityEventsCRUD(self.session).get_by_event_id(event_id=event.id)
        flow_id = await FlowEventsCRUD(self.session).get_by_event_id(event_id=event.id)
        notification = await self._get_notifications_and_reminder(event.id)

        return PublicEvent(
            **event.dict(),
            periodicity=PublicPeriodicity(**periodicity.dict()),
            respondent_id=user_id,
            activity_id=activity_id,
            flow_id=flow_id,
            notification=notification,
        )

    async def get_all_schedules(self, applet_id: uuid.UUID, query: QueryParams) -> list[PublicEvent]:
        # validate respondent_id if present
        if "respondent_id" in query.filters:
            respondent_id = query.filters["respondent_id"]
            await self._validate_user(respondent_id)
        else:
            respondent_id = None

        # Check if applet exists
        await self._validate_applet(applet_id=applet_id)

        event_schemas: list[EventSchema] = await EventCRUD(self.session).get_all_by_applet_id_with_filter(
            applet_id, respondent_id
        )
        events: list[PublicEvent] = []

        for event_schema in event_schemas:
            event: Event = Event.from_orm(event_schema)

            periodicity: Periodicity = await PeriodicityCRUD(self.session).get_by_id(event.periodicity_id)
            user_id = await UserEventsCRUD(self.session).get_by_event_id(event_id=event.id)
            activity_id = await ActivityEventsCRUD(self.session).get_by_event_id(event_id=event.id)
            flow_id = await FlowEventsCRUD(self.session).get_by_event_id(event_id=event.id)
            notification = await self._get_notifications_and_reminder(event.id)

            events.append(
                PublicEvent(
                    **event.dict(),
                    periodicity=PublicPeriodicity(**periodicity.dict()),
                    respondent_id=user_id,
                    activity_id=activity_id,
                    flow_id=flow_id,
                    notification=notification,
                )
            )

        return events

    async def get_public_all_schedules(self, key: uuid.UUID) -> PublicEventByUser:
        # Check if applet exists by link key
        applet_id = await self._validate_public_applet(key)

        event_schemas: list[EventSchema] = await EventCRUD(self.session).get_public_by_applet_id(applet_id)

        full_events: list[EventFull] = []
        for event_schema in event_schemas:
            event: Event = Event.from_orm(event_schema)
            periodicity: Periodicity = await PeriodicityCRUD(self.session).get_by_id(event.periodicity_id)
            activity_id = await ActivityEventsCRUD(self.session).get_by_event_id(event_id=event.id)
            flow_id = await FlowEventsCRUD(self.session).get_by_event_id(event_id=event.id)
            base_event = BaseEvent(**event.dict())

            full_events.append(
                EventFull(
                    id=event.id,
                    **base_event.dict(),
                    periodicity=periodicity,
                    activity_id=activity_id,
                    flow_id=flow_id,
                )
            )

        events = PublicEventByUser(
            applet_id=applet_id,
            events=[
                self._convert_to_dto(
                    event=full_event,
                    notifications=await NotificationCRUD(self.session).get_all_by_event_id(full_event.id),
                    reminder=await ReminderCRUD(self.session).get_by_event_id(full_event.id),
                )
                for full_event in full_events
            ],
        )

        return events

    async def delete_all_schedules(self, applet_id: uuid.UUID):
        """Delete all default events"""

        # Check if applet exists
        await self._validate_applet(applet_id=applet_id)

<<<<<<< HEAD
        event_schemas: list[EventSchema] = await EventCRUD(
            self.session
        ).get_all_by_applet_id_with_filter(applet_id)
=======
        event_schemas: list[EventSchema] = await EventCRUD(self.session).get_all(applet_id)
>>>>>>> e15a1014
        event_ids = [event_schema.id for event_schema in event_schemas]
        periodicity_ids = [event_schema.periodicity_id for event_schema in event_schemas]
        if not event_ids:
            raise AppletScheduleNotFoundError(applet_id=applet_id)

        # Get all activity_ids and flow_ids
        activity_ids = await ActivityEventsCRUD(self.session).get_by_event_ids(event_ids)
        flow_ids = await FlowEventsCRUD(self.session).get_by_event_ids(event_ids)

        await self._delete_by_ids(event_ids, periodicity_ids)

        # Create default events for activities and flows
        for activity_id in activity_ids:
            await self._create_default_event(applet_id=applet_id, activity_id=activity_id, is_activity=True)

        for flow_id in flow_ids:
            await self._create_default_event(applet_id=applet_id, activity_id=flow_id, is_activity=False)

    async def delete_schedule_by_id(self, schedule_id: uuid.UUID, applet_id: uuid.UUID) -> uuid.UUID | None:
        # Check if applet exists
        await self._validate_applet(applet_id=applet_id)

        event: Event = await EventCRUD(self.session).get_by_id(pk=schedule_id)
        periodicity_id = event.periodicity_id
        respondent_id = await UserEventsCRUD(self.session).get_by_event_id(event_id=schedule_id)

        # Get activity_id or flow_id if exists
        activity_id = await ActivityEventsCRUD(self.session).get_by_event_id(event_id=schedule_id)
        flow_id = await FlowEventsCRUD(self.session).get_by_event_id(event_id=schedule_id)

        # Delete event-user, event-activity, event-flow
        await self._delete_by_ids(event_ids=[schedule_id], periodicity_ids=[periodicity_id])
        # Create default event for activity or flow if another event doesn't exist # noqa: E501
        if activity_id:
            count_events = await ActivityEventsCRUD(self.session).count_by_activity(
                activity_id=activity_id, respondent_id=respondent_id
            )
            if count_events == 0:
                await self._create_default_event(
                    applet_id=event.applet_id,
                    activity_id=activity_id,
                    is_activity=True,
                    respondent_id=respondent_id,
                )

        elif flow_id:
            count_events = await FlowEventsCRUD(self.session).count_by_flow(
                flow_id=flow_id, respondent_id=respondent_id
            )
            if count_events == 0:
                await self._create_default_event(
                    applet_id=event.applet_id,
                    activity_id=flow_id,
                    is_activity=False,
                    respondent_id=respondent_id,
                )
        return respondent_id

    async def update_schedule(
        self,
        applet_id: uuid.UUID,
        schedule_id: uuid.UUID,
        schedule: EventUpdateRequest,
    ) -> PublicEvent:
        # Check if applet exists
        await self._validate_applet(applet_id=applet_id)

        event: Event = await EventCRUD(self.session).get_by_id(pk=schedule_id)
        activity_id = await ActivityEventsCRUD(self.session).get_by_event_id(event_id=schedule_id)
        flow_id = await FlowEventsCRUD(self.session).get_by_event_id(event_id=schedule_id)
        respondent_id = await UserEventsCRUD(self.session).get_by_event_id(event_id=schedule_id)
        periodicity: Periodicity = await PeriodicityCRUD(self.session).get_by_id(event.periodicity_id)

        # Delete all events of this activity or flow
        # if new periodicity type is "always" and old periodicity type is not "always" # noqa: E501
        if schedule.periodicity.type == PeriodicityType.ALWAYS and periodicity.type != PeriodicityType.ALWAYS:  # noqa: E501
            await self._delete_by_activity_or_flow(
                applet_id=applet_id,
                activity_id=activity_id,
                flow_id=flow_id,
                respondent_id=respondent_id,
                only_always_available=False,
                except_event_id=schedule_id,
            )

        # Update periodicity
        periodicity = await PeriodicityCRUD(self.session).update(pk=periodicity.id, schema=schedule.periodicity)

        # Update event
        event = await EventCRUD(self.session).update(
            pk=schedule_id,
            schema=EventUpdate(
                start_time=schedule.start_time,
                end_time=schedule.end_time,
                access_before_schedule=schedule.access_before_schedule,
                one_time_completion=schedule.one_time_completion,
                timer=schedule.timer,
                timer_type=schedule.timer_type,
                periodicity_id=periodicity.id,
                applet_id=applet_id,
            ),
        )
        # Update notification
        await NotificationCRUD(self.session).delete_by_event_ids([schedule_id])
        await ReminderCRUD(self.session).delete_by_event_ids([schedule_id])

        notification_public = None
        if schedule.notification:
            notifications = None
            reminder = None
            if schedule.notification.notifications:
                notifications_create = []
                for notification in schedule.notification.notifications:
                    notifications_create.append(
                        NotificationSchema(
                            event_id=event.id,
                            from_time=notification.from_time,
                            to_time=notification.to_time,
                            at_time=notification.at_time,
                            trigger_type=notification.trigger_type,
                            order=notification.order,
                        )
                    )
                notifications = await NotificationCRUD(self.session).create_many(notifications_create)

            if schedule.notification.reminder:
                reminder = await ReminderCRUD(self.session).create(
                    reminder=ReminderSettingCreate(
                        event_id=event.id,
                        activity_incomplete=schedule.notification.reminder.activity_incomplete,  # noqa: E501
                        reminder_time=schedule.notification.reminder.reminder_time,  # noqa: E501
                    )
                )
            notification_public = PublicNotification(
                notifications=[
                    PublicNotificationSetting(
                        **notification.dict(),
                    )
                    for notification in notifications
                ]
                if notifications
                else None,
                reminder=PublicReminderSetting(
                    **reminder.dict(),
                )
                if reminder
                else None,
            )

        return PublicEvent(
            **event.dict(),
            periodicity=PublicPeriodicity(**periodicity.dict()),
            respondent_id=respondent_id,
            activity_id=activity_id,
            flow_id=flow_id,
            notification=notification_public,
        )

    async def _validate_schedule(self, applet_id: uuid.UUID, schedule: EventRequest) -> None:
        """Validate schedule before saving it to the database."""
        # Check if applet exists
        await self._validate_applet(applet_id=applet_id)

        # Check if user has access to applet
        if schedule.respondent_id:
            user_applet_access = await UserAppletAccessCRUD(self.session).get_by_applet_and_user_as_respondent(
                applet_id=applet_id, user_id=schedule.respondent_id
            )  # noqa: E501
            if not user_applet_access:
                raise AccessDeniedToApplet()

        # Check if activity or flow exists inside applet
        activity_or_flow = None
        if schedule.activity_id:
            activity_or_flow = await ActivitiesCRUD(self.session).get_by_applet_id_and_activity_id(
                applet_id=applet_id, activity_id=schedule.activity_id
            )
        if schedule.flow_id:
            activity_or_flow = await FlowsCRUD(self.session).get_by_applet_id_and_flow_id(
                applet_id=applet_id, flow_id=schedule.flow_id
            )
        if not activity_or_flow:
            raise ActivityOrFlowNotFoundError()

    async def count_schedules(self, applet_id: uuid.UUID) -> PublicEventCount:
        # Check if applet exists
        await self._validate_applet(applet_id=applet_id)

        event_count = PublicEventCount(activity_events=[], flow_events=[])

        # Get list of activity-event ids
        activity_counts = await ActivityEventsCRUD(self.session).count_by_applet(applet_id=applet_id)

        # Get list of flow-event ids
        flow_counts = await FlowEventsCRUD(self.session).count_by_applet(applet_id=applet_id)

        event_count.activity_events = activity_counts if activity_counts else []
        event_count.flow_events = flow_counts if flow_counts else []

        return event_count

    async def delete_by_user_id(self, applet_id, user_id):
        # Check if applet exists
        await self._validate_applet(applet_id=applet_id)

        # Check if user exists
        await self._validate_user(user_id=user_id)

        # Get list of activity-event ids and flow-event ids for user to create default events  # noqa: E501
        activities = await ActivityEventsCRUD(self.session).get_by_applet_and_user_id(applet_id, user_id)

        activity_ids = {activity.activity_id for activity in activities}

        flows = await FlowEventsCRUD(self.session).get_by_applet_and_user_id(applet_id, user_id)
        flow_ids = {flow.flow_id for flow in flows}

        # Get list of event_ids for user and delete them all
        event_schemas = await EventCRUD(self.session).get_all_by_applet_and_user(applet_id, user_id)
        event_ids = [event_schema.id for event_schema in event_schemas]
        periodicity_ids = [event_schema.periodicity.id for event_schema in event_schemas]
        if not event_ids:
            raise ScheduleNotFoundError()
        await self._delete_by_ids(
            event_ids,
            periodicity_ids,
            user_id,
        )
        # Create AA events for all activities and flows
        await self.create_default_schedules(
            applet_id=applet_id,
            activity_ids=list(activity_ids),
            is_activity=True,
            respondent_id=user_id,
        )
        await self.create_default_schedules(
            applet_id=applet_id,
            activity_ids=list(flow_ids),
            is_activity=False,
            respondent_id=user_id,
        )

    async def _create_default_event(
        self,
        applet_id: uuid.UUID,
        activity_id: uuid.UUID,
        is_activity: bool,
        respondent_id: uuid.UUID | None = None,
    ) -> None:
        """Create default schedules for applet."""
        default_event = DefaultEvent()
        if is_activity:
            default_event.activity_id = activity_id
        else:
            default_event.flow_id = activity_id

        default_event.respondent_id = respondent_id

        # Create default event
        await self.create_schedule(applet_id=applet_id, schedule=EventRequest(**default_event.dict()))

    async def _delete_by_activity_or_flow(
        self,
        applet_id: uuid.UUID,
        activity_id: uuid.UUID | None,
        flow_id: uuid.UUID | None,
        respondent_id: uuid.UUID | None = None,
        only_always_available: bool = False,
        except_event_id: uuid.UUID | None = None,
    ) -> None:
        """Delete schedules by activity or flow id."""
        event_schemas = []

        if activity_id:
            # Get list of event_ids for activity and delete them all
            event_schemas = await EventCRUD(self.session).get_all_by_applet_and_activity(
                applet_id,
                activity_id,
                respondent_id,
                only_always_available,
            )
        elif flow_id:
            # Get list of event_ids for flow and delete them all
            event_schemas = await EventCRUD(self.session).get_all_by_applet_and_flow(
                applet_id,
                flow_id,
                respondent_id,
                only_always_available,
            )

        clean_events = [event for event in event_schemas if event.id != except_event_id]
        event_ids = [event.id for event in clean_events]
        periodicity_ids = [event.periodicity_id for event in clean_events]

        if event_ids:
            await self._delete_by_ids(event_ids=event_ids, periodicity_ids=periodicity_ids)

    async def _delete_by_ids(
        self,
        event_ids: list[uuid.UUID],
        periodicity_ids: list[uuid.UUID],
        user_id: uuid.UUID | None = None,
    ):
        if user_id:
            await UserEventsCRUD(self.session).delete_all_by_events_and_user(
                event_ids,
                user_id,
            )
        else:
            await UserEventsCRUD(self.session).delete_all_by_event_ids(event_ids)

        await ActivityEventsCRUD(self.session).delete_all_by_event_ids(event_ids)
        await FlowEventsCRUD(self.session).delete_all_by_event_ids(event_ids)
        await NotificationCRUD(self.session).delete_by_event_ids(event_ids)
        await ReminderCRUD(self.session).delete_by_event_ids(event_ids)
        await EventCRUD(self.session).delete_by_ids(event_ids)
        await PeriodicityCRUD(self.session).delete_by_ids(periodicity_ids)

    async def delete_by_activity_ids(self, applet_id: uuid.UUID, activity_ids: list[uuid.UUID]) -> None:
        """Delete schedules by activity ids."""
        events = await EventCRUD(self.session).get_all_by_activity_flow_ids(applet_id, activity_ids, True)
        event_ids = [event.id for event in events]
        periodicity_ids = [event.periodicity_id for event in events]
        await self._delete_by_ids(event_ids, periodicity_ids)

    async def delete_by_flow_ids(self, applet_id: uuid.UUID, flow_ids: list[uuid.UUID]) -> None:
        """Delete schedules by flow ids."""
        events = await EventCRUD(self.session).get_all_by_activity_flow_ids(applet_id, flow_ids, False)
        event_ids = [event.id for event in events]
        periodicity_ids = [event.periodicity_id for event in events]
        await self._delete_by_ids(event_ids, periodicity_ids)

    async def create_default_schedules(
        self,
        applet_id: uuid.UUID,
        activity_ids: list[uuid.UUID],
        is_activity: bool,
        respondent_id: uuid.UUID | None = None,
    ) -> None:
        """Create default schedules for applet."""
        for activity_id in activity_ids:
            await self._create_default_event(
                applet_id=applet_id,
                activity_id=activity_id,
                is_activity=is_activity,
                respondent_id=respondent_id,
            )

    async def get_events_by_user(self, user_id: uuid.UUID) -> list[PublicEventByUser]:
        """Get all events for user in applets that user is respondent."""
        applets = await AppletsCRUD(self.session).get_applets_by_roles(
            user_id=user_id,
            roles=Role.as_list(),
            query_params=QueryParams(),
        )
        applet_ids = [applet.id for applet in applets]
        events = []

        for applet_id in applet_ids:
            user_events: list = await EventCRUD(self.session).get_all_by_applet_and_user(
                applet_id=applet_id,
                user_id=user_id,
            )
            general_events: list = await EventCRUD(self.session).get_general_events_by_user(
                applet_id=applet_id, user_id=user_id
            )
            all_events = user_events + general_events
            events.append(
                PublicEventByUser(
                    applet_id=applet_id,
                    events=[
                        self._convert_to_dto(
                            event=event,
                            notifications=await NotificationCRUD(self.session).get_all_by_event_id(event.id),
                            reminder=await ReminderCRUD(self.session).get_by_event_id(event.id),
                        )
                        for event in all_events
                    ],
                )
            )

        return events

    async def get_upcoming_events_by_user(
        self,
        user_id: uuid.UUID,
        applet_ids: list[uuid.UUID],
        min_end_date: date | None = None,
        max_start_date: date | None = None,
    ) -> list[PublicEventByUser]:
        """Get all events for user in applets that user is respondent."""
        user_events_map, user_event_ids = await EventCRUD(self.session).get_all_by_applets_and_user(
            applet_ids=applet_ids,
            user_id=user_id,
            min_end_date=min_end_date,
            max_start_date=max_start_date,
        )
        general_events_map, general_event_ids = await EventCRUD(self.session).get_general_events_by_applets_and_user(
            applet_ids=applet_ids,
            user_id=user_id,
            min_end_date=min_end_date,
            max_start_date=max_start_date,
        )
        full_events_map = self._sum_applets_events_map(user_events_map, general_events_map)

        event_ids = user_event_ids | general_event_ids
        notifications_map_c = NotificationCRUD(self.session).get_all_by_event_ids(event_ids)
        reminders_map_c = ReminderCRUD(self.session).get_by_event_ids(event_ids)
        notifications_map, reminders_map = await asyncio.gather(notifications_map_c, reminders_map_c)

        events: list[PublicEventByUser] = []
        for applet_id, all_events in full_events_map.items():
            events.append(
                PublicEventByUser(
                    applet_id=applet_id,
                    events=[
                        self._convert_to_dto(
                            event=event,
                            notifications=notifications_map.get(event.id),
                            reminder=reminders_map.get(event.id),
                        )
                        for event in all_events
                    ],
                )
            )

        return events

    @staticmethod
    def _sum_applets_events_map(m1: dict, m2: dict):
        result = dict()
        for k, v in m1.items():
            result[k] = v
        for k, v in m2.items():
            result.setdefault(k, list())
            result[k] += v
        return result

    def _convert_to_dto(
        self,
        event: EventFull,
        notifications: list[NotificationSetting] | None = None,
        reminder: ReminderSetting | None = None,
    ) -> ScheduleEventDto:
        """Convert event to dto."""
        timers = TimerDto(
            timer=HourMinute(
                hours=event.timer.seconds // 3600 if event.timer else 0,
                minutes=event.timer.seconds // 60 % 60 if event.timer else 0,
            )
            if event.timer_type == TimerType.TIMER
            else None,
            idleTimer=HourMinute(
                hours=event.timer.seconds // 3600 if event.timer else 0,
                minutes=event.timer.seconds // 60 % 60 if event.timer else 0,
            )
            if event.timer_type == TimerType.IDLE
            else None,
        )

        availabilityType = (
            AvailabilityType.ALWAYS_AVAILABLE
            if event.periodicity.type == PeriodicityType.ALWAYS
            else AvailabilityType.SCHEDULED_ACCESS
        )

        availability = EventAvailabilityDto(
            oneTimeCompletion=event.one_time_completion,
            periodicityType=event.periodicity.type,
            timeFrom=HourMinute(
                hours=event.start_time.hour if event.start_time else 0,
                minutes=event.start_time.minute if event.start_time else 0,
            ),
            timeTo=HourMinute(
                hours=event.end_time.hour if event.end_time else 0,
                minutes=event.end_time.minute if event.end_time else 0,
            ),
            allowAccessBeforeFromTime=event.access_before_schedule,
            startDate=event.periodicity.start_date,
            endDate=event.periodicity.end_date,
        )

        notificationSettings = None
        if notifications or reminder:
            notificationsDTO = None
            reminderDTO = None
            if notifications:
                notificationsDTO = [
                    NotificationSettingDTO(
                        trigger_type=notification.trigger_type,
                        from_time=HourMinute(
                            hours=notification.from_time.hour,
                            minutes=notification.from_time.minute,
                        )
                        if notification.from_time
                        else None,
                        to_time=HourMinute(
                            hours=notification.to_time.hour,
                            minutes=notification.to_time.minute,
                        )
                        if notification.to_time
                        else None,
                        at_time=HourMinute(
                            hours=notification.at_time.hour,
                            minutes=notification.at_time.minute,
                        )
                        if notification.at_time
                        else None,
                    )
                    for notification in notifications
                ]
            if reminder:
                reminderDTO = ReminderSettingDTO(
                    activity_incomplete=reminder.activity_incomplete,
                    reminder_time=HourMinute(
                        hours=reminder.reminder_time.hour,
                        minutes=reminder.reminder_time.minute,
                    ),
                )
            notificationSettings = NotificationDTO(notifications=notificationsDTO, reminder=reminderDTO)

        return ScheduleEventDto(
            id=event.id,
            entityId=event.activity_id if event.activity_id else event.flow_id,
            timers=timers,
            availabilityType=availabilityType,
            availability=availability,
            selectedDate=event.periodicity.selected_date,
            notificationSettings=notificationSettings,
        )

    async def get_events_by_user_and_applet(self, user_id: uuid.UUID, applet_id: uuid.UUID) -> PublicEventByUser:
        """Get all events for user in applet."""

        # Check if applet exists
        await self._validate_applet(applet_id=applet_id)

        if not (
            await AppletsCRUD(self.session).get_applet_by_roles(
                user_id=user_id,
                applet_id=applet_id,
                roles=Role.as_list(),
            )
        ):
            raise AccessDeniedToApplet()

        user_events = await EventCRUD(self.session).get_all_by_applet_and_user(
            applet_id=applet_id,
            user_id=user_id,
        )

        general_events = await EventCRUD(self.session).get_general_events_by_user(applet_id=applet_id, user_id=user_id)

        events = PublicEventByUser(
            applet_id=applet_id,
            events=[
                self._convert_to_dto(
                    event=event,
                    notifications=await NotificationCRUD(self.session).get_all_by_event_id(event.id),
                    reminder=await ReminderCRUD(self.session).get_by_event_id(event.id),
                )
                for event in (user_events + general_events)
            ],
        )

        return events

    async def count_events_by_user(self, user_id: uuid.UUID) -> int:
        """Count all events for user in applets that user is respondent."""
        applets = await AppletsCRUD(self.session).get_applets_by_roles(
            user_id=user_id,
            roles=Role.as_list(),
            query_params=QueryParams(),
        )
        applet_ids = [applet.id for applet in applets]
        count = 0

        for applet_id in applet_ids:
            count_user_events = await EventCRUD(self.session).count_individual_events_by_user(
                applet_id=applet_id, user_id=user_id
            )

            count_general_events = await EventCRUD(self.session).count_general_events_by_user(
                applet_id=applet_id, user_id=user_id
            )

            count += count_general_events + count_user_events

        return count

<<<<<<< HEAD
    async def _get_notifications_and_reminder(
        self, event_id: uuid.UUID
    ) -> PublicNotification | None:
=======
    async def _get_notifications_and_reminder(self, event_id: uuid.UUID) -> PublicNotification | None:
>>>>>>> e15a1014
        """Get notifications and reminder for event."""
        notifications = await NotificationCRUD(self.session).get_all_by_event_id(event_id=event_id)

        reminder = await ReminderCRUD(self.session).get_by_event_id(event_id=event_id)

        return (
            PublicNotification(
                notifications=[
                    PublicNotificationSetting(
                        **notification.dict(),
                    )
                    for notification in notifications
                ]
                if notifications
                else None,
                reminder=PublicReminderSetting.from_orm(reminder) if reminder else None,
            )
            if notifications or reminder
            else None
        )

    async def _validate_applet(self, applet_id: uuid.UUID):
        # Check if applet exists
        applet_exist = await AppletsCRUD(self.session).exist_by_id(id_=applet_id)
        if not applet_exist:
            raise AppletNotFoundError(key="id", value=str(applet_id))

    async def _validate_public_applet(self, key: uuid.UUID) -> uuid.UUID:
        # Check if applet exists
        applet = await AppletsCRUD(self.session).get_by_key(key)
        if not applet:
            raise AppletNotFoundError(key="key", value=str(key))
        return applet.id

    async def _validate_user(self, user_id: uuid.UUID):
        # Check if user exists
        user_exist = await UsersCRUD(self.session).exist_by_id(id_=user_id)
        if not user_exist:
            raise UserNotFound(message=f"No such user with id={user_id}.")

    async def _validate_existing_alwaysavailable(
        self,
        applet_id: uuid.UUID,
        activity_id: uuid.UUID | None,
        flow_id: uuid.UUID | None,
        respondent_id: uuid.UUID | None,
    ):
        event_schemas = []

        if activity_id:
            event_schemas = await EventCRUD(self.session).get_all_by_applet_and_activity(
                applet_id,
                activity_id,
                respondent_id,
                True,
            )
        elif flow_id:
            event_schemas = await EventCRUD(self.session).get_all_by_applet_and_flow(
                applet_id,
                flow_id,
                respondent_id,
                True,
            )
        if event_schemas:
            raise EventAlwaysAvailableExistsError

    async def remove_individual_calendar(self, user_id: uuid.UUID, applet_id: uuid.UUID) -> None:
        """Remove individual calendar for user in applet."""
        # Check if applet exists
        await self._validate_applet(applet_id=applet_id)

        # Check if user exists
        await self._validate_user(user_id=user_id)

        # Get list of event_ids for user and delete them all
        event_schemas = await EventCRUD(self.session).get_all_by_applet_and_user(applet_id, user_id)
        event_ids = [event_schema.id for event_schema in event_schemas]
        periodicity_ids = [event_schema.periodicity.id for event_schema in event_schemas]
        if not event_ids:
            raise ScheduleNotFoundError()

        await self._delete_by_ids(
            event_ids,
            periodicity_ids,
            user_id,
        )

    async def import_schedule(self, schedules: list[EventRequest], applet_id: uuid.UUID) -> list[PublicEvent]:
        """Import schedule."""
        events = []
        for schedule in schedules:
            if schedule.periodicity.type == PeriodicityType.ALWAYS:
                # delete alwaysAvailable events of this activity or flow,
                # if new event type is AA
                await self._delete_by_activity_or_flow(
                    applet_id=applet_id,
                    activity_id=schedule.activity_id,
                    flow_id=schedule.flow_id,
                    respondent_id=schedule.respondent_id,
                    only_always_available=True,
                )
            event = await self.create_schedule(applet_id=applet_id, schedule=schedule)
            events.append(event)

        return events

    async def create_schedule_individual(self, applet_id: uuid.UUID, respondent_id: uuid.UUID) -> list[PublicEvent]:
        """Create individual schedule for a user for the first time"""
        # get list of activity ids
        activity_ids = []
        activities = await ActivitiesCRUD(self.session).get_by_applet_id(applet_id, is_reviewable=False)
        activity_ids = [activity.id for activity in activities if not activity.is_hidden]

        # get list of flow ids
        flow_ids = []
        flows = await FlowsCRUD(self.session).get_by_applet_id(applet_id)
        flow_ids = [flow.id for flow in flows if not flow.is_hidden]

        # create default events
        await self.create_default_schedules(
            applet_id=applet_id,
            activity_ids=activity_ids,
            is_activity=True,
            respondent_id=respondent_id,
        )

        await self.create_default_schedules(
            applet_id=applet_id,
            activity_ids=flow_ids,
            is_activity=False,
            respondent_id=respondent_id,
        )

        # get all events for user
        return await self.get_all_schedules(
            applet_id,
            QueryParams(filters={"respondent_id": respondent_id}),
        )

    async def create_default_schedules_if_not_exist(
        self,
        applet_id: uuid.UUID,
        activity_ids: list[uuid.UUID],
    ) -> None:
        """Create default schedules for applet."""
        activities_without_events = await ActivityEventsCRUD(self.session).get_missing_events(activity_ids)
        await self.create_default_schedules(
            applet_id=applet_id,
            activity_ids=activities_without_events,
            is_activity=True,
        )

    async def get_default_respondents(
        self, applet_id: uuid.UUID
    ) -> list[uuid.UUID]:
        default_respondents = await EventCRUD(
            self.session
        ).get_default_schedule_user_ids_by_applet_id(applet_id)
        return default_respondents<|MERGE_RESOLUTION|>--- conflicted
+++ resolved
@@ -271,13 +271,9 @@
         # Check if applet exists
         await self._validate_applet(applet_id=applet_id)
 
-<<<<<<< HEAD
         event_schemas: list[EventSchema] = await EventCRUD(
             self.session
         ).get_all_by_applet_id_with_filter(applet_id)
-=======
-        event_schemas: list[EventSchema] = await EventCRUD(self.session).get_all(applet_id)
->>>>>>> e15a1014
         event_ids = [event_schema.id for event_schema in event_schemas]
         periodicity_ids = [event_schema.periodicity_id for event_schema in event_schemas]
         if not event_ids:
@@ -867,13 +863,7 @@
 
         return count
 
-<<<<<<< HEAD
-    async def _get_notifications_and_reminder(
-        self, event_id: uuid.UUID
-    ) -> PublicNotification | None:
-=======
     async def _get_notifications_and_reminder(self, event_id: uuid.UUID) -> PublicNotification | None:
->>>>>>> e15a1014
         """Get notifications and reminder for event."""
         notifications = await NotificationCRUD(self.session).get_all_by_event_id(event_id=event_id)
 
