import uuid
from copy import deepcopy

from fastapi import Body, Depends

from apps.applets.service import AppletService
from apps.authentication.deps import get_current_user
from apps.schedule.domain.schedule.filters import EventQueryParams
from apps.schedule.domain.schedule.public import (
    PublicEvent,
    PublicEventByUser,
    PublicEventCount,
)
from apps.schedule.domain.schedule.requests import (
    EventRequest,
    EventUpdateRequest,
)
from apps.schedule.service.schedule import ScheduleService
from apps.shared.domain import Response, ResponseMulti
from apps.shared.query_params import QueryParams, parse_query_params
from apps.users.domain import User
from apps.workspaces.service.check_access import CheckAccessService
from infrastructure.database import atomic
from infrastructure.database.deps import get_session


# TODO: Add logic to allow to create events by permissions
# TODO: Restrict by admin
async def schedule_create(
    applet_id: uuid.UUID,
    schema: EventRequest = Body(...),
    user: User = Depends(get_current_user),
    session=Depends(get_session),
) -> Response[PublicEvent]:
    """Create a new event for an applet."""
    async with atomic(session):
        await AppletService(session, user.id).exist_by_id(applet_id)
        await CheckAccessService(
            session, user.id
        ).check_applet_schedule_create_access(applet_id)
        schedule = await ScheduleService(session).create_schedule(
            schema, applet_id
        )
    return Response(result=PublicEvent(**schedule.dict()))


async def schedule_get_by_id(
    applet_id: uuid.UUID,
    schedule_id: uuid.UUID,
    user: User = Depends(get_current_user),
    session=Depends(get_session),
) -> Response[PublicEvent]:
    """Get a schedule by id."""
    async with atomic(session):
        await AppletService(session, user.id).exist_by_id(applet_id)
        schedule = await ScheduleService(session).get_schedule_by_id(
            applet_id=applet_id, schedule_id=schedule_id
        )
    return Response(result=PublicEvent(**schedule.dict()))


async def schedule_get_all(
    applet_id: uuid.UUID,
    user: User = Depends(get_current_user),
    query_params: QueryParams = Depends(parse_query_params(EventQueryParams)),
    session=Depends(get_session),
) -> ResponseMulti[PublicEvent]:
    """Get schedules for an applet. If respondentId is provided,it
    will return only individual events for that respondent. If respondentId
    is not provided, it will return only general events for the applet."""
    async with atomic(session):
        await AppletService(session, user.id).exist_by_id(applet_id)
        schedules = await ScheduleService(session).get_all_schedules(
            applet_id, deepcopy(query_params)
        )

    return ResponseMulti(result=schedules, count=len(schedules))


async def public_schedule_get_all(
    key: uuid.UUID,
    session=Depends(get_session),
) -> Response[PublicEventByUser]:
    """Get all schedules for an applet."""
    async with atomic(session):
        schedules = await ScheduleService(session).get_public_all_schedules(
            key
        )

    return Response(result=schedules)


async def schedule_delete_all(
    applet_id: uuid.UUID,
    user: User = Depends(get_current_user),
    session=Depends(get_session),
):
    """Delete all default schedules for an applet."""
    async with atomic(session):
        await AppletService(session, user.id).exist_by_id(applet_id)
        await CheckAccessService(
            session, user.id
        ).check_applet_schedule_create_access(applet_id)
        await ScheduleService(session).delete_all_schedules(applet_id)


async def schedule_delete_by_id(
    applet_id: uuid.UUID,
    schedule_id: uuid.UUID,
    user: User = Depends(get_current_user),
    session=Depends(get_session),
):
    """Delete a schedule by id."""
    async with atomic(session):
        await AppletService(session, user.id).exist_by_id(applet_id)
        await CheckAccessService(
            session, user.id
        ).check_applet_schedule_create_access(applet_id)
        await ScheduleService(session).delete_schedule_by_id(
            schedule_id, applet_id
        )


async def schedule_update(
    applet_id: uuid.UUID,
    schedule_id: uuid.UUID,
    user: User = Depends(get_current_user),
<<<<<<< HEAD
    schema: EventUpdateRequest = Body(...),
    session=Depends(session_manager.get_session),
=======
    schema: EventRequest = Body(...),
    session=Depends(get_session),
>>>>>>> a1a8a62a
) -> Response[PublicEvent]:
    """Update a schedule by id."""
    async with atomic(session):
        await AppletService(session, user.id).exist_by_id(applet_id)
        await CheckAccessService(
            session, user.id
        ).check_applet_schedule_create_access(applet_id)
        schedule = await ScheduleService(session).update_schedule(
            applet_id, schedule_id, schema
        )
    return Response(result=PublicEvent(**schedule.dict()))


async def schedule_count(
    applet_id: uuid.UUID,
    user: User = Depends(get_current_user),
    session=Depends(get_session),
) -> Response[PublicEventCount]:
    """Get the count of schedules for an applet."""
    async with atomic(session):
        await AppletService(session, user.id).exist_by_id(applet_id)
        count: PublicEventCount = await ScheduleService(
            session
        ).count_schedules(applet_id)
    return Response(result=count)


async def schedule_delete_by_user(
    applet_id: uuid.UUID,
    respondent_id: uuid.UUID,
    user: User = Depends(get_current_user),
    session=Depends(get_session),
):
    """Delete all schedules for a respondent and create default ones."""
    async with atomic(session):
        await AppletService(session, user.id).exist_by_id(applet_id)
        await CheckAccessService(
            session, user.id
        ).check_applet_schedule_create_access(applet_id)
        await ScheduleService(session).delete_by_user_id(
            applet_id=applet_id, user_id=respondent_id
        )


async def schedule_get_all_by_user(
    user: User = Depends(get_current_user),
    session=Depends(get_session),
) -> ResponseMulti[PublicEventByUser]:
    """Get all schedules for a user."""
    async with atomic(session):
        schedules = await ScheduleService(session).get_events_by_user(
            user_id=user.id
        )
        count = await ScheduleService(session).count_events_by_user(
            user_id=user.id
        )
    return ResponseMulti(result=schedules, count=count)


async def schedule_get_by_user(
    applet_id: uuid.UUID,
    user: User = Depends(get_current_user),
    session=Depends(get_session),
) -> Response[PublicEventByUser]:
    """Get all schedules for a respondent per applet id."""
    async with atomic(session):
        await AppletService(session, user.id).exist_by_id(applet_id)
        schedules = await ScheduleService(
            session
        ).get_events_by_user_and_applet(user_id=user.id, applet_id=applet_id)
    return Response(result=schedules)


async def schedule_remove_individual_calendar(
    applet_id: uuid.UUID,
    respondent_id: uuid.UUID,
    user: User = Depends(get_current_user),
    session=Depends(get_session),
):
    """Remove individual calendar for a respondent."""
    async with atomic(session):
        await AppletService(session, user.id).exist_by_id(applet_id)
        await CheckAccessService(
            session, user.id
        ).check_applet_schedule_create_access(applet_id)
        await ScheduleService(session).remove_individual_calendar(
            applet_id=applet_id, user_id=respondent_id
        )


# TODO: Add logic to allow to create events by permissions
# TODO: Restrict by admin
async def schedule_import(
    applet_id: uuid.UUID,
    schemas: list[EventRequest] = Body(...),
    user: User = Depends(get_current_user),
    session=Depends(get_session),
) -> ResponseMulti[PublicEvent]:
    """Create a new event for an applet."""
    async with atomic(session):
        await AppletService(session, user.id).exist_by_id(applet_id)
        schedules = await ScheduleService(session).import_schedule(
            schemas, applet_id
        )
    return ResponseMulti(
        result=schedules,
        count=len(schedules),
    )


# TODO: Add logic to allow to create events by permissions
# TODO: Restrict by admin
async def schedule_create_individual(
    applet_id: uuid.UUID,
    user: User = Depends(get_current_user),
    session=Depends(get_session),
) -> ResponseMulti[PublicEvent]:
    """Create a new event for an applet."""
    async with atomic(session):
        await AppletService(session, user.id).exist_by_id(applet_id)
        await CheckAccessService(
            session, user.id
        ).check_applet_schedule_create_access(applet_id)
        schedules = await ScheduleService(session).create_schedule_individual(
            applet_id, user.id
        )
    return ResponseMulti(result=schedules, count=len(schedules))<|MERGE_RESOLUTION|>--- conflicted
+++ resolved
@@ -125,13 +125,8 @@
     applet_id: uuid.UUID,
     schedule_id: uuid.UUID,
     user: User = Depends(get_current_user),
-<<<<<<< HEAD
     schema: EventUpdateRequest = Body(...),
-    session=Depends(session_manager.get_session),
-=======
-    schema: EventRequest = Body(...),
-    session=Depends(get_session),
->>>>>>> a1a8a62a
+    session=Depends(get_session),
 ) -> Response[PublicEvent]:
     """Update a schedule by id."""
     async with atomic(session):
