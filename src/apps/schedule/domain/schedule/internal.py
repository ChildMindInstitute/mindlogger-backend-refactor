--- conflicted
+++ resolved
@@ -65,21 +65,20 @@
 class FlowEvent(FlowEventCreate, InternalModel):
     """FlowEvent of a schedule"""
 
-<<<<<<< HEAD
-    id: PositiveInt
+    id: uuid.UUID
 
 
 class EventFull(InternalModel, BaseEvent):
-    id: PositiveInt
+    id: uuid.UUID
     periodicity: Periodicity
     user_id: int | None
     activity_id: int | None
     flow_id: int | None
 
 
-# class EventByUser(InternalModel):
-#     applet_id: PositiveInt
-#     events: list[EventFull] | None
-=======
+class EventFull(InternalModel, BaseEvent):
     id: uuid.UUID
->>>>>>> bef179c0
+    periodicity: Periodicity
+    user_id: int | None
+    activity_id: int | None
+    flow_id: int | None