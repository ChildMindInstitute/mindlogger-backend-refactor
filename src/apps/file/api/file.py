import asyncio
import datetime
import mimetypes
import os
import uuid
from functools import partial
from typing import cast
from urllib.parse import quote

import aiofiles
import pytz
from botocore.exceptions import ClientError
from fastapi import Body, Depends, File, Query, UploadFile
from fastapi.responses import StreamingResponse
from sqlalchemy.ext.asyncio import AsyncSession
from taskiq import TaskiqResult, TaskiqResultTimeoutError

from apps.authentication.deps import get_current_user
from apps.file.domain import (
    AnswerUploadedFile,
    ContentUploadedFile,
    FileCheckRequest,
    FileDownloadRequest,
    FileExistenceResponse,
    FileIdRequest,
    FileNameRequest,
    FilePresignRequest,
    LogFileExistenceResponse,
    PresignedUrl,
    WebmTargetExtenstion,
)
from apps.file.enums import FileScopeEnum
from apps.file.errors import FileNotFoundError
from apps.file.services import LogFileService
from apps.file.storage import select_storage
from apps.file.tasks import convert_audio_file, convert_image
from apps.shared.domain.response import Response, ResponseMulti
from apps.shared.exception import NotFoundError
from apps.users.domain import User
from apps.users.services.user import UserService
from apps.workspaces.crud.user_applet_access import UserAppletAccessCRUD
from apps.workspaces.domain.constants import Role
from apps.workspaces.domain.workspace import WorkspaceArbitrary
from apps.workspaces.errors import AnswerViewAccessDenied
from apps.workspaces.service import workspace
from apps.workspaces.service.user_access import UserAccessService
from config import settings
from infrastructure.database.deps import get_session
from infrastructure.dependency.cdn import get_log_bucket, get_media_bucket
from infrastructure.dependency.presign_service import get_presign_service
from infrastructure.utility.cdn_client import CDNClient


async def upload(
    file: UploadFile = File(...),
    user: User = Depends(get_current_user),
    cdn_client: CDNClient = Depends(get_media_bucket),
) -> Response[ContentUploadedFile]:
    converters = [convert_not_supported_audio]

    to_close = []
    to_delete = []
    try:
        res = None
        for converter in converters:
            if (res := await converter(file)) is not None:
                break

        if res is not None:
            filename, fout = res
            to_delete.append(fout)

            reader = open(fout, "rb")
            to_close.append(reader)
        else:
            filename = file.filename
            reader = file.file  # type: ignore[assignment]

        key = cdn_client.generate_key(FileScopeEnum.CONTENT, user.id, f"{uuid.uuid4()}/{filename}")
        await cdn_client.upload(key, reader)
    finally:
        for f in to_close:
            f.close()

        for path in to_delete:
            os.remove(path)
    result = ContentUploadedFile(key=key, url=quote(settings.cdn.url.format(key=key), "/:"))
    return Response(result=result)


async def _copy(file: UploadFile, path: str):
    async with aiofiles.open(path, "wb") as fout:
        _size = 1024 * 1024
        while content := await file.read(_size):
            await fout.write(content)


async def convert_not_supported_audio(file: UploadFile):
    type_ = mimetypes.guess_type(file.filename)[0] or ""
    if type_.lower() == "video/webm":
        # store file, create task to convert
        convert_filename = f"{uuid.uuid4()}_{file.filename}"
        path = settings.uploads_dir / convert_filename
        await _copy(file, path)
        task = await convert_audio_file.kiq(convert_filename)
        task_result: TaskiqResult[str] = await task.wait_result(
            timeout=settings.task_audio_file_convert.task_wait_timeout
        )
        success = not task_result.is_err
        if not success:
            if task_result.error:
                raise task_result.error
            raise Exception("File convertion error")

        out_filename = task_result.return_value

        fout = settings.uploads_dir / out_filename

        return out_filename, fout

    return None


async def convert_not_supported_image(file: UploadFile):
    type_ = mimetypes.guess_type(file.filename)[0] or ""
    if type_.lower() == "image/heic":
        # store file, create task to convert
        convert_filename = f"{uuid.uuid4()}_{file.filename}"
        path = settings.uploads_dir / convert_filename
        await _copy(file, path)
        task = await convert_image.kiq(convert_filename)
        try:
            task_result: TaskiqResult[str] = await task.wait_result(
                timeout=settings.task_image_convert.task_wait_timeout
            )
        except TaskiqResultTimeoutError:
            raise

        success = not task_result.is_err

        if not success:
            if task_result.error:
                raise task_result.error
            raise Exception("File convertion error")

        out_filename = task_result.return_value

        fout = settings.uploads_dir / out_filename

        return out_filename, fout

    return None


<<<<<<< HEAD
def _get_keys_and_bucket_for_media(orig_key: str) -> tuple[str, str, str]:
    if orig_key.lower().endswith(".webm"):
        target_key = orig_key + ".mp3"
=======
def _get_keys_and_bucket_for_media(
    orig_key: str, target_extension: WebmTargetExtenstion | None = None
) -> tuple[str, str, str]:
    if orig_key.lower().endswith(".webm"):
        extension = target_extension if target_extension else WebmTargetExtenstion.MP3
        target_key = orig_key + extension
>>>>>>> 1282916b
        upload_key = f"{settings.cdn.bucket}/{orig_key}"
        bucket = settings.cdn.bucket_operations
    else:
        target_key = upload_key = orig_key
        bucket = settings.cdn.bucket
    bucket = cast(str, bucket)
    return target_key, upload_key, bucket


def _get_keys_and_bucket_for_image(
    orig_key: str, arb_info: WorkspaceArbitrary | None, cdn_client
) -> tuple[str, str, str]:
    if orig_key.lower().endswith(".heic"):
        target_key = orig_key + ".jpg"
        prefix = f"arbitrary-{arb_info.id}" if arb_info else cdn_client.config.bucket
        upload_key = f"{prefix}/{orig_key}"
        bucket = settings.cdn.bucket_operations
    else:
        target_key = upload_key = orig_key
        bucket = cdn_client.config.bucket
    bucket = cast(str, bucket)
    return target_key, upload_key, bucket


async def download(
    request: FileDownloadRequest = Body(...),
    user: User = Depends(get_current_user),
    cdn_client: CDNClient = Depends(get_media_bucket),
) -> StreamingResponse:
    try:
        file, media_type = cdn_client.download(request.key)
    except ClientError as e:
        if e.response["Error"]["Code"] == "404":
            raise FileNotFoundError
        else:
            raise e

    return StreamingResponse(file, media_type=media_type)


async def answer_upload(
    applet_id: uuid.UUID,
    file_id=Query(None, alias="fileId"),
    file: UploadFile = File(...),
    user: User = Depends(get_current_user),
    session: AsyncSession = Depends(get_session),
) -> Response[AnswerUploadedFile]:
    if not await UserAppletAccessCRUD(session).get_by_roles(
        user.id,
        applet_id,
        [Role.OWNER, Role.MANAGER, Role.REVIEWER, Role.RESPONDENT],
    ):
        raise AnswerViewAccessDenied()

    converters = [convert_not_supported_image]

    to_close = []
    to_delete = []
    try:
        res = None
        for converter in converters:
            if (res := await converter(file)) is not None:
                break

        if res is not None:
            filename, fout = res
            to_delete.append(fout)

            reader = open(fout, "rb")
            to_close.append(reader)
        else:
            filename = file.filename
            reader = file.file  # type: ignore[assignment]

        cdn_client = await select_storage(applet_id, session)
        unique = f"{user.id}/{applet_id}"
        cleaned_file_id = file_id.strip() if file_id else f"{uuid.uuid4()}/{filename}"
        key = cdn_client.generate_key(FileScopeEnum.ANSWER, unique, cleaned_file_id)
        await cdn_client.upload(key, reader)
    finally:
        for f in to_close:
            f.close()

        for path in to_delete:
            os.remove(path)

    result = AnswerUploadedFile(
        key=key,
        url=cdn_client.generate_private_url(key),
        file_id=cleaned_file_id,
    )
    return Response(result=result)


async def answer_download(
    applet_id: uuid.UUID,
    request: FileDownloadRequest = Body(...),
    user: User = Depends(get_current_user),
    session: AsyncSession = Depends(get_session),
) -> StreamingResponse:
    cdn_client = await select_storage(applet_id, session)
    if request.key.startswith(LogFileService.LOG_KEY):
        LogFileService.raise_for_access(user.email)

    try:
        file, media_type = cdn_client.download(request.key)
    except ClientError as e:
        if e.response["Error"]["Code"] == "404":
            raise FileNotFoundError
        else:
            raise e
    return StreamingResponse(file, media_type=media_type)


async def check_file_uploaded(
    applet_id: uuid.UUID,
    schema: FileCheckRequest,
    user: User = Depends(get_current_user),
    session: AsyncSession = Depends(get_session),
) -> ResponseMulti[FileExistenceResponse]:
    """Provides the information if the files is uploaded."""

    if not await UserAppletAccessCRUD(session).get_by_roles(
        user.id,
        applet_id,
        [Role.OWNER, Role.MANAGER, Role.REVIEWER, Role.RESPONDENT],
    ):
        raise AnswerViewAccessDenied()

    workspace_srv = workspace.WorkspaceService(session, user.id)
    arb_info = await workspace_srv.get_arbitrary_info_if_use_arbitrary(applet_id)
    cdn_client = await select_storage(applet_id, session)
    results: list[FileExistenceResponse] = []

    for file_id in schema.files:
        cleaned_file_id = file_id.strip()

        unique = f"{user.id}/{applet_id}"
        orig_key = cdn_client.generate_key(FileScopeEnum.ANSWER, unique, cleaned_file_id)

        target_key, upload_key, bucket = _get_keys_and_bucket_for_image(orig_key, arb_info, cdn_client)

        file_existence_factory = partial(
            FileExistenceResponse,
            file_id=file_id,
        )

        try:
            await cdn_client.check_existence(bucket, upload_key)
            results.append(
                file_existence_factory(
                    uploaded=True,
                    url=cdn_client.generate_private_url(target_key),
                )
            )
        except NotFoundError:
            results.append(file_existence_factory(uploaded=False))

    return ResponseMulti[FileExistenceResponse](result=results, count=len(results))


async def presign(
    applet_id: uuid.UUID,
    request: FilePresignRequest = Body(...),
    user: User = Depends(get_current_user),
    session: AsyncSession = Depends(get_session),
) -> ResponseMulti[str | None]:
    service = await get_presign_service(applet_id, user.id, session)
    links = await service.presign(request.private_urls)
    return ResponseMulti[str | None](result=links, count=len(links))  # noqa


async def logs_upload(
    device_id: str,
    file_id: str = Query(..., alias="fileId"),
    file: UploadFile = File(...),
    user: User = Depends(get_current_user),
    cdn_client: CDNClient = Depends(get_log_bucket),
) -> Response[AnswerUploadedFile]:
    service = LogFileService(user.id, cdn_client)
    try:
        key = service.key(device_id=device_id, file_name=file.filename)
        await service.upload(device_id, file, file_id)
        url = await cdn_client.generate_presigned_url(key)
        result = AnswerUploadedFile(key=key, url=url, file_id=file_id)
        await service.backend_log_upload(file_id, True, key)
        return Response(result=result)
    except Exception as ex:
        await service.backend_log_upload(file_id, False, str(ex))
        raise ex


async def logs_download(
    device_id: str,
    user_email: str,
    days: int,
    user: User = Depends(get_current_user),
    cdn_client: CDNClient = Depends(get_log_bucket),
    session: AsyncSession = Depends(get_session),
) -> ResponseMulti[str]:
    user_service = UserService(session)
    log_user = await user_service.get_by_email(user_email)
    service = LogFileService(log_user.id, cdn_client)
    try:
        UserAccessService.raise_for_developer_access(user.email_encrypted)
        end = datetime.datetime.now(tz=pytz.UTC)
        start = end - datetime.timedelta(days=days)
        files = await service.log_list(device_id, start, end)
        futures = []
        for key in map(lambda f: f["Key"], files):
            futures.append(cdn_client.generate_presigned_url(key))
        result = await asyncio.gather(*futures)
        await service.backend_log_download(user.email_encrypted, None, device_id, True)
        return ResponseMulti[str](result=result, count=len(result))
    except Exception as ex:
        await service.backend_log_download(user.email_encrypted, str(ex), device_id, False)
        raise ex


async def logs_exist_check(
    device_id: str,
    files: FileCheckRequest,
    user: User = Depends(get_current_user),
    cdn_client: CDNClient = Depends(get_log_bucket),
) -> ResponseMulti[LogFileExistenceResponse]:
    service = LogFileService(user.id, cdn_client)
    try:
        result = await service.check_exist(device_id, files.files)
        count = len(result)
        await service.backend_log_check(result, True, None)
        return ResponseMulti[LogFileExistenceResponse](result=result, count=count)
    except Exception as ex:
        await service.backend_log_check([], False, str(ex))
        raise ex


async def generate_presigned_media_url(
    body: FileNameRequest = Body(...),
    user: User = Depends(get_current_user),
    cdn_client: CDNClient = Depends(get_media_bucket),
) -> Response[PresignedUrl]:
    orig_key = cdn_client.generate_key(FileScopeEnum.CONTENT, user.id, f"{uuid.uuid4()}/{body.file_name}")
<<<<<<< HEAD
    target_key, upload_key, bucket = _get_keys_and_bucket_for_media(orig_key)
=======
    target_key, upload_key, bucket = _get_keys_and_bucket_for_media(orig_key, body.target_extension)
>>>>>>> 1282916b
    data = cdn_client.generate_presigned_post(bucket, upload_key)
    return Response(
        result=PresignedUrl(
            upload_url=data["url"], fields=data["fields"], url=quote(settings.cdn.url.format(key=target_key), "/:")
        )
    )


async def generate_presigned_answer_url(
    applet_id: uuid.UUID,
    body: FileIdRequest = Body(...),
    user: User = Depends(get_current_user),
    session: AsyncSession = Depends(get_session),
) -> Response[PresignedUrl]:
    if not await UserAppletAccessCRUD(session).get_by_roles(
        user.id,
        applet_id,
        [Role.OWNER, Role.MANAGER, Role.REVIEWER, Role.RESPONDENT],
    ):
        raise AnswerViewAccessDenied()
    # TODO: Refactor this part when file storage is covered by tests. Get arbitrary info only once.
    workspace_srv = workspace.WorkspaceService(session, user.id)
    arb_info = await workspace_srv.get_arbitrary_info_if_use_arbitrary(applet_id)
    cdn_client = await select_storage(applet_id, session)
    unique = f"{user.id}/{applet_id}"
    cleaned_file_id = body.file_id.strip()
    orig_key = cdn_client.generate_key(FileScopeEnum.ANSWER, unique, cleaned_file_id)
    target_key, upload_key, bucket = _get_keys_and_bucket_for_image(orig_key, arb_info, cdn_client)
    data = cdn_client.generate_presigned_post(bucket, upload_key)
    return Response(
        result=PresignedUrl(
            upload_url=data["url"], fields=data["fields"], url=cdn_client.generate_private_url(target_key)
        )
    )


async def generate_presigned_logs_url(
    device_id: str,
    body: FileIdRequest = Body(...),
    user: User = Depends(get_current_user),
    cdn_client: CDNClient = Depends(get_log_bucket),
) -> Response[PresignedUrl]:
    service = LogFileService(user.id, cdn_client)
    key = f"{service.device_key_prefix(device_id=device_id)}/{body.file_id}"
<<<<<<< HEAD
    data = cdn_client.generate_presigned_post(settings.cdn.bucket, key)
=======
    data = cdn_client.generate_presigned_post(cdn_client.config.bucket, key)
>>>>>>> 1282916b
    return Response(
        result=PresignedUrl(upload_url=data["url"], fields=data["fields"], url=cdn_client.generate_private_url(key))
    )<|MERGE_RESOLUTION|>--- conflicted
+++ resolved
@@ -152,18 +152,12 @@
     return None
 
 
-<<<<<<< HEAD
-def _get_keys_and_bucket_for_media(orig_key: str) -> tuple[str, str, str]:
-    if orig_key.lower().endswith(".webm"):
-        target_key = orig_key + ".mp3"
-=======
 def _get_keys_and_bucket_for_media(
     orig_key: str, target_extension: WebmTargetExtenstion | None = None
 ) -> tuple[str, str, str]:
     if orig_key.lower().endswith(".webm"):
         extension = target_extension if target_extension else WebmTargetExtenstion.MP3
         target_key = orig_key + extension
->>>>>>> 1282916b
         upload_key = f"{settings.cdn.bucket}/{orig_key}"
         bucket = settings.cdn.bucket_operations
     else:
@@ -406,11 +400,7 @@
     cdn_client: CDNClient = Depends(get_media_bucket),
 ) -> Response[PresignedUrl]:
     orig_key = cdn_client.generate_key(FileScopeEnum.CONTENT, user.id, f"{uuid.uuid4()}/{body.file_name}")
-<<<<<<< HEAD
-    target_key, upload_key, bucket = _get_keys_and_bucket_for_media(orig_key)
-=======
     target_key, upload_key, bucket = _get_keys_and_bucket_for_media(orig_key, body.target_extension)
->>>>>>> 1282916b
     data = cdn_client.generate_presigned_post(bucket, upload_key)
     return Response(
         result=PresignedUrl(
@@ -455,11 +445,7 @@
 ) -> Response[PresignedUrl]:
     service = LogFileService(user.id, cdn_client)
     key = f"{service.device_key_prefix(device_id=device_id)}/{body.file_id}"
-<<<<<<< HEAD
-    data = cdn_client.generate_presigned_post(settings.cdn.bucket, key)
-=======
     data = cdn_client.generate_presigned_post(cdn_client.config.bucket, key)
->>>>>>> 1282916b
     return Response(
         result=PresignedUrl(upload_url=data["url"], fields=data["fields"], url=cdn_client.generate_private_url(key))
     )