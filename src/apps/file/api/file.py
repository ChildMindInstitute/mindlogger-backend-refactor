--- conflicted
+++ resolved
@@ -1,8 +1,5 @@
-<<<<<<< HEAD
+from functools import partial
 import uuid
-=======
-from functools import partial
->>>>>>> 4fa394d2
 from urllib.parse import quote
 
 from botocore.exceptions import ClientError
@@ -18,13 +15,10 @@
     UploadedFile,
 )
 from apps.file.errors import FileNotFoundError
-<<<<<<< HEAD
 from apps.file.storage import select_storage
 from apps.shared.domain.response import Response
-=======
 from apps.shared.domain.response import Response, ResponseMulti
 from apps.shared.exception import NotFoundError
->>>>>>> 4fa394d2
 from apps.users.domain import User
 from config import settings
 from infrastructure.database.deps import get_session
@@ -67,7 +61,6 @@
     return StreamingResponse(file, media_type=media_type)
 
 
-<<<<<<< HEAD
 async def answer_upload(
     applet_id: uuid.UUID,
     file: UploadFile = File(...),
@@ -98,7 +91,7 @@
         else:
             raise e
     return StreamingResponse(file, media_type=media_type)
-=======
+
 async def check_file_uploaded(
     schema: FileCheckRequest,
     user: User = Depends(get_current_user),
@@ -129,5 +122,4 @@
 
     return ResponseMulti[FileExistenceResponse](
         result=results, count=len(results)
-    )
->>>>>>> 4fa394d2
+    )