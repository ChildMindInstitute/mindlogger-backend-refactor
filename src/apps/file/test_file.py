--- conflicted
+++ resolved
@@ -61,13 +61,9 @@
     log_upload_url = "file/log-file/{device_id}/upload-url"
 
     @mock.patch("infrastructure.utility.cdn_arbitrary.ArbitraryS3CdnClient.upload")
-<<<<<<< HEAD
-    async def test_arbitrary_upload_to_s3_aws(self, mock_client: mock.MagicMock, session, client,  tom):
-=======
     async def test_arbitrary_upload_to_s3_aws(
         self, mock_client: mock.MagicMock, session: AsyncSession, client: TestClient, applet_one: AppletFull
     ):
->>>>>>> a096cbe1
         await client.login(self.login_url, "tom@mindlogger.com", "Test1234!")
         await set_storage_type(StorageType.AWS, session)
 
