import http
import io
import uuid
from unittest import mock

import pytest
from pytest_mock import MockerFixture
from sqlalchemy import update
from sqlalchemy.ext.asyncio import AsyncSession
from sqlalchemy.orm import Query

from apps.applets.domain.applet_full import AppletFull
from apps.file.domain import WebmTargetExtenstion
from apps.file.enums import FileScopeEnum
from apps.file.services import LogFileService
from apps.shared.test import BaseTest
from apps.shared.test.client import TestClient
from apps.users.domain import User
from apps.workspaces.constants import StorageType
from apps.workspaces.db.schemas import UserWorkspaceSchema
from apps.workspaces.errors import AnswerViewAccessDenied
from config import settings
from infrastructure.utility.cdn_client import CDNClient
from infrastructure.utility.cdn_config import CdnConfig

# This id is getting from JSON fixtures for answers
WORKSPACE_ARBITRARY_ID = uuid.UUID("8b83d791-0d27-42c5-8b1d-e0c8d7faf808")
ARBITRARY_BUCKET_NAME = "arbitrary_bucket"


async def set_storage_type(storage_type: str, session: AsyncSession):
    query: Query = update(UserWorkspaceSchema)
    query = query.where(UserWorkspaceSchema.id == WORKSPACE_ARBITRARY_ID)
    if storage_type == StorageType.AWS:
        query = query.values(storage_type=storage_type, storage_bucket=ARBITRARY_BUCKET_NAME)
    else:
        query = query.values(storage_type=storage_type)
    await session.execute(query)


@pytest.fixture
def mock_presigned_post(mocker: MockerFixture):
    def fake_generate_presigned_post(_, bucket: str, key: str, ExpiresIn=settings.cdn.ttl_signed_urls):
        return {
            "url": f"https://{bucket}.s3.amazonaws.com/",
            "fields": {
                "key": key,
                "AWSAccessKeyId": "accesskey",
                "policy": "policy",
                "signature": "signature",
            },
        }

    mock = mocker.patch("botocore.signers.generate_presigned_post", new=fake_generate_presigned_post)
    return mock


class TestAnswerActivityItems(BaseTest):
    fixtures = ["answers/fixtures/arbitrary_server_answers.json"]

    login_url = "/auth/login"
    upload_url = "file/{applet_id}/upload"
    download_url = "file/{applet_id}/download"
    existance_url = "/file/{applet_id}/upload/check"
    file_id = "1693560380000/c60859c4-6f5f-4390-a572-da85fcd59709"
    upload_media_url = "file/upload-url"
    answer_upload_url = "file/{applet_id}/upload-url"
    log_upload_url = "file/log-file/{device_id}/upload-url"

    @mock.patch("infrastructure.utility.cdn_arbitrary.ArbitraryS3CdnClient.upload")
    async def test_arbitrary_upload_to_s3_aws(
        self, mock_client: mock.MagicMock, session: AsyncSession, client: TestClient, applet_one: AppletFull
    ):
        await client.login(self.login_url, "tom@mindlogger.com", "Test1234!")
        await set_storage_type(StorageType.AWS, session)

        content = io.BytesIO(b"File content")
        response = await client.post(
            self.upload_url.format(applet_id=applet_one.id),
            query={"file_id": self.file_id},
            files={"file": content},
        )
        assert http.HTTPStatus.OK == response.status_code
        assert mock_client.call_count == 1

    @mock.patch(
        "infrastructure.utility.cdn_arbitrary.ArbitraryS3CdnClient.download",
        return_value=(iter(("a", "b")), "txt"),
    )
    async def test_arbitrary_download_from_s3_aws(
        self, mock_client: mock.MagicMock, session: AsyncSession, client: TestClient, applet_one: AppletFull
    ):
        await client.login(self.login_url, "tom@mindlogger.com", "Test1234!")
        await set_storage_type(StorageType.AWS, session)

        response = await client.post(
            self.download_url.format(applet_id=applet_one.id),
            data={"key": "key"},
        )
        assert http.HTTPStatus.OK == response.status_code
        assert mock_client.call_count == 1

    @mock.patch("infrastructure.utility.cdn_arbitrary.ArbitraryGCPCdnClient.upload")
    async def test_arbitrary_upload_to_s3_gcp(
        self, mock_client: mock.MagicMock, session: AsyncSession, client: TestClient, applet_one: AppletFull
    ):
        await client.login(self.login_url, "tom@mindlogger.com", "Test1234!")
        await set_storage_type(StorageType.GCP, session)
        content = io.BytesIO(b"File content")
        response = await client.post(
            self.upload_url.format(applet_id=applet_one.id),
            query={"file_id": self.file_id},
            files={"file": content},
        )
        assert http.HTTPStatus.OK == response.status_code
        assert mock_client.call_count == 1

    @mock.patch(
        "infrastructure.utility.cdn_arbitrary.ArbitraryGCPCdnClient.download",
        return_value=(iter(("a", "b")), "txt"),
    )
    async def test_arbitrary_download_from_s3_gcp(
        self, mock_client: mock.MagicMock, session: AsyncSession, client: TestClient, applet_one: AppletFull
    ):
        await client.login(self.login_url, "tom@mindlogger.com", "Test1234!")
        await set_storage_type(StorageType.GCP, session)

        response = await client.post(
            self.download_url.format(applet_id=applet_one.id),
            data={"key": "key"},
        )
        assert http.HTTPStatus.OK == response.status_code
        assert mock_client.call_count == 1

    @mock.patch("infrastructure.utility.cdn_arbitrary.ArbitraryAzureCdnClient.upload")
    @mock.patch("infrastructure.utility.cdn_arbitrary.ArbitraryAzureCdnClient.configure_client")
    async def test_arbitrary_upload_to_blob_azure(
        self,
        mock_configure_client: mock.MagicMock,
        mock_upload: mock.MagicMock,
        session: AsyncSession,
        client: TestClient,
        applet_one: AppletFull,
    ):
        await client.login(self.login_url, "tom@mindlogger.com", "Test1234!")
        await set_storage_type(StorageType.AZURE, session)
        content = io.BytesIO(b"File content")
        response = await client.post(
            self.upload_url.format(applet_id=applet_one.id),
            query={"file_id": self.file_id},
            files={"file": content},
        )
        assert http.HTTPStatus.OK == response.status_code
        assert mock_upload.call_count == 1

    @mock.patch("infrastructure.utility.cdn_arbitrary.CDNClient.check_existence")
    async def test_default_storage_check_existence(
        self, mock_client: mock.MagicMock, session: AsyncSession, client: TestClient, applet_one: AppletFull
    ):
        await client.login(self.login_url, "tom@mindlogger.com", "Test1234!")
        response = await client.post(
            self.existance_url.format(applet_id=applet_one.id),
            data={"files": [self.file_id]},
        )
        assert http.HTTPStatus.OK == response.status_code
        assert mock_client.call_count == 1

    @mock.patch("infrastructure.utility.cdn_arbitrary.ArbitraryS3CdnClient.check_existence")
    async def test_arbitary_s3_aws_check_existence(
        self, mock_client: mock.MagicMock, session: AsyncSession, client: TestClient, applet_one: AppletFull
    ):
        await client.login(self.login_url, "tom@mindlogger.com", "Test1234!")
        await set_storage_type(StorageType.AWS, session)
        response = await client.post(
            self.existance_url.format(applet_id=applet_one.id),
            data={"files": [self.file_id]},
        )
        assert http.HTTPStatus.OK == response.status_code
        assert mock_client.call_count == 1

    @pytest.mark.usefixtures("mock_presigned_post")
    @pytest.mark.parametrize("file_name,", ("test1.jpg", "test2.jpg"))
    async def test_generate_upload_url(self, client: TestClient, file_name: str):
        await client.login(self.login_url, "tom@mindlogger.com", "Test1234!")
        bucket_name = "testbucket"
        domain_name = "testdomain"
        settings.cdn.bucket = bucket_name
        settings.cdn.domain = domain_name
        resp = await client.post(self.upload_media_url, data={"file_name": file_name})
        assert resp.status_code == http.HTTPStatus.OK
        result = resp.json()["result"]
        assert result["fields"]["key"].endswith(file_name)
        assert result["url"] == settings.cdn.url.format(key=result["fields"]["key"])

    async def test_generate_presigned_url_for_post_answer__user_does_not_have_access_to_the_applet(
        self, client: TestClient, user: User, applet_one: AppletFull
    ):
        await client.login(self.login_url, user.email_encrypted, "Test1234!")
        resp = await client.post(self.answer_upload_url.format(applet_id=applet_one.id), data={"file_id": "test.txt"})
        assert resp.status_code == http.HTTPStatus.FORBIDDEN
        result = resp.json()["result"]
        assert len(result) == 1
        assert result[0]["message"] == AnswerViewAccessDenied.message

    @pytest.mark.usefixtures("mock_presigned_post")
    async def test_generate_presigned_url_for_answers(
        self, client: TestClient, tom: User, mocker: MockerFixture, applet_one: AppletFull
    ):
        await client.login(self.login_url, "tom@mindlogger.com", "Test1234!")
        file_id = "test.txt"
        expected_key = CDNClient.generate_key(FileScopeEnum.ANSWER, f"{tom.id}/{applet_one.id}", file_id)
        bucket_name = "bucket"
        settings.cdn.bucket = bucket_name
        settings.cdn.bucket_answer = bucket_name
        mocker.patch(
            "apps.workspaces.service.workspace.WorkspaceService.get_arbitrary_info_if_use_arbitrary", return_value=None
        )
        resp = await client.post(self.answer_upload_url.format(applet_id=applet_one.id), data={"file_id": file_id})
        assert resp.status_code == http.HTTPStatus.OK
        assert resp.json()["result"]["fields"]["key"] == expected_key
        url = CDNClient(
            CdnConfig(region="region", bucket=bucket_name, secret_key="secret_key", access_key="access_key"), "env"
        ).generate_private_url(expected_key)
        assert resp.json()["result"]["url"] == url

    @pytest.mark.usefixtures("mock_presigned_post")
    async def test_generate_presigned_log_url__logs_are_uploaded_to_the_answer_bucket(
        self, client: TestClient, device_tom: str, tom: User, mocker: MockerFixture
    ):
        bucket_answer_name = "bucket_answer_test"
        settings.cdn.bucket_answer = bucket_answer_name
        config = CdnConfig(
            endpoint_url=settings.cdn.endpoint_url,
            access_key=settings.cdn.access_key,
            secret_key=settings.cdn.secret_key,
            region=settings.cdn.region,
            bucket=settings.cdn.bucket_answer,
            ttl_signed_urls=settings.cdn.ttl_signed_urls,
        )
        cdn_client = CDNClient(config, env="env")
        mocker.patch("infrastructure.dependency.cdn.get_log_bucket", return_value=cdn_client)
        await client.login(self.login_url, "tom@mindlogger.com", "Test1234!")
        file_name = "test.txt"
        resp = await client.post(self.log_upload_url.format(device_id=device_tom), data={"file_id": file_name})
        assert resp.status_code == http.HTTPStatus.OK
        key = resp.json()["result"]["fields"]["key"]
<<<<<<< HEAD
        expected_key = LogFileService(
            tom.id,
            CDNClient(
                CdnConfig(region="region", bucket="bucket", secret_key="secret_key", access_key="access_key"), "env"
            ),
        ).key(device_tom, file_name)
        assert key == expected_key
=======
        expected_key = LogFileService(tom.id, cdn_client).key(device_tom, file_name)
        assert key == expected_key
        assert bucket_answer_name in resp.json()["result"]["uploadUrl"]
>>>>>>> 1282916b

    @pytest.mark.usefixtures("mock_presigned_post")
    @pytest.mark.parametrize("file_name", ("test.webm", "test.WEBM"))
    async def test_generate_presigned_media_for_webm_file__conveted_in_url__upload_url_has_operations_bucket(
        self, client: TestClient, file_name
    ) -> None:
        await client.login(self.login_url, "tom@mindlogger.com", "Test1234!")

        settings.cdn.bucket_operations = "bucket_operations"
        settings.cdn.bucket = "bucket_media"

        resp = await client.post(self.upload_media_url, data={"file_name": file_name})
        assert resp.status_code == http.HTTPStatus.OK
        result = resp.json()["result"]
        exp_converted_file_name = file_name + ".mp3"
        assert result["fields"]["key"].endswith(file_name)
        assert result["url"].endswith(exp_converted_file_name)
        assert result["fields"]["key"].startswith(settings.cdn.bucket)
        assert settings.cdn.bucket_operations in result["uploadUrl"]

    @pytest.mark.usefixtures("mock_presigned_post")
    @pytest.mark.parametrize("file_name", ("answer.heic", "answer.HEIC"))
    async def test_generate_presigned_for_answer_for_heic_format_not_arbitrary(
        self, client: TestClient, mocker: MockerFixture, applet_one: AppletFull, file_name: str
    ) -> None:
        await client.login(self.login_url, "tom@mindlogger.com", "Test1234!")

        settings.cdn.bucket_operations = "bucket_operations"
        settings.cdn.bucket_answer = "bucket_answer"
        mocker.patch(
            "apps.workspaces.service.workspace.WorkspaceService.get_arbitrary_info_if_use_arbitrary", return_value=None
        )

        resp = await client.post(self.answer_upload_url.format(applet_id=applet_one.id), data={"file_id": file_name})
        assert resp.status_code == http.HTTPStatus.OK
        result = resp.json()["result"]
        exp_converted_file_name = file_name + ".jpg"
        assert result["fields"]["key"].endswith(file_name)
        assert result["fields"]["key"].startswith(settings.cdn.bucket_answer)
        assert result["url"].endswith(exp_converted_file_name)
        assert settings.cdn.bucket_answer in result["url"]
        assert settings.cdn.bucket_operations in result["uploadUrl"]

    @pytest.mark.usefixtures("mock_presigned_post")
    async def test_generate_presigned_for_answer_for_heic_format_arbitrary_workspace(
        self, client: TestClient, applet_one: AppletFull, session: AsyncSession
    ) -> None:
        await client.login(self.login_url, "tom@mindlogger.com", "Test1234!")

        file_name = "answer.heic"
        settings.cdn.bucket_operations = "bucket_operations"
        await set_storage_type(StorageType.AWS, session)
        resp = await client.post(self.answer_upload_url.format(applet_id=applet_one.id), data={"file_id": file_name})
        assert resp.status_code == http.HTTPStatus.OK
        result = resp.json()["result"]
        exp_converted_file_name = file_name + ".jpg"
        assert result["fields"]["key"].endswith(file_name)
        assert result["fields"]["key"].startswith(f"arbitrary-{WORKSPACE_ARBITRARY_ID}")
        assert result["url"].endswith(exp_converted_file_name)
        assert ARBITRARY_BUCKET_NAME in result["url"]
        assert settings.cdn.bucket_operations in result["uploadUrl"]

    @pytest.mark.usefixtures("mock_presigned_post")
    async def test_answer_existance_for_heic_format_not_arbitrary(
        self, client: TestClient, tom: User, applet_one: AppletFull, mocker: MockerFixture
    ) -> None:
        await client.login(self.login_url, "tom@mindlogger.com", "Test1234!")

        file_name = "answer.heic"
        settings.cdn.bucket_operations = "bucket_operations"
        settings.cdn.bucket_answer = "bucket_answer"
        mock_check_existance = mocker.patch("infrastructure.utility.cdn_client.CDNClient.check_existence")
        mocker.patch(
            "apps.workspaces.service.workspace.WorkspaceService.get_arbitrary_info_if_use_arbitrary", return_value=None
        )
        resp = await client.post(
            self.existance_url.format(applet_id=applet_one.id),
            data={"files": [file_name]},
        )
        assert resp.status_code == http.HTTPStatus.OK
        result = resp.json()["result"]
        exp_converted_file_name = file_name + ".jpg"
        check_key = CDNClient.generate_key(FileScopeEnum.ANSWER, f"{tom.id}/{applet_one.id}", file_name)
        exp_check_key = f"{settings.cdn.bucket_answer}/{check_key}"

        mock_check_existance.assert_awaited_once_with(settings.cdn.bucket_operations, exp_check_key)
        assert result[0]["url"].endswith(exp_converted_file_name)
        assert settings.cdn.bucket_answer in result[0]["url"]

    @pytest.mark.usefixtures("mock_presigned_post")
    async def test_answer_existance_for_heic_format_for_arbitrary(
        self, client: TestClient, tom: User, applet_one: AppletFull, session: AsyncSession, mocker: MockerFixture
    ) -> None:
        await client.login(self.login_url, "tom@mindlogger.com", "Test1234!")

        file_name = "answer.heic"
        settings.cdn.bucket_operations = "bucket_operations"
        settings.cdn.bucket_answer = "bucket_answer"
        mock_check_existance = mocker.patch("infrastructure.utility.cdn_arbitrary.ArbitraryS3CdnClient.check_existence")
        await set_storage_type(StorageType.AWS, session)
        resp = await client.post(
            self.existance_url.format(applet_id=applet_one.id),
            data={"files": [file_name]},
        )
        assert resp.status_code == http.HTTPStatus.OK
        result = resp.json()["result"]
        exp_converted_file_name = file_name + ".jpg"
        check_key = CDNClient.generate_key(FileScopeEnum.ANSWER, f"{tom.id}/{applet_one.id}", file_name)
        exp_check_key = f"arbitrary-{WORKSPACE_ARBITRARY_ID}/{check_key}"

        mock_check_existance.assert_awaited_once_with(settings.cdn.bucket_operations, exp_check_key)
        assert result[0]["url"].endswith(exp_converted_file_name)
<<<<<<< HEAD
        assert ARBITRARY_BUCKET_NAME in result[0]["url"]
=======
        assert ARBITRARY_BUCKET_NAME in result[0]["url"]

    @pytest.mark.usefixtures("mock_presigned_post")
    @pytest.mark.parametrize(
        "file_name,target_extension,exp_file_name",
        (
            ("test.webm", WebmTargetExtenstion.MP3, f"test.webm{WebmTargetExtenstion.MP3}"),
            ("test.webm", WebmTargetExtenstion.MP4, f"test.webm{WebmTargetExtenstion.MP4}"),
            ("test.webm", None, f"test.webm{WebmTargetExtenstion.MP3}"),
            ("test.webm", "without extension", f"test.webm{WebmTargetExtenstion.MP3}"),
        ),
    )
    async def test_generate_upload_url__webm_to_mp3_mp4(
        self, client: TestClient, file_name: str, target_extension: WebmTargetExtenstion, exp_file_name: str
    ):
        await client.login(self.login_url, "tom@mindlogger.com", "Test1234!")
        data = {"file_name": file_name, "target_extension": target_extension}
        if target_extension == "without extension":
            del data["target_extension"]
        resp = await client.post(self.upload_media_url, data=data)
        assert resp.status_code == http.HTTPStatus.OK
        result = resp.json()["result"]
        assert result["url"].endswith(exp_file_name)

    @pytest.mark.parametrize("not_valid_extesion", ("mp3", "mp2"))
    async def test_generate_upload_url__webm_to_mp3_mp4_not_valid_extension(
        self, client: TestClient, not_valid_extesion: str
    ):
        await client.login(self.login_url, "tom@mindlogger.com", "Test1234!")
        data = {"file_name": "test.webm", "target_extension": not_valid_extesion}
        resp = await client.post(self.upload_media_url, data=data)
        assert resp.status_code == http.HTTPStatus.UNPROCESSABLE_ENTITY
>>>>>>> 1282916b
<|MERGE_RESOLUTION|>--- conflicted
+++ resolved
@@ -244,19 +244,9 @@
         resp = await client.post(self.log_upload_url.format(device_id=device_tom), data={"file_id": file_name})
         assert resp.status_code == http.HTTPStatus.OK
         key = resp.json()["result"]["fields"]["key"]
-<<<<<<< HEAD
-        expected_key = LogFileService(
-            tom.id,
-            CDNClient(
-                CdnConfig(region="region", bucket="bucket", secret_key="secret_key", access_key="access_key"), "env"
-            ),
-        ).key(device_tom, file_name)
-        assert key == expected_key
-=======
         expected_key = LogFileService(tom.id, cdn_client).key(device_tom, file_name)
         assert key == expected_key
         assert bucket_answer_name in resp.json()["result"]["uploadUrl"]
->>>>>>> 1282916b
 
     @pytest.mark.usefixtures("mock_presigned_post")
     @pytest.mark.parametrize("file_name", ("test.webm", "test.WEBM"))
@@ -369,9 +359,6 @@
 
         mock_check_existance.assert_awaited_once_with(settings.cdn.bucket_operations, exp_check_key)
         assert result[0]["url"].endswith(exp_converted_file_name)
-<<<<<<< HEAD
-        assert ARBITRARY_BUCKET_NAME in result[0]["url"]
-=======
         assert ARBITRARY_BUCKET_NAME in result[0]["url"]
 
     @pytest.mark.usefixtures("mock_presigned_post")
@@ -403,5 +390,4 @@
         await client.login(self.login_url, "tom@mindlogger.com", "Test1234!")
         data = {"file_name": "test.webm", "target_extension": not_valid_extesion}
         resp = await client.post(self.upload_media_url, data=data)
-        assert resp.status_code == http.HTTPStatus.UNPROCESSABLE_ENTITY
->>>>>>> 1282916b
+        assert resp.status_code == http.HTTPStatus.UNPROCESSABLE_ENTITY