from apps.shared.errors import BaseError, NotFoundError


class UsersError(BaseError):
    pass


<<<<<<< HEAD
class UserNotFound(BaseError):
    pass


class UserAppletAccessesError(BaseError):
    def __init__(self, message="", *args) -> None:
        fallback = "Permissions service error"
        super().__init__(message or fallback, *args)


class UserAppletAccessesNotFound(BaseError):
    def __init__(self, message="", *args) -> None:
        fallback = "Permissions service error"
        super().__init__(message or fallback, *args)
=======
class UserNotFound(NotFoundError):
    pass
>>>>>>> f088afcb
<|MERGE_RESOLUTION|>--- conflicted
+++ resolved
@@ -5,8 +5,7 @@
     pass
 
 
-<<<<<<< HEAD
-class UserNotFound(BaseError):
+class UserNotFound(NotFoundError):
     pass
 
 
@@ -19,8 +18,4 @@
 class UserAppletAccessesNotFound(BaseError):
     def __init__(self, message="", *args) -> None:
         fallback = "Permissions service error"
-        super().__init__(message or fallback, *args)
-=======
-class UserNotFound(NotFoundError):
-    pass
->>>>>>> f088afcb
+        super().__init__(message or fallback, *args)