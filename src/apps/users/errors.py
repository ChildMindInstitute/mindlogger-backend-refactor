from gettext import gettext as _

from apps.shared.exception import NotFoundError, ValidationError


class UserNotFound(NotFoundError):
    message = _("User not found.")


class UserAlreadyExistError(ValidationError):
    message = _("That email is already registered in the system.")


class EmailAddressError(ValidationError):
    message = _("Email doesn't exist!")
<<<<<<< HEAD


class EmailAddressNotValid(ValidationError):
    message = _("Email address: {email} is not valid.")
=======
>>>>>>> 1a89409b


class PasswordRecoveryKeyNotFound(NotFoundError):
    message = _("Password recovery key not found.")


class UserIsDeletedError(NotFoundError):
    message = _("User is deleted.")


class UserDeviceNotFound(NotFoundError):
    message = _("User device is not found.")


class UsersError(ValidationError):
    message = _("Can not make the looking up by {key} {value}.")<|MERGE_RESOLUTION|>--- conflicted
+++ resolved
@@ -13,13 +13,6 @@
 
 class EmailAddressError(ValidationError):
     message = _("Email doesn't exist!")
-<<<<<<< HEAD
-
-
-class EmailAddressNotValid(ValidationError):
-    message = _("Email address: {email} is not valid.")
-=======
->>>>>>> 1a89409b
 
 
 class PasswordRecoveryKeyNotFound(NotFoundError):
