--- conflicted
+++ resolved
@@ -12,12 +12,8 @@
     "UserCreate",
     "User",
     "UserCreateRequest",
-<<<<<<< HEAD
+    "UserLogoutRequest",
     "UserUpdateRequest",
-=======
-    "UserUpdate",
-    "UserLogoutRequest",
->>>>>>> 621c6b8d
     "ChangePasswordRequest",
     "UserChangePassword",
     "PasswordRecoveryRequest",
@@ -62,8 +58,8 @@
 class PublicUser(_UserBase, PublicModel):
     """Public user data model."""
 
+    full_name: str
     id: PositiveInt
-    full_name: str
 
 
 class ChangePasswordRequest(InternalModel):
