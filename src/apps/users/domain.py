import uuid
from uuid import UUID

from pydantic import BaseModel, EmailStr

from apps.shared.domain import InternalModel, PublicModel

__all__ = [
    "PublicUser",
    "UserCreate",
    "UserCreate",
    "User",
    "UserCreateRequest",
    "UserUpdateRequest",
    "ChangePasswordRequest",
    "UserChangePassword",
    "PasswordRecoveryRequest",
    "PasswordRecoveryInfo",
    "PasswordRecoveryApproveRequest",
]


class _UserBase(BaseModel):
    email: EmailStr

    def __str__(self) -> str:
        return self.email


class UserCreateRequest(_UserBase, PublicModel):
    first_name: str
    last_name: str
    password: str


class UserCreate(_UserBase, InternalModel):
    first_name: str
    last_name: str
    hashed_password: str


class UserUpdateRequest(InternalModel):
    """This model represents user `update request` data model."""

    first_name: str
    last_name: str


class User(UserCreate):
    id: uuid.UUID


class PublicUser(_UserBase, PublicModel):
    """Public user data model."""

    first_name: str
    last_name: str
<<<<<<< HEAD
    id: PositiveInt
=======
    id: uuid.UUID
>>>>>>> d4b111cc


class ChangePasswordRequest(InternalModel):
    """This model represents change password data model."""

    password: str
    prev_password: str


class UserChangePassword(InternalModel):
    """This model represents user `update request` data model."""

    hashed_password: str


class PasswordRecoveryRequest(InternalModel):
    """This model represents password recovery request
    for password recover.
    """

    email: EmailStr


class PasswordRecoveryInfo(InternalModel):
    """This is a password recovery representation
    for internal needs.
    """

    email: EmailStr
    user_id: int
    key: UUID


class PasswordRecoveryApproveRequest(InternalModel):
    """This model represents password recovery approve request
    for password recover.
    """

    email: EmailStr
    key: UUID
    password: str<|MERGE_RESOLUTION|>--- conflicted
+++ resolved
@@ -1,5 +1,4 @@
 import uuid
-from uuid import UUID
 
 from pydantic import BaseModel, EmailStr
 
@@ -55,11 +54,7 @@
 
     first_name: str
     last_name: str
-<<<<<<< HEAD
-    id: PositiveInt
-=======
     id: uuid.UUID
->>>>>>> d4b111cc
 
 
 class ChangePasswordRequest(InternalModel):
@@ -90,7 +85,7 @@
 
     email: EmailStr
     user_id: int
-    key: UUID
+    key: uuid.UUID
 
 
 class PasswordRecoveryApproveRequest(InternalModel):
@@ -99,5 +94,5 @@
     """
 
     email: EmailStr
-    key: UUID
+    key: uuid.UUID
     password: str