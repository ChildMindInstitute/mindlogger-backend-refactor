--- conflicted
+++ resolved
@@ -1,19 +1,12 @@
 from typing import Any
 
-from sqlalchemy.exc import IntegrityError
-
 from apps.users.db.schemas import UserSchema
-<<<<<<< HEAD
 from apps.users.domain import (
     User,
     UserChangePassword,
     UserCreate,
-    UserDelete,
     UserUpdateRequest,
 )
-=======
-from apps.users.domain import User, UserChangePassword, UserCreate, UserUpdate
->>>>>>> fbe1beb0
 from apps.users.errors import UserIsDeletedError, UserNotFound, UsersError
 from infrastructure.database.crud import BaseCRUD
 
@@ -53,12 +46,9 @@
 
     async def save(self, schema: UserCreate) -> tuple[User, bool]:
         # Save user into the database
-        try:
-            instance: UserSchema = await self._create(
-                self.schema_class(**schema.dict())
-            )
-        except IntegrityError:
-            raise UsersError(message="User already exists")
+        instance: UserSchema = await self._create(
+            self.schema_class(**schema.dict())
+        )
 
         # Create internal data model
         user = User.from_orm(instance)
@@ -76,22 +66,12 @@
         )
 
         # Create internal data model
-<<<<<<< HEAD
-        user = await self.get_by_id(pk.id)
-=======
         user = User.from_orm(instance)
->>>>>>> fbe1beb0
 
         return user
 
-    async def delete(self, user: User):
+    async def delete(self, user: User) -> User:
         # Update user in database
-<<<<<<< HEAD
-        await self._update(
-            lookup="id", value=user.id, update_schema=UserDelete()
-        )
-
-=======
         instance = await self._update_one(
             lookup="id", value=user.id, schema=UserSchema(is_deleted=True)
         )
@@ -101,7 +81,6 @@
 
         return user
 
->>>>>>> fbe1beb0
     async def change_password(
         self, user: User, update_schema: UserChangePassword
     ) -> User:
@@ -111,8 +90,4 @@
             value=user.id,
             schema=UserSchema(hashed_password=update_schema.hashed_password),
         )
-<<<<<<< HEAD
-        return await self._fetch("id", pk.id)
-=======
-        return User.from_orm(instance)
->>>>>>> fbe1beb0
+        return User.from_orm(instance)