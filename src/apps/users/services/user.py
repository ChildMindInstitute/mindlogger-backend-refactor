import uuid

from apps.authentication.services import AuthenticationService
from apps.shared.hashing import hash_sha224
from apps.users import UserSchema, UsersCRUD
from apps.users.domain import User, UserCreate
from apps.users.errors import UserNotFound
from apps.workspaces.crud.workspaces import UserWorkspaceCRUD
from apps.workspaces.db.schemas import UserWorkspaceSchema
from config import settings


class UserService:
    def __init__(self, session) -> None:
        self.session = session

    # TODO: Remove later, keep for now for backward compatibility for tests
    async def create_superuser(self, test_id: uuid.UUID | None = None) -> None:
        crud = UsersCRUD(self.session)
        super_admin = await crud.get_super_admin()
        test_id = uuid.uuid4() if not test_id else test_id
        # Let's keep this frozen feature
        if super_admin is None:
            super_admin = UserSchema(
                id=test_id,
                email=hash_sha224(settings.super_admin.email),
                first_name=settings.super_admin.first_name,
                last_name=settings.super_admin.last_name,
                hashed_password=AuthenticationService.get_password_hash(settings.super_admin.password),
                email_encrypted=settings.super_admin.email,
                is_super_admin=True,
            )
            user = await crud.save(super_admin)
            workspace = UserWorkspaceSchema(
                user_id=user.id,
                workspace_name=f"{user.first_name} {user.last_name}",
                is_modified=False,
            )
            await UserWorkspaceCRUD(self.session).save(schema=workspace)

    # TODO: Remove later, keep for now for backward compatibility for tests
<<<<<<< HEAD
    async def create_anonymous_respondent(self, test_id: uuid.UUID | None = None) -> None:
=======
    async def create_anonymous_respondent(self, test_id: uuid.UUID = uuid.uuid4()) -> UserSchema:
>>>>>>> 0fdfa42a
        crud = UsersCRUD(self.session)
        anonymous_respondent = await crud.get_anonymous_respondent()
        test_id = uuid.uuid4() if not test_id else test_id
        if not anonymous_respondent:
            anonymous_respondent = UserSchema(
                id=test_id,
                email=hash_sha224(settings.anonymous_respondent.email),
                first_name=settings.anonymous_respondent.first_name,
                last_name=settings.anonymous_respondent.last_name,
                hashed_password=AuthenticationService(self.session).get_password_hash(
                    settings.anonymous_respondent.password
                ),
                email_encrypted=settings.anonymous_respondent.email,
                is_anonymous_respondent=True,
            )
            return await crud.save(anonymous_respondent)
        return anonymous_respondent

    # TODO: remove test_id, when all JSON fixtures are deleted
    async def create_user(self, data: UserCreate, test_id: uuid.UUID | None = None) -> User:
        if test_id is not None:
            schema = UserSchema(
                id=test_id,
                email=data.hashed_email,
                first_name=data.first_name,
                last_name=data.last_name,
                hashed_password=data.hashed_password,
                email_encrypted=data.email,
            )
        else:
            schema = UserSchema(
                email=data.hashed_email,
                first_name=data.first_name,
                last_name=data.last_name,
                hashed_password=data.hashed_password,
                email_encrypted=data.email,
            )
        user_schema = await UsersCRUD(self.session).save(schema)

        user: User = User.from_orm(user_schema)
        return user

    async def get_by_email(self, email: str) -> User:
        crud = UsersCRUD(self.session)
        return await crud.get_by_email(email)

    async def exists_by_id(self, user_id: uuid.UUID) -> None:
        user_exist = await UsersCRUD(self.session).exist_by_id(id_=user_id)
        if not user_exist:
            raise UserNotFound()

    async def get(self, user_id: uuid.UUID) -> User:
        return await UsersCRUD(self.session).get_by_id(user_id)<|MERGE_RESOLUTION|>--- conflicted
+++ resolved
@@ -39,11 +39,7 @@
             await UserWorkspaceCRUD(self.session).save(schema=workspace)
 
     # TODO: Remove later, keep for now for backward compatibility for tests
-<<<<<<< HEAD
-    async def create_anonymous_respondent(self, test_id: uuid.UUID | None = None) -> None:
-=======
-    async def create_anonymous_respondent(self, test_id: uuid.UUID = uuid.uuid4()) -> UserSchema:
->>>>>>> 0fdfa42a
+    async def create_anonymous_respondent(self, test_id: uuid.UUID | None = None) -> UserSchema:
         crud = UsersCRUD(self.session)
         anonymous_respondent = await crud.get_anonymous_respondent()
         test_id = uuid.uuid4() if not test_id else test_id
