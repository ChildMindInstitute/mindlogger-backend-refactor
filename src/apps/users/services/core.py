--- conflicted
+++ resolved
@@ -74,19 +74,11 @@
         # Default to web frontend
         frontend_base = settings.service.urls.frontend.web_base
         password_recovery_page = settings.service.urls.frontend.web_password_recovery_send
-<<<<<<< HEAD
-        subject = "MindLogger"
-=======
->>>>>>> 1282916b
 
         if content_source == MindloggerContentSource.admin:
             # Change to admin frontend if the request came from there
             frontend_base = settings.service.urls.frontend.admin_base
             password_recovery_page = settings.service.urls.frontend.admin_password_recovery_send
-<<<<<<< HEAD
-            subject = "MindLogger Admin"
-=======
->>>>>>> 1282916b
 
         url = (
             f"https://{frontend_base}"
@@ -98,11 +90,7 @@
 
         message = MessageSchema(
             recipients=[user.email_encrypted],
-<<<<<<< HEAD
-            subject=subject,
-=======
             subject="Password reset",
->>>>>>> 1282916b
             body=service.get_template(
                 path="reset_password_en",
                 email=user.email_encrypted,
