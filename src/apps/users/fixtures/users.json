--- conflicted
+++ resolved
@@ -12,12 +12,7 @@
       "created_at": "2023-01-05T15:49:51.752113",
       "updated_at": "2023-01-05T15:49:51.752113",
       "last_seen_at": "2023-01-05T15:49:51.752113",
-<<<<<<< HEAD
-      "is_anonymous_respondent": false,
-      "email_aes_encrypted": null
-=======
       "is_anonymous_respondent": false
->>>>>>> 1a89409b
     },
     "note": {
       "Password": "Test1234!",
@@ -37,12 +32,7 @@
       "created_at": "2023-01-05T15:49:51.752113",
       "updated_at": "2023-01-05T15:49:51.752113",
       "last_seen_at": "2023-01-05T15:49:51.752113",
-<<<<<<< HEAD
-      "is_anonymous_respondent": false,
-      "email_aes_encrypted": null
-=======
       "is_anonymous_respondent": false
->>>>>>> 1a89409b
     },
     "note": {
       "Password": "Test123",
@@ -62,12 +52,7 @@
       "created_at": "2023-01-05T15:49:51.752113",
       "updated_at": "2023-01-05T15:49:51.752113",
       "last_seen_at": "2023-01-05T15:49:51.752113",
-<<<<<<< HEAD
-      "is_anonymous_respondent": false,
-      "email_aes_encrypted": null
-=======
       "is_anonymous_respondent": false
->>>>>>> 1a89409b
     },
     "note": {
       "Password": "Test1234!",
@@ -87,12 +72,7 @@
       "created_at": "2023-01-05T15:49:51.752113",
       "updated_at": "2023-01-05T15:49:51.752113",
       "last_seen_at": "2023-01-05T15:49:51.752113",
-<<<<<<< HEAD
-      "is_anonymous_respondent": false,
-      "email_aes_encrypted": null
-=======
       "is_anonymous_respondent": false
->>>>>>> 1a89409b
     },
     "note": {
       "Password": "Test1234",
@@ -112,12 +92,7 @@
       "created_at": "2023-01-05T15:49:51.752113",
       "updated_at": "2023-01-05T15:49:51.752113",
       "last_seen_at": "2023-01-05T15:49:51.752113",
-<<<<<<< HEAD
-      "is_anonymous_respondent": false,
-      "email_aes_encrypted": null
-=======
       "is_anonymous_respondent": false
->>>>>>> 1a89409b
     },
     "note": {
       "Password": "Test1234",
@@ -137,12 +112,7 @@
       "created_at": "2023-01-05T15:49:51.752113",
       "updated_at": "2023-01-05T15:49:51.752113",
       "last_seen_at": "2023-01-05T15:49:51.752113",
-<<<<<<< HEAD
-      "is_anonymous_respondent": false,
-      "email_aes_encrypted": null
-=======
       "is_anonymous_respondent": false
->>>>>>> 1a89409b
     },
     "note": {
       "Password": "Test1234",
