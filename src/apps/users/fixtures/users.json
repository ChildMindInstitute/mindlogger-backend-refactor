[
<<<<<<< HEAD
    {
        "table": "users",
        "fields": {
            "id": 1,
            "email": "tom@mindlogger.com",
            "first_name": "Tom",
            "last_name": "Isaak",
            "hashed_password": "$2b$12$sU9Wy1Qo.JokoEyY9PCLeeAQvejVV5j0xW0Mwxwr2VempxeRJejNy",
            "is_deleted": false
        },
        "note": "Password is Test1234!"
    },
    {
        "table": "users",
        "fields": {
            "id": 2,
            "email": "lucy@gmail.com",
            "first_name": "Lucy",
            "last_name": "Gabel",
            "hashed_password": "$2b$12$rq9CeizkJSdjbEeK0.jFYOgSd37rCbu/e7UNCC7YL5ZwTs4wTGuy.",
            "is_deleted": false
        },
        "note": "Password is Test123"
    },
    {
        "table": "users",
        "fields": {
            "id": 3,
            "email": "bob@gmail.com",
            "first_name": "Bob",
            "last_name": "Martin",
            "hashed_password": "$2b$12$sU9Wy1Qo.JokoEyY9PCLeeAQvejVV5j0xW0Mwxwr2VempxeRJejNy",
            "is_deleted": false
        },
        "note": "Password is Test1234!"
    },
    {
        "table": "users",
        "fields": {
            "id": 4,
            "email": "mike@gmail.com",
            "first_name": "Mike",
            "last_name": "Samuel",
            "hashed_password": "$2b$12$7R66Y29xKAeuov2eqPTPJucTUMMCEPPmzCMIA6tBPyaf5vyctSyYG",
            "is_deleted": false
        },
        "note": "Password is Test1234"
    },
    {
        "table": "users",
        "fields": {
            "id": 5,
            "email": "patric@gmail.com",
            "first_name": "Patric",
            "last_name": "Davidson",
            "hashed_password": "$2b$12$7R66Y29xKAeuov2eqPTPJucTUMMCEPPmzCMIA6tBPyaf5vyctSyYG",
            "is_deleted": false
        },
        "note": "Password is Test1234"
    }
=======
  {
    "table": "users",
    "fields": {
      "id": "7484f34a-3acc-4ee6-8a94-fd7299502fa1",
      "email": "tom@mindlogger.com",
      "first_name": "Tom",
      "last_name": "Isaak",
      "hashed_password": "$2b$12$sU9Wy1Qo.JokoEyY9PCLeeAQvejVV5j0xW0Mwxwr2VempxeRJejNy",
      "is_deleted": false
    },
    "note": "Password is Test1234!"
  },
  {
    "table": "users",
    "fields": {
      "id": "7484f34a-3acc-4ee6-8a94-fd7299502fa2",
      "email": "lucy@gmail.com",
      "first_name": "Lucy",
      "last_name": "Gabel",
      "hashed_password": "$2b$12$rq9CeizkJSdjbEeK0.jFYOgSd37rCbu/e7UNCC7YL5ZwTs4wTGuy.",
      "is_deleted": false
    },
    "note": "Password is Test123"
  },
  {
    "table": "users",
    "fields": {
      "id": "7484f34a-3acc-4ee6-8a94-fd7299502fa3",
      "email": "bob@gmail.com",
      "first_name": "Bob",
      "last_name": "Martin",
      "hashed_password": "$2b$12$sU9Wy1Qo.JokoEyY9PCLeeAQvejVV5j0xW0Mwxwr2VempxeRJejNy",
      "is_deleted": false
    },
    "note": "Password is Test1234!"
  },
  {
    "table": "users",
    "fields": {
      "id": "7484f34a-3acc-4ee6-8a94-fd7299502fa4",
      "email": "mike@gmail.com",
      "first_name": "Mike",
      "last_name": "Samuel",
      "hashed_password": "$2b$12$7R66Y29xKAeuov2eqPTPJucTUMMCEPPmzCMIA6tBPyaf5vyctSyYG",
      "is_deleted": false
    },
    "note": "Password is Test1234"
  },
  {
    "table": "users",
    "fields": {
      "id": "7484f34a-3acc-4ee6-8a94-fd7299502fa5",
      "email": "patric@gmail.com",
      "first_name": "Patric",
      "last_name": "Davidson",
      "hashed_password": "$2b$12$7R66Y29xKAeuov2eqPTPJucTUMMCEPPmzCMIA6tBPyaf5vyctSyYG",
      "is_deleted": false
    },
    "note": "Password is Test1234"
  }
>>>>>>> d4b111cc
]<|MERGE_RESOLUTION|>--- conflicted
+++ resolved
@@ -1,66 +1,4 @@
 [
-<<<<<<< HEAD
-    {
-        "table": "users",
-        "fields": {
-            "id": 1,
-            "email": "tom@mindlogger.com",
-            "first_name": "Tom",
-            "last_name": "Isaak",
-            "hashed_password": "$2b$12$sU9Wy1Qo.JokoEyY9PCLeeAQvejVV5j0xW0Mwxwr2VempxeRJejNy",
-            "is_deleted": false
-        },
-        "note": "Password is Test1234!"
-    },
-    {
-        "table": "users",
-        "fields": {
-            "id": 2,
-            "email": "lucy@gmail.com",
-            "first_name": "Lucy",
-            "last_name": "Gabel",
-            "hashed_password": "$2b$12$rq9CeizkJSdjbEeK0.jFYOgSd37rCbu/e7UNCC7YL5ZwTs4wTGuy.",
-            "is_deleted": false
-        },
-        "note": "Password is Test123"
-    },
-    {
-        "table": "users",
-        "fields": {
-            "id": 3,
-            "email": "bob@gmail.com",
-            "first_name": "Bob",
-            "last_name": "Martin",
-            "hashed_password": "$2b$12$sU9Wy1Qo.JokoEyY9PCLeeAQvejVV5j0xW0Mwxwr2VempxeRJejNy",
-            "is_deleted": false
-        },
-        "note": "Password is Test1234!"
-    },
-    {
-        "table": "users",
-        "fields": {
-            "id": 4,
-            "email": "mike@gmail.com",
-            "first_name": "Mike",
-            "last_name": "Samuel",
-            "hashed_password": "$2b$12$7R66Y29xKAeuov2eqPTPJucTUMMCEPPmzCMIA6tBPyaf5vyctSyYG",
-            "is_deleted": false
-        },
-        "note": "Password is Test1234"
-    },
-    {
-        "table": "users",
-        "fields": {
-            "id": 5,
-            "email": "patric@gmail.com",
-            "first_name": "Patric",
-            "last_name": "Davidson",
-            "hashed_password": "$2b$12$7R66Y29xKAeuov2eqPTPJucTUMMCEPPmzCMIA6tBPyaf5vyctSyYG",
-            "is_deleted": false
-        },
-        "note": "Password is Test1234"
-    }
-=======
   {
     "table": "users",
     "fields": {
@@ -121,5 +59,4 @@
     },
     "note": "Password is Test1234"
   }
->>>>>>> d4b111cc
 ]