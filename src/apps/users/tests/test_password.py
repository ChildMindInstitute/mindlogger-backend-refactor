import asyncio
import datetime
import uuid
from unittest.mock import ANY, AsyncMock

import pytest
from httpx import Response as HttpResponse
from pytest_mock import MockFixture
from sqlalchemy.ext.asyncio import AsyncSession
from starlette import status

from apps.authentication.domain.login import UserLoginRequest
from apps.authentication.router import router as auth_router
from apps.mailing.services import TestMail
from apps.shared.test.client import TestClient
from apps.users.cruds.user import UsersCRUD
from apps.users.domain import PasswordRecoveryRequest, User, UserCreate
from apps.users.errors import PasswordHasSpacesError, ReencryptionInProgressError
from apps.users.router import router as user_router
from apps.users.tests.factories import CacheEntryFactory, PasswordRecoveryInfoFactory, PasswordUpdateRequestFactory
from config import settings
from infrastructure.cache import PasswordRecoveryHealthCheckNotValid
from infrastructure.utility import RedisCache


@pytest.fixture(scope="class")
def cache_entry(user: UserCreate):
    return CacheEntryFactory.build(
        instance=PasswordRecoveryInfoFactory.build(
            email=user.email,
        ),
        created_at=datetime.datetime.utcnow(),
    )


@pytest.mark.usefixtures("mock_reencrypt_kiq", "cache_entry")
class TestPassword:
    get_token_url = auth_router.url_path_for("get_token")
    user_create_url = user_router.url_path_for("user_create")
    password_update_url = user_router.url_path_for("password_update")
    password_recovery_url = user_router.url_path_for("password_recovery")
    password_recovery_approve_url = user_router.url_path_for("password_recovery_approve")
    password_recovery_healthcheck_url = user_router.url_path_for("password_recovery_healthcheck")

    async def test_password_update(
        self, mock_reencrypt_kiq: AsyncMock, client: TestClient, user: User, user_create: UserCreate
    ):
        # User get token
        client.login(user)

        # Password update
        password_update_request = PasswordUpdateRequestFactory.build(prev_password=user_create.password)
        response: HttpResponse = await client.put(self.password_update_url, data=password_update_request.dict())
        assert response.status_code == status.HTTP_200_OK

        # User get token with new password
        login_request_user = UserLoginRequest(
            email=user_create.email,
            password=password_update_request.dict()["password"],
        )

        internal_response: HttpResponse = await client.post(
            url=self.get_token_url,
            data=login_request_user.dict(),
        )

        assert internal_response.status_code == status.HTTP_200_OK
        mock_reencrypt_kiq.assert_awaited_once()

<<<<<<< HEAD
    async def test_password_recovery(self, client: TestClient, user_create: UserCreate):
=======
    async def test_password_recovery_web(self, client: TestClient, user_create: UserCreate, mailbox: TestMail):
>>>>>>> a68b0674
        # Password recovery
        password_recovery_request: PasswordRecoveryRequest = PasswordRecoveryRequest(email=user_create.dict()["email"])

        response = await client.post(
            url=self.password_recovery_url,
            data=password_recovery_request.dict(),
        )

        cache = RedisCache()

        assert response.status_code == status.HTTP_201_CREATED
        keys = await cache.keys(key=f"PasswordRecoveryCache:{user_create.email}*")
        assert len(keys) == 1
        assert password_recovery_request.email in keys[0]
        assert len(mailbox.mails) == 1
        assert mailbox.mails[0].recipients[0] == password_recovery_request.email
        assert mailbox.mails[0].subject == "Password reset"

        response = await client.post(
            url=self.password_recovery_url,
            data=password_recovery_request.dict(),
        )

        assert response.status_code == status.HTTP_201_CREATED

        new_keys = await cache.keys(key=f"PasswordRecoveryCache:{user_create.email}*")
        assert len(keys) == 1
        assert keys[0] != new_keys[0]
        assert len(mailbox.mails) == 2
        assert mailbox.mails[0].recipients[0] == password_recovery_request.email

    async def test_password_recovery_admin(self, client: TestClient, user_create: UserCreate, mailbox: TestMail):
        # Password recovery
        password_recovery_request: PasswordRecoveryRequest = PasswordRecoveryRequest(email=user_create.dict()["email"])

        response = await client.post(
            url=self.password_recovery_url,
            data=password_recovery_request.dict(),
            headers={"MindLogger-Content-Source": "admin"},
        )

        cache = RedisCache()

        assert response.status_code == status.HTTP_201_CREATED
        keys = await cache.keys(key=f"PasswordRecoveryCache:{user_create.email}*")
        assert len(keys) == 1
        assert password_recovery_request.email in keys[0]
        assert len(mailbox.mails) == 1
        assert mailbox.mails[0].recipients[0] == password_recovery_request.email
        assert mailbox.mails[0].subject == "Password reset"

        response = await client.post(
            url=self.password_recovery_url,
            data=password_recovery_request.dict(),
        )

        assert response.status_code == status.HTTP_201_CREATED

        new_keys = await cache.keys(key=f"PasswordRecoveryCache:{user_create.email}*")
        assert len(keys) == 1
        assert keys[0] != new_keys[0]
        assert len(mailbox.mails) == 2
        assert mailbox.mails[0].recipients[0] == password_recovery_request.email

    async def test_password_recovery_mobile(self, client: TestClient, user_create: UserCreate, mailbox: TestMail):
        # Password recovery
        password_recovery_request: PasswordRecoveryRequest = PasswordRecoveryRequest(email=user_create.dict()["email"])

        response = await client.post(
            url=self.password_recovery_url,
            data=password_recovery_request.dict(),
            headers={"MindLogger-Content-Source": "mobile"},
        )

        cache = RedisCache()

        assert response.status_code == status.HTTP_201_CREATED
        keys = await cache.keys(key=f"PasswordRecoveryCache:{user_create.email}*")
        assert len(keys) == 1
        assert password_recovery_request.email in keys[0]
        assert len(mailbox.mails) == 1
        assert mailbox.mails[0].recipients[0] == password_recovery_request.email
        assert mailbox.mails[0].subject == "Password reset"

        response = await client.post(
            url=self.password_recovery_url,
            data=password_recovery_request.dict(),
        )

        assert response.status_code == status.HTTP_201_CREATED

        new_keys = await cache.keys(key=f"PasswordRecoveryCache:{user_create.email}*")
        assert len(keys) == 1
        assert keys[0] != new_keys[0]
        assert len(mailbox.mails) == 2
        assert mailbox.mails[0].recipients[0] == password_recovery_request.email

    async def test_password_recovery_invalid(self, client: TestClient, user_create: UserCreate, mailbox: TestMail):
        # Password recovery
        password_recovery_request: PasswordRecoveryRequest = PasswordRecoveryRequest(email=user_create.dict()["email"])

        response = await client.post(
            url=self.password_recovery_url,
            data=password_recovery_request.dict(),
            headers={"MindLogger-Content-Source": "invalid-content-source"},
        )

        cache = RedisCache()

        assert response.status_code == status.HTTP_201_CREATED
        keys = await cache.keys(key=f"PasswordRecoveryCache:{user_create.email}*")
        assert len(keys) == 1
        assert password_recovery_request.email in keys[0]
        assert len(mailbox.mails) == 1
        assert mailbox.mails[0].recipients[0] == password_recovery_request.email
        assert mailbox.mails[0].subject == "Password reset"

        response = await client.post(
            url=self.password_recovery_url,
            data=password_recovery_request.dict(),
        )

        assert response.status_code == status.HTTP_201_CREATED

        new_keys = await cache.keys(key=f"PasswordRecoveryCache:{user_create.email}*")
        assert len(keys) == 1
        assert keys[0] != new_keys[0]
        assert len(mailbox.mails) == 2
        assert mailbox.mails[0].recipients[0] == password_recovery_request.email

    async def test_password_recovery_approve(self, client: TestClient, user_create: UserCreate):
        cache = RedisCache()

        # Password recovery
        password_recovery_request: PasswordRecoveryRequest = PasswordRecoveryRequest(email=user_create.dict()["email"])

        response = await client.post(
            url=self.password_recovery_url,
            data=password_recovery_request.dict(),
        )

        assert response.status_code == status.HTTP_201_CREATED
        key = (await cache.keys(key=f"PasswordRecoveryCache:{user_create.email}*"))[0].split(":")[-1]

        data = {
            "email": user_create.dict()["email"],
            "key": key,
            "password": "new_password",
        }

        response = await client.post(
            url=self.password_recovery_approve_url,
            data=data,
        )
        assert response.status_code == status.HTTP_200_OK
        keys = await cache.keys(key="PasswordRecoveryCache:{user_create.email}*")
        assert len(keys) == 0

    async def test_password_recovery_approve_expired(self, client: TestClient, user_create: UserCreate):
        cache = RedisCache()
        settings.authentication.password_recover.expiration = 1

        # Password recovery
        password_recovery_request: PasswordRecoveryRequest = PasswordRecoveryRequest(email=user_create.dict()["email"])

        response = await client.post(
            url=self.password_recovery_url,
            data=password_recovery_request.dict(),
        )

        assert response.status_code == status.HTTP_201_CREATED
        key = (await cache.keys(key=f"PasswordRecoveryCache:{user_create.email}*"))[0].split(":")[-1]
        await asyncio.sleep(2)

        data = {
            "email": user_create.dict()["email"],
            "key": key,
            "password": "new_password",
        }

        response = await client.post(
            url=self.password_recovery_approve_url,
            data=data,
        )

        keys = await cache.keys(key=f"PasswordRecoveryCache:{user_create.email}*")

        assert response.status_code == status.HTTP_404_NOT_FOUND
        assert len(keys) == 0

    async def test_update_password__password_contains_whitespaces(
        self, client: TestClient, user_create: UserCreate, user: User
    ):
        client.login(user)

        data = {
            "password": user_create.password + " ",
            "prev_password": user_create.password,
        }
        resp = await client.put(self.password_update_url, data=data)
        assert resp.status_code == status.HTTP_400_BAD_REQUEST
        result = resp.json()["result"]
        assert len(result) == 1
        assert result[0]["message"] == PasswordHasSpacesError.message

    async def test_update_password__reencryption_already_in_progress(
        self, client: TestClient, user_create: UserCreate, mocker: MockFixture, user: User
    ):
        client.login(user)

        data = {
            "password": user_create.password,
            "prev_password": user_create.password,
        }
        mock = mocker.patch("apps.job.service.JobService.is_job_in_progress")
        mock.__aenter__.return_value = True
        resp = await client.put(self.password_update_url, data=data)
        assert resp.status_code == status.HTTP_400_BAD_REQUEST
        result = resp.json()["result"]
        assert len(result) == 1
        assert result[0]["message"] == ReencryptionInProgressError.message

    async def test_password_recovery__user_does_not_exists_error_is_muted(self, client: TestClient):
        resp = await client.post(
            self.password_recovery_url,
            data={"email": "userdoesnotexist@example.com"},
        )
        assert resp.status_code == status.HTTP_201_CREATED

    async def test_password_recovery_heathcheck_link_does_not_exists(self, client: TestClient, uuid_zero: uuid.UUID):
        data = {"email": "email@example.com", "key": str(uuid_zero)}
        resp = await client.get(self.password_recovery_healthcheck_url, query=data)
        assert resp.status_code == status.HTTP_404_NOT_FOUND
        result = resp.json()["result"]
        assert len(result) == 1
        assert result[0]["message"] == PasswordRecoveryHealthCheckNotValid.message

    async def test_password_recovery_heathcheck_with_result(
        self, client: TestClient, uuid_zero: uuid.UUID, mocker: MockFixture
    ):
        data = {"email": "email@example.com", "key": str(uuid_zero)}
        mocker.patch("apps.users.services.PasswordRecoveryCache.get")
        resp = await client.get(self.password_recovery_healthcheck_url, query=data)
        assert resp.status_code == status.HTTP_200_OK

    async def test_password_recovery__update_user_email_encrypted_if_no_email_encrypted(
        self, client: TestClient, user_create: UserCreate, user: User, mocker: MockFixture, session: AsyncSession
    ):
        client.login(user)
        updated = await UsersCRUD(session).update_encrypted_email(user, "")
        assert not updated.email_encrypted
        spy = mocker.spy(UsersCRUD, "update_encrypted_email")
        response = await client.post(url=self.password_recovery_url, data={"email": user_create.email})
        assert response.status_code == status.HTTP_201_CREATED
        spy.assert_awaited_once_with(ANY, ANY, user_create.email)<|MERGE_RESOLUTION|>--- conflicted
+++ resolved
@@ -67,11 +67,7 @@
         assert internal_response.status_code == status.HTTP_200_OK
         mock_reencrypt_kiq.assert_awaited_once()
 
-<<<<<<< HEAD
-    async def test_password_recovery(self, client: TestClient, user_create: UserCreate):
-=======
-    async def test_password_recovery_web(self, client: TestClient, user_create: UserCreate, mailbox: TestMail):
->>>>>>> a68b0674
+    async def test_password_recovery(self, client: TestClient, user_create: UserCreate, mailbox: TestMail):
         # Password recovery
         password_recovery_request: PasswordRecoveryRequest = PasswordRecoveryRequest(email=user_create.dict()["email"])
 
