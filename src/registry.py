import apps.applets.router as applets
import apps.authentication.router as auth
import apps.file.router as file
import apps.healthcheck.router as healthcheck
import apps.users.router as users
import middlewares as middlewares_

routers = (
    healthcheck.router,
    auth.router,
<<<<<<< HEAD
    file.router,
=======
    applets.router,
    users.router,
>>>>>>> 23ab0f2f
)

middlewares = (middlewares_.ErrorsHandlingMiddleware,)<|MERGE_RESOLUTION|>--- conflicted
+++ resolved
@@ -8,12 +8,9 @@
 routers = (
     healthcheck.router,
     auth.router,
-<<<<<<< HEAD
-    file.router,
-=======
     applets.router,
     users.router,
->>>>>>> 23ab0f2f
+    file.router,
 )
 
 middlewares = (middlewares_.ErrorsHandlingMiddleware,)