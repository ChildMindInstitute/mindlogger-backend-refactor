<<<<<<< HEAD
from infrastructure.utility.cdn_client import *  # noqa: F401, F403
from infrastructure.utility.redis_client import *  # noqa: F401, F403
=======
from infrastructure.utility.redis_client import *
from infrastructure.utility.cdn_client import *
from infrastructure.utility.notification_client import *
>>>>>>> 53014824
<|MERGE_RESOLUTION|>--- conflicted
+++ resolved
@@ -1,8 +1,3 @@
-<<<<<<< HEAD
+from infrastructure.utility.redis_client import *  # noqa: F401, F403
 from infrastructure.utility.cdn_client import *  # noqa: F401, F403
-from infrastructure.utility.redis_client import *  # noqa: F401, F403
-=======
-from infrastructure.utility.redis_client import *
-from infrastructure.utility.cdn_client import *
-from infrastructure.utility.notification_client import *
->>>>>>> 53014824
+from infrastructure.utility.notification_client import *  # noqa: F401, F403