--- conflicted
+++ resolved
@@ -21,13 +21,7 @@
     def configure_client(self, config):
         try:
             assert config, "set CDN"
-<<<<<<< HEAD
             return boto3.client("s3", region_name=config.region)
-=======
-
-            self.client = boto3.client("s3", region_name=config.region)
-            self.bucket = config.bucket
->>>>>>> 4fa394d2
         except KeyError:
             print("CDN configuration is not full")
 
