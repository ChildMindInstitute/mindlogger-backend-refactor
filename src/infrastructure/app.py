from typing import Iterable, Type

import sentry_sdk
from fastapi import FastAPI
from fastapi.exceptions import RequestValidationError
from fastapi.routing import APIRouter

import apps.activities.router as activities
import apps.activity_assignments.router as activity_assignments
import apps.alerts.router as alerts
import apps.alerts.ws_router as ws_alerts
import apps.answers.router as answers
import apps.applets.router as applets
import apps.authentication.router as auth
import apps.file.router as files
import apps.folders.router as folders
import apps.healthcheck.router as healthcheck
import apps.integrations.loris.router as loris
import apps.integrations.router as integrations
import apps.invitations.router as invitations
import apps.library.router as library
import apps.logs.router as logs
import apps.schedule.router as schedule
import apps.subjects.router as subject_router
import apps.test_data.router as test_data
import apps.themes.router as themes
import apps.transfer_ownership.router as transfer_ownership
import apps.users.router as users
import apps.workspaces.router as workspaces
import middlewares as middlewares_
from apps.shared.exception import BaseError
from config import settings
from infrastructure.http.execeptions import (
    custom_base_errors_handler,
    pydantic_validation_errors_handler,
    python_base_error_handler,
)
from infrastructure.lifespan import shutdown, startup

# Declare your routers here
routers: Iterable[APIRouter] = (
    healthcheck.router,
    activities.router,
    activities.public_router,
    auth.router,
    applets.router,
    applets.public_router,
    users.router,
    themes.router,
    invitations.router,
    logs.router,
    schedule.router,
    schedule.public_router,
    schedule.user_router,
    folders.router,
    answers.router,
    answers.public_router,
    workspaces.router,
    transfer_ownership.router,
    alerts.router,
    test_data.router,
    files.router,
    library.router,
    library.applet_router,
    ws_alerts.router,
    subject_router.router,
<<<<<<< HEAD
    loris.router,
    integrations.router,
=======
    activity_assignments.router,
    activity_assignments.user_router,
>>>>>>> 217f574a
)

# Declare your middlewares here
middlewares: Iterable[tuple[Type[middlewares_.Middleware], dict]] = (
    (
        middlewares_.ContentLengthLimitMiddleware,
        dict(
            content_length_limit=settings.content_length_limit,
            methods=["POST"],
        ),
    ),
    (middlewares_.InternalizationMiddleware, {}),
    (middlewares_.CORSMiddleware, middlewares_.cors_options),
)


def create_app():
    # Create base FastAPI application
    app = FastAPI(
        description=f"Commit id: <b>{settings.commit_id}" f"</b><br>Version: <b>{settings.version}</b>",
        debug=settings.debug,
    )

    app.add_event_handler("startup", startup(app))
    app.add_event_handler("shutdown", shutdown(app))

    if settings.sentry.dsn:
        sentry_sdk.init(dsn=settings.sentry.dsn, traces_sample_rate=1.0)

    # Include routers
    for router in routers:
        app.include_router(router)

    # Include middlewares
    for middleware, options in middlewares:
        app.add_middleware(middleware, **options)

    app.add_exception_handler(RequestValidationError, pydantic_validation_errors_handler)
    app.add_exception_handler(BaseError, custom_base_errors_handler)
    app.add_exception_handler(Exception, python_base_error_handler)
    # TODO: Remove when oasdiff starts support OpenAPI 3.1
    # https://github.com/Tufin/oasdiff/issues/52
    app.openapi_version = "3.0.3"

    return app<|MERGE_RESOLUTION|>--- conflicted
+++ resolved
@@ -64,13 +64,10 @@
     library.applet_router,
     ws_alerts.router,
     subject_router.router,
-<<<<<<< HEAD
+    activity_assignments.router,
+    activity_assignments.user_router,
     loris.router,
     integrations.router,
-=======
-    activity_assignments.router,
-    activity_assignments.user_router,
->>>>>>> 217f574a
 )
 
 # Declare your middlewares here
