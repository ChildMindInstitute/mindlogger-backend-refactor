from typing import Iterable, Type

from fastapi import FastAPI
from fastapi.routing import APIRouter

import apps.activities.router as activities
import apps.applets.router as applets
import apps.authentication.router as auth
import apps.healthcheck.router as healthcheck
import apps.invitations.router as invitations
import apps.themes.router as themes
import apps.users.router as users
import middlewares as middlewares_

# Declare your routers here
routers: Iterable[APIRouter] = (
    healthcheck.router,
    activities.router,
    auth.router,
    applets.router,
    users.router,
    themes.router,
    invitations.router,
)

# Declare your middlewares here
<<<<<<< HEAD
middlewares: Iterable[Type[BaseHTTPMiddleware]] = (
    middlewares_.ErrorsHandlingMiddleware,
    # TODO: Fix the transaction.commit decorator
    # NOTE: This transaction manager makes the BaseCRUD service fail
    #       Error: Can't operate on closed transaction inside context manager.
    #              Please complete the context manager
    #              before emitting further commands
    middlewares_.DatabaseTransactionMiddleware,
=======
middlewares: Iterable[tuple[Type[middlewares_.Middleware], dict]] = (
    (middlewares_.CORSMiddleware, middlewares_.cors_options),
    (middlewares_.ErrorsHandlingMiddleware, {}),
    (middlewares_.DatabaseTransactionMiddleware, {}),
>>>>>>> fbe1beb0
)


def create_app():
    # Create base FastAPI application
    app = FastAPI()

    # Include routers
    for router in routers:
        app.include_router(router)

    # Include middlewares
    for middleware, options in middlewares:
        app.add_middleware(middleware, **options)

    return app<|MERGE_RESOLUTION|>--- conflicted
+++ resolved
@@ -24,21 +24,10 @@
 )
 
 # Declare your middlewares here
-<<<<<<< HEAD
-middlewares: Iterable[Type[BaseHTTPMiddleware]] = (
-    middlewares_.ErrorsHandlingMiddleware,
-    # TODO: Fix the transaction.commit decorator
-    # NOTE: This transaction manager makes the BaseCRUD service fail
-    #       Error: Can't operate on closed transaction inside context manager.
-    #              Please complete the context manager
-    #              before emitting further commands
-    middlewares_.DatabaseTransactionMiddleware,
-=======
 middlewares: Iterable[tuple[Type[middlewares_.Middleware], dict]] = (
     (middlewares_.CORSMiddleware, middlewares_.cors_options),
     (middlewares_.ErrorsHandlingMiddleware, {}),
     (middlewares_.DatabaseTransactionMiddleware, {}),
->>>>>>> fbe1beb0
 )
 
 
