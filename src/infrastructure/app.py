from typing import Iterable, Type

import sentry_sdk
from fastapi import FastAPI
from fastapi.routing import APIRouter

import apps.activities.router as activities
import apps.alerts.router as alerts
import apps.answers.router as answers
import apps.applets.router as applets
import apps.authentication.router as auth
import apps.folders.router as folders
import apps.healthcheck.router as healthcheck
import apps.invitations.router as invitations
import apps.logs.router as logs
import apps.schedule.router as schedule
import apps.test_data.router as test_data
import apps.themes.router as themes
import apps.transfer_ownership.router as transfer_ownership
import apps.users.router as users
import apps.workspaces.router as workspaces
import middlewares as middlewares_
from config import settings

# Declare your routers here
routers: Iterable[APIRouter] = (
    healthcheck.router,
    activities.router,
    auth.router,
    applets.router,
    users.router,
    themes.router,
    invitations.router,
    logs.router,
    schedule.router,
    schedule.user_router,
    folders.router,
    answers.router,
    workspaces.router,
    transfer_ownership.router,
<<<<<<< HEAD
    alerts.router,
=======
    test_data.router,
>>>>>>> 6d18e574
)

# Declare your middlewares here
middlewares: Iterable[tuple[Type[middlewares_.Middleware], dict]] = (
    (middlewares_.DatabaseTransactionMiddleware, {}),
    (middlewares_.ExceptionHandlerMiddleware, {}),
    (middlewares_.CORSMiddleware, middlewares_.cors_options),
)


def create_app():
    # Create base FastAPI application
    app = FastAPI(
        description=f"Commit id: <b>{settings.commit_id}"
        f"</b><br>Version: <b>{settings.version}</b>"
    )
    if settings.sentry.dsn:
        sentry_sdk.init(dsn=settings.sentry.dsn, traces_sample_rate=1.0)

    # Include routers
    for router in routers:
        app.include_router(router)

    # Include middlewares
    for middleware, options in middlewares:
        app.add_middleware(middleware, **options)

    return app<|MERGE_RESOLUTION|>--- conflicted
+++ resolved
@@ -38,11 +38,8 @@
     answers.router,
     workspaces.router,
     transfer_ownership.router,
-<<<<<<< HEAD
     alerts.router,
-=======
     test_data.router,
->>>>>>> 6d18e574
 )
 
 # Declare your middlewares here
