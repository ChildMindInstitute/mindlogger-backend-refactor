from typing import Iterable, Type

from fastapi import FastAPI
from fastapi.routing import APIRouter
from starlette.middleware.base import BaseHTTPMiddleware

import apps.activities.router as activities
import apps.applets.router as applets
import apps.authentication.router as auth
import apps.healthcheck.router as healthcheck
import apps.invitations.router as invitations
<<<<<<< HEAD
import apps.logs.router as logs
=======
import apps.themes.router as themes
>>>>>>> 5b3e0a84
import apps.users.router as users
import middlewares as middlewares_

# Declare your routers here
routers: Iterable[APIRouter] = (
    healthcheck.router,
    activities.router,
    auth.router,
    applets.router,
    users.router,
    themes.router,
    invitations.router,
    logs.router,
)

# Declare your middlewares here
middlewares: Iterable[Type[BaseHTTPMiddleware]] = (
    middlewares_.ErrorsHandlingMiddleware,
    middlewares_.DatabaseTransactionMiddleware,
)


def create_app():
    # Create base FastAPI application
    app = FastAPI()

    # Include routers
    for router in routers:
        app.include_router(router)

    # Include middlewares
    for middleware in middlewares:
        app.add_middleware(middleware)

    return app<|MERGE_RESOLUTION|>--- conflicted
+++ resolved
@@ -9,11 +9,8 @@
 import apps.authentication.router as auth
 import apps.healthcheck.router as healthcheck
 import apps.invitations.router as invitations
-<<<<<<< HEAD
 import apps.logs.router as logs
-=======
 import apps.themes.router as themes
->>>>>>> 5b3e0a84
 import apps.users.router as users
 import middlewares as middlewares_
 
