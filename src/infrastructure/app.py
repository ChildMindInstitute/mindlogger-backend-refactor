--- conflicted
+++ resolved
@@ -32,11 +32,8 @@
     themes.router,
     invitations.router,
     logs.router,
-<<<<<<< HEAD
+    schedule.router,
     answers.router,
-=======
-    schedule.router,
->>>>>>> 7599727b
 )
 
 # Declare your middlewares here
