--- conflicted
+++ resolved
@@ -7,13 +7,7 @@
 Import all SQLAlchemy models here
 """
 
-<<<<<<< HEAD
 
-from apps.applets.db.schemas import *  # noqa: F401, F403
-from apps.authentication.db.schemas import *  # noqa: F401, F403
-from apps.users.db.schemas import *  # noqa: F401, F403
-from infrastructure.database import Base  # noqa: F401, F403
-=======
 import os
 
 from config import settings
@@ -32,5 +26,4 @@
         __import__(f"apps.{app}.db.schemas")
 
 
-import_db_schemas()
->>>>>>> f088afcb
+import_db_schemas()