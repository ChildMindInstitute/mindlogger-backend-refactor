--- conflicted
+++ resolved
@@ -3,18 +3,13 @@
 
 from sqlalchemy import Column, DateTime, MetaData, text
 from sqlalchemy.dialects.postgresql import UUID
-<<<<<<< HEAD
-from sqlalchemy.ext.hybrid import hybrid_method
-from sqlalchemy.orm import declarative_base, declarative_mixin
-=======
 from sqlalchemy.orm import declarative_base
->>>>>>> b84f88f0
-
-__all__ = ["Base", "MigratedMixin"]
-
 from sqlalchemy.orm.collections import InstrumentedList
 
 from infrastructure.database.mixins import SoftDeletable
+
+__all__ = ["Base"]
+
 
 meta = MetaData(
     naming_convention={
@@ -53,60 +48,10 @@
         server_default=text("timezone('utc', now())"),
         server_onupdate=text("timezone('utc', now())"),
     )
-<<<<<<< HEAD
-    is_deleted = Column(Boolean(), default=False)
-=======
-    migrated_date = Column(
-        DateTime(),
-        default=None,
-        server_default=None,
-        nullable=True,
-    )
-    migrated_updated = Column(
-        DateTime(),
-        default=None,
-        server_default=None,
-        nullable=True,
-    )
->>>>>>> b84f88f0
 
     def __iter__(self):
         return (
             (key, val)
             for key, val in self.__dict__.items()
-<<<<<<< HEAD
-            if not key.startswith("_")
-        )
-
-    @hybrid_method
-    def soft_exists(self, exists=True):
-        if exists:
-            return self.is_deleted is not True
-        return self.is_deleted is True
-
-    @soft_exists.expression  # type: ignore[no-redef]
-    def soft_exists(cls, exists=True):
-        if exists:
-            return cls.is_deleted.isnot(True)
-        return cls.is_deleted.is_(True)
-
-
-@declarative_mixin
-class MigratedMixin:
-
-    migrated_date = Column(
-        DateTime(),
-        default=None,
-        server_default=None,
-        nullable=True,
-    )
-    migrated_updated = Column(
-        DateTime(),
-        default=None,
-        server_default=None,
-        nullable=True,
-    )
-=======
             if not (key.startswith("_") or isinstance(val, InstrumentedList))
-        )
->>>>>>> b84f88f0
+        )