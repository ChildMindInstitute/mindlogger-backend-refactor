--- conflicted
+++ resolved
@@ -2,13 +2,10 @@
 
 from pydantic import BaseSettings
 
-<<<<<<< HEAD
+from config.cdn import CDNSettings
+from config.redis import RedisSettings
 from config.authentication import AuthenticationSettings
 from config.database import DatabaseSettings
-=======
-from config.cdn import CDNSettings
-from config.redis import RedisSettings
->>>>>>> 1d1e2434
 from config.sentry import SentrySettings
 from config.service import ServiceSettings, ServiceUrlsSettings
 
@@ -33,22 +30,16 @@
     database = DatabaseSettings()
 
     # Authentication
-    authentication = AuthenticationSettings()
 
     # Sentry stuff
     sentry: SentrySettings = SentrySettings()
 
-<<<<<<< HEAD
-=======
     # Redis configs
     redis: RedisSettings = RedisSettings()
 
     # CDN configs
     cdn: CDNSettings = CDNSettings()
 
-    # Providers
-
->>>>>>> 1d1e2434
     class Config:
         env_nested_delimiter = "__"
 
