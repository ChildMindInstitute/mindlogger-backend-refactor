--- conflicted
+++ resolved
@@ -78,10 +78,7 @@
         "folders",
         "answers",
         "invitations",
-<<<<<<< HEAD
         "workspaces",
-=======
         "transfer_ownership",
->>>>>>> a1ec9b05
     ],
 )