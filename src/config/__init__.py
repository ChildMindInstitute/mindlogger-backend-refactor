from pathlib import Path

from pydantic import BaseSettings

from config.authentication import AuthenticationSettings
from config.cdn import CDNSettings
from config.cors import CorsSettings
from config.database import DatabaseSettings
from config.mailing import MailingSettings
from config.notification import NotificationSettings
from config.redis import RedisSettings
from config.sentry import SentrySettings
from config.service import ServiceSettings


# NOTE: Settings powered by pydantic
# https://pydantic-docs.helpmanual.io/usage/settings/
class Settings(BaseSettings):
    root_dir: Path
    apps_dir: Path

    debug: bool = True
    commit_id: str = "Not assigned"
<<<<<<< HEAD
=======
    version: str = "Not assigned"
>>>>>>> da86190f

    env: str = "dev"

    # Service
    service: ServiceSettings = ServiceSettings()

    # Authentication
    authentication: AuthenticationSettings = AuthenticationSettings()

    # CORS policy
    cors: CorsSettings = CorsSettings()

    # Database
    database: DatabaseSettings = DatabaseSettings()

    # Redis
    redis: RedisSettings = RedisSettings()

    # Mailing
    mailing: MailingSettings = MailingSettings()

    # CDN configs
    cdn: CDNSettings = CDNSettings()

    # Sentry stuff
    sentry: SentrySettings = SentrySettings()

    # FCM Notification configs
    notification: NotificationSettings = NotificationSettings()

    # NOTE: This config is used by SQLAlchemy for imports
    migrations_apps: list[str]

    class Config:
        env_nested_delimiter = "__"
        env_file = ".env"


# Load settings
settings = Settings(
    # NOTE: We would like to hardcode the root and applications directories
    #       to avoid overridding via environment variables
    root_dir=Path(__file__).parent.parent,
    apps_dir=Path(__file__).parent.parent / "apps",
    migrations_apps=[
        "users",
        "applets",
        "activities",
        "activity_flows",
        "themes",
        "logs",
        "schedule",
        "answers",
        "folders",
        "answers",
        "invitations",
    ],
)<|MERGE_RESOLUTION|>--- conflicted
+++ resolved
@@ -21,10 +21,7 @@
 
     debug: bool = True
     commit_id: str = "Not assigned"
-<<<<<<< HEAD
-=======
     version: str = "Not assigned"
->>>>>>> da86190f
 
     env: str = "dev"
 
