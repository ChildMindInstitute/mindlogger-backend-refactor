--- conflicted
+++ resolved
@@ -69,11 +69,8 @@
         "users",
         "applets",
         "activities",
-<<<<<<< HEAD
         "logs",
-=======
         "activity_flows",
         "themes",
->>>>>>> 5b3e0a84
     ],
 )