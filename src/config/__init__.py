from pathlib import Path

from pydantic import BaseSettings

from config.alerts import AlertsSettings
from config.anonymous_respondent import AnonymousRespondent
from config.applet import AppletEMASettings
from config.authentication import AuthenticationSettings
from config.cdn import CDNSettings
from config.cors import CorsSettings
from config.database import DatabaseSettings
from config.integrations import LorisSettings
from config.logs import Logs
from config.mailing import MailingSettings
from config.multiinformant import MultiInformantSettings
from config.notification import FirebaseCloudMessagingSettings
from config.opentelemetry import OpenTelemetrySettings
from config.rabbitmq import RabbitMQSettings
from config.redis import RedisSettings
from config.secret import SecretSettings
from config.sentry import SentrySettings
from config.service import JsonLdConverterSettings, ServiceSettings
from config.superuser import SuperAdmin
from config.task import AnswerEncryption, AudioFileConvert, ImageConvert


# NOTE: Settings powered by pydantic
# https://pydantic-docs.helpmanual.io/usage/settings/
class Settings(BaseSettings):
    root_dir: Path
    apps_dir: Path
    locale_dir: Path
    default_language: str = "en"
    content_length_limit: int | None = 150 * 1024 * 1024

    debug: bool = False
    commit_id: str = "Not assigned"
    version: str = "Not assigned"

    env: str = "dev"

    # Service
    service: ServiceSettings = ServiceSettings()

    # Authentication
    authentication: AuthenticationSettings

    # Encryption
    secrets: SecretSettings = SecretSettings()

    # CORS policy
    cors: CorsSettings = CorsSettings()

    # Database
    database: DatabaseSettings = DatabaseSettings()

    # Redis
    redis: RedisSettings = RedisSettings()
    rabbitmq: RabbitMQSettings = RabbitMQSettings()

    # Mailing
    mailing: MailingSettings = MailingSettings()

    # CDN configs
    cdn: CDNSettings = CDNSettings()

    # Sentry stuff
    sentry: SentrySettings = SentrySettings()

    # FCM Notification configs
    fcm: FirebaseCloudMessagingSettings = FirebaseCloudMessagingSettings()

    # json-ld converter settings
    jsonld_converter: JsonLdConverterSettings = JsonLdConverterSettings()

    # Alerts configs
    alerts: AlertsSettings = AlertsSettings()

    # NOTE: This config is used by SQLAlchemy for imports
    migrations_apps: list[str]

    super_admin = SuperAdmin()

    anonymous_respondent = AnonymousRespondent()

    task_answer_encryption = AnswerEncryption()
    task_audio_file_convert = AudioFileConvert()
    task_image_convert = ImageConvert()

    applet_ema = AppletEMASettings()

    logs: Logs = Logs()

    opentelemetry: OpenTelemetrySettings = OpenTelemetrySettings()

<<<<<<< HEAD
    loris: LorisSettings = LorisSettings()
=======
    multi_informant: MultiInformantSettings = MultiInformantSettings()
>>>>>>> 217f574a

    @property
    def uploads_dir(self):
        return self.root_dir.parent / "uploads"

    class Config:
        env_nested_delimiter = "__"
        env_file = ".env"


# Load settings
settings = Settings(
    # NOTE: We would like to hardcode the root and applications directories
    #       to avoid overridding via environment variables
    root_dir=Path(__file__).parent.parent,
    apps_dir=Path(__file__).parent.parent / "apps",
    locale_dir=Path(__file__).parent.parent / "locale",
    migrations_apps=[
        "users",
        "applets",
        "activities",
        "activity_flows",
        "themes",
        "logs",
        "schedule",
        "answers",
        "folders",
        "answers",
        "invitations",
        "workspaces",
        "transfer_ownership",
        "alerts",
        "library",
        "authentication",
        "job",
        "subjects",
        "integrations",
    ],
)<|MERGE_RESOLUTION|>--- conflicted
+++ resolved
@@ -93,11 +93,9 @@
 
     opentelemetry: OpenTelemetrySettings = OpenTelemetrySettings()
 
-<<<<<<< HEAD
+    multi_informant: MultiInformantSettings = MultiInformantSettings()
+
     loris: LorisSettings = LorisSettings()
-=======
-    multi_informant: MultiInformantSettings = MultiInformantSettings()
->>>>>>> 217f574a
 
     @property
     def uploads_dir(self):
