--- conflicted
+++ resolved
@@ -1,11 +1,7 @@
 {
     "_meta": {
         "hash": {
-<<<<<<< HEAD
-            "sha256": "8a65a9ea0473964d56214caff4231e8c7cf61f5637bf24addd18e5f67ffa179a"
-=======
-            "sha256": "e340ef7cd26fd3ddcda6d803c072e9b23bfad617a587a8ffb7f864a39e648a39"
->>>>>>> c76bfa4e
+            "sha256": "fc459ddf08dfff5d68cb530d8a28dce56645dbc3b589b044d326dd53507436c0"
         },
         "pipfile-spec": 6,
         "requires": {
@@ -146,19 +142,11 @@
         },
         "botocore": {
             "hashes": [
-<<<<<<< HEAD
                 "sha256:5fe6b8809292bb178a9378fea4f96bc969003d1048cf6de8ad3c5a73690fefa9",
                 "sha256:dd8a0868b287015bed086c97b866f9bb8ca57737d15972d3ac773559f4088db8"
             ],
             "markers": "python_version >= '3.7'",
             "version": "==1.29.55"
-=======
-                "sha256:6d65d9ef9aba9746906e4de64481fc67dced6f94592b6109d6e7167745ed89e3",
-                "sha256:e48de9e0cd1db19a5c301457caca23ef27dd0f4b553e375b908bc7a023571b6d"
-            ],
-            "markers": "python_version >= '3.7'",
-            "version": "==1.29.53"
->>>>>>> c76bfa4e
         },
         "certifi": {
             "hashes": [
@@ -380,7 +368,6 @@
                 "sha256:f6327b6907b4cb72f650a5b7b1be23a2aab395017aa6f1adb13069d66360eb3f",
                 "sha256:fb412b7db83fe56847df9c47b6fe3f13911b06339c2aa02dcc09dce8bbf582cd"
             ],
-            "markers": "python_version >= '3' and platform_machine == 'aarch64' or (platform_machine == 'ppc64le' or (platform_machine == 'x86_64' or (platform_machine == 'amd64' or (platform_machine == 'AMD64' or (platform_machine == 'win32' or platform_machine == 'WIN32')))))",
             "version": "==2.0.1"
         },
         "h11": {
@@ -743,6 +730,13 @@
             "index": "pypi",
             "version": "==3.3.0"
         },
+        "python-multipart": {
+            "hashes": [
+                "sha256:f7bb5f611fc600d15fa47b3974c8aa16e93724513b49b5f95c81e6624c83fa43"
+            ],
+            "index": "pypi",
+            "version": "==0.0.5"
+        },
         "pyyaml": {
             "hashes": [
                 "sha256:01b45c0191e6d66c470b6cf1b9531a771a83c1c4208272ead47a3ae4f2f603bf",
@@ -816,19 +810,11 @@
         },
         "sentry-sdk": {
             "hashes": [
-<<<<<<< HEAD
                 "sha256:273fe05adf052b40fd19f6d4b9a5556316807246bd817e5e3482930730726bb0",
                 "sha256:72c00322217d813cf493fe76590b23a757e063ff62fec59299f4af7201dd4448"
             ],
             "index": "pypi",
             "version": "==1.14.0"
-=======
-                "sha256:72da0766c3069a3941eadbdfa0996f83f5a33e55902a19ba399557cfee1dddcc",
-                "sha256:b7ff6318183e551145b5c4766eb65b59ad5b63ff234dffddc5fb50340cad6729"
-            ],
-            "index": "pypi",
-            "version": "==1.13.0"
->>>>>>> c76bfa4e
         },
         "six": {
             "hashes": [
@@ -1228,10 +1214,7 @@
                 "sha256:f9d0c5c045a3ca9bedfc35dca8526798eb91a07aa7a2c0fee134c6c6f321cbd7",
                 "sha256:ff6f3db31555657f3163b15a6b7c6938d08df7adbfc9dd13d9d19edad678f1e8"
             ],
-            "markers": "python_full_version >= '3.6.0'",
             "version": "==3.0.1"
-<<<<<<< HEAD
-=======
         },
         "cheroot": {
             "hashes": [
@@ -1248,7 +1231,6 @@
             ],
             "index": "pypi",
             "version": "==11.0.0"
->>>>>>> c76bfa4e
         },
         "click": {
             "hashes": [
@@ -1442,7 +1424,6 @@
                 "sha256:f6327b6907b4cb72f650a5b7b1be23a2aab395017aa6f1adb13069d66360eb3f",
                 "sha256:fb412b7db83fe56847df9c47b6fe3f13911b06339c2aa02dcc09dce8bbf582cd"
             ],
-            "markers": "python_version >= '3' and platform_machine == 'aarch64' or (platform_machine == 'ppc64le' or (platform_machine == 'x86_64' or (platform_machine == 'amd64' or (platform_machine == 'AMD64' or (platform_machine == 'win32' or platform_machine == 'WIN32')))))",
             "version": "==2.0.1"
         },
         "h11": {
@@ -1989,19 +1970,11 @@
         },
         "setuptools": {
             "hashes": [
-<<<<<<< HEAD
                 "sha256:6f590d76b713d5de4e49fe4fbca24474469f53c83632d5d0fd056f7ff7e8112b",
                 "sha256:ac4008d396bc9cd983ea483cb7139c0240a07bbc74ffb6232fceffedc6cf03a8"
             ],
             "markers": "python_version >= '3.7'",
             "version": "==66.1.1"
-=======
-                "sha256:78a02bdea8a5cb66dec1c507598c443bcc75562817d2556c1a17f7a344615bb4",
-                "sha256:fc19f9f62120a763300fd78e234b3cbd3417be098f08c156eaaf36420627e57b"
-            ],
-            "markers": "python_version >= '3.7'",
-            "version": "==66.1.0"
->>>>>>> c76bfa4e
         },
         "six": {
             "hashes": [
@@ -2081,6 +2054,14 @@
             ],
             "index": "pypi",
             "version": "==3.3.4"
+        },
+        "types-six": {
+            "hashes": [
+                "sha256:3849354bd07b9274436aaa7d5d834594d8f0aa74581f88c632188c58f2abed23",
+                "sha256:daaf1b506137d37257fad7a747857c57d5331611919d0d94b8195a06bdbc02af"
+            ],
+            "index": "pypi",
+            "version": "==1.16.21.4"
         },
         "typing-extensions": {
             "hashes": [
