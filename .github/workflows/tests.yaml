--- conflicted
+++ resolved
@@ -1,27 +1,7 @@
 name: Automated tests
-<<<<<<< HEAD
-
 on:
   workflow_call:
 
-#  pull_request:
-#    types:
-#      - opened
-#      - reopened
-#      - synchronize
-#  push:
-#    branches:
-#      - "feature/**"
-
-
-=======
-on: 
-  pull_request:
-    types:
-    - opened
-    - reopened
-    - synchronize
->>>>>>> d2b1fed0
 jobs:
   tests:
     runs-on: ubuntu-latest
