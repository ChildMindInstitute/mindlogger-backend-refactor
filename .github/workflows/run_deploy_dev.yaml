name: deploy_to_dev
on:
  pull_request:
    branches: 
      - develop
    types:
      - "closed"
  workflow_call:
    inputs:
      COMMIT_HASH:
        required: true
        type: string
      IMAGE_PREFIX:
        required: true
        type: string
      IMAGE_TAG:
        required: true
        type: string

permissions:
  id-token: write
  contents: read
  issues: write

jobs:

  run_migration:
    if: github.event.pull_request.merged == true
    runs-on: ubuntu-latest
    env:
      TASK_DEFINITION: migration
      ECS_CLUSTER_NAME: cmiml-dev
      ECS_SERVICE_NAME: migration
      AWS_REGION : "us-east-1"
      IMAGE_TAG: ${{ inputs.IMAGE_TAG }}
    
    steps:

    - name: configure aws credentials
      uses: aws-actions/configure-aws-credentials@v3
      with:
        role-to-assume: arn:aws:iam::917902836630:role/cmiml-devops-oidc-github-role
        role-session-name: OIDC-GHA-session
        aws-region: ${{ env.AWS_REGION }}

    - name: Download task definition
      run: |
<<<<<<< HEAD
        aws ecs describe-task-definition --task-definition ${{ env.TASK_DEFINITION }} > task-definition.json
=======
        aws ecs describe-task-definition --task-definition ${{ env.TASK_DEFINITION }} --query taskDefinition > task-definition.json
>>>>>>> 7a429ec5

    - name: Render Amazon ECS task definition
      id: task-def
      uses: aws-actions/amazon-ecs-render-task-definition@v1
      with:
        task-definition: task-definition.json
        image: $IMAGE_TAG
    
    - name: Deploy Amazon ECS task definition
      uses: aws-actions/amazon-ecs-deploy-task-definition@v1
      with:
        task-definition: ${{ steps.task-def.outputs.task-definition }}
        cluster: ${{ env.ECS_CLUSTER_NAME }}
        

  deploy_to_ecs:
    if: github.event.pull_request.merged == true
    runs-on: ubuntu-latest
    needs: run_migration
    env:
      TASK_FAMILY_PREFIX: backend
      ECS_CLUSTER_NAME: cmiml-dev
      ECS_SERVICE_NAME: backend
      ECR_REPO: 917902836630.dkr.ecr.us-east-1.amazonaws.com
      IMAGE_PREFIX: ${{ inputs.COMMIT_HASH }}
      COMMIT_HASH: ${{ inputs.IMAGE_PREFIX }}
      AWS_REGION : "us-east-1"
    
    steps:

      - name: configure aws credentials
        uses: aws-actions/configure-aws-credentials@v4
        with:
          role-to-assume: arn:aws:iam::017925157769:role/cmiml-dev-oidc-github-role
          role-session-name: OIDC-GHA-session
          aws-region: ${{ env.AWS_REGION }}
      
      - name: change image and register task definitions
        run: |
          NEW_IMAGE=${IMAGE_PREFIX/\//-}-$(echo $COMMIT_HASH | cut -c1-5) 
          for app in api worker scheduler; do 
            export NEW_TASK_DEFINITION=$(aws ecs describe-task-definition --task-definition ${TASK_FAMILY_PREFIX}_${app} --region ${AWS_REGION} | jq --arg IMAGE "$ECR_REPO:$NEW_IMAGE" '.taskDefinition | .containerDefinitions[0].image = $IMAGE | del(.taskDefinitionArn) | del(.revision) | del(.status) | del(.requiresAttributes) | del(.compatibilities) | del(.registeredAt) | del(.registeredBy)')
            aws ecs register-task-definition --region ${AWS_REGION} --cli-input-json "$NEW_TASK_DEFINITION"
          done

      - name: update services
        run: |
          for app in scheduler worker; do
            aws ecs update-service --cluster ${ECS_CLUSTER_NAME} --service ${ECS_SERVICE_NAME}-${app} --task-definition ${TASK_FAMILY_PREFIX}_${app}
          done
          
          #this step is separate because api sarvice and task definition names are different, need to be changed
          aws ecs update-service --cluster ${ECS_CLUSTER_NAME} --service ${ECS_SERVICE_NAME} --task-definition ${TASK_FAMILY_PREFIX}_api

      
  on-failure:
    runs-on: ubuntu-latest
    if: ${{ always() && (needs.deploy_to_ecs.result == 'failure' || needs.deploy_to_ecs.result == 'timed_out') }}
    needs:
      - deploy_to_ecs
    steps:
      - uses: actions/checkout@v4
      - name: "Send Slack message on failure"
        uses: rtCamp/action-slack-notify@v2
        env:
          SLACK_COLOR: failure
          SLACK_WEBHOOK: ${{ secrets.DEV_SLACK_WEBHOOK }}
          SLACK_CHANNEL: gha-deploy-to-dev
          SLACK_TOKEN: ${{ secrets.SLACK_BOT_TOKEN }}
          SLACK_TITLE: Deployment to DEV environment
          SLACK_MESSAGE: 'Error when executing deployment!'
  
  on-success:
    runs-on: ubuntu-latest
    if: ${{ always() && (needs.deploy_to_ecs.result == 'success') }}
    needs:
      - deploy_to_ecs
    steps:
      - uses: actions/checkout@v4
      - name: "Send Slack message on success"
        uses: rtCamp/action-slack-notify@v2
        env:
          SLACK_COLOR: success
          SLACK_WEBHOOK: ${{ secrets.DEV_SLACK_WEBHOOK }}
          SLACK_CHANNEL: gha-deploy-to-dev
          SLACK_TOKEN: ${{ secrets.SLACK_BOT_TOKEN }}
          SLACK_TITLE: Deployment to DEV environment
          SLACK_MESSAGE: 'Deployment is successfull!'
          <|MERGE_RESOLUTION|>--- conflicted
+++ resolved
@@ -45,11 +45,8 @@
 
     - name: Download task definition
       run: |
-<<<<<<< HEAD
         aws ecs describe-task-definition --task-definition ${{ env.TASK_DEFINITION }} > task-definition.json
-=======
-        aws ecs describe-task-definition --task-definition ${{ env.TASK_DEFINITION }} --query taskDefinition > task-definition.json
->>>>>>> 7a429ec5
+
 
     - name: Render Amazon ECS task definition
       id: task-def
