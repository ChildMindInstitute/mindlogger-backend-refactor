name: Deploy to Dev
on:
  workflow_dispatch:
    inputs:
      IMAGE_NAME:
        required: true
        type: string
        description: Image tag

  workflow_call:
    inputs:
      IMAGE_NAME:
        required: true
        type: string

permissions:
  id-token: write
  contents: read
  issues: write

env:
  AWS_REGION: us-east-1
  ECS_CLUSTER_NAME: cmiml-dev
  IMAGE_NAME: ${{ inputs.IMAGE_NAME }}

jobs:
<<<<<<< HEAD
#  run_migration:
#    environment: dev
#    name: Run Database Migrations
#    runs-on: ubuntu-latest
#    env:
#      TASK_DEFINITION: migration
#      ECS_SERVICE_NAME: migration
#
#    steps:
#    - name: echo IMAGE_NAME
#      run: |
#        echo $IMAGE_NAME
#
#    - name: configure aws credentials
#      uses: aws-actions/configure-aws-credentials@v3
#      with:
#        role-to-assume: arn:aws:iam::017925157769:role/cmiml-dev-oidc-github-role
#        role-session-name: OIDC-GHA-session
#        aws-region: ${{ env.AWS_REGION }}
#
#    - name: Download task definition
#      run: |
#        aws ecs describe-task-definition --task-definition ${{ env.TASK_DEFINITION }} --query taskDefinition > task-definition.json
#
#    - name: Render Amazon ECS task definition
#      id: task-def
#      uses: aws-actions/amazon-ecs-render-task-definition@v1
#      with:
#        task-definition: task-definition.json
#        container-name: mind_logger
#        image: ${{ inputs.IMAGE_NAME }}
#
#    - name: Update Task Definition
#      uses: aws-actions/amazon-ecs-deploy-task-definition@v1
#      with:
#        task-definition: ${{ steps.task-def.outputs.task-definition }}
#
#    - name: Run migration container
#      id: run-task
#      uses: geekcell/github-action-aws-ecs-run-task@v4
#      with:
#        cluster: ${{ env.ECS_CLUSTER_NAME }}
#        task-definition: ${{ env.TASK_DEFINITION }}
#        subnet-ids: subnet-02b7cfd48947b31ef
#        security-group-ids: sg-0976f7b2b2b5bf411
#        override-container-command: |
#          /bin/sh
#          -c
#          /fastapi-migrate all
=======

>>>>>>> da6e8cba

  deploy_to_ecs:
    runs-on: ubuntu-latest
#    needs: run_migration

    name: Deploy ${{ matrix.apps.name }}
    strategy:
      fail-fast: true

      matrix:
        apps:
          - { name: api, task-def: backend_api, service: backend, container: mind_logger }
          - { name: worker, task-def: backend_worker, service: backend-worker, container: mind_logger_worker }
          - { name: scheduler, task-def: backend_scheduler, service: backend-scheduler, container: mind_logger_scheduler }

    steps:
      - name: configure aws credentials
        uses: aws-actions/configure-aws-credentials@v4
        with:
          role-to-assume: arn:aws:iam::017925157769:role/cmiml-dev-oidc-github-role
          role-session-name: OIDC-GHA-session
          aws-region: ${{ env.AWS_REGION }}

      - name: Download task definition
        run: |
          aws ecs describe-task-definition --task-definition ${{ matrix.apps.task-def }} --query taskDefinition > task-definition.json

      - name: Render Amazon ECS task definition
        id: task-def
        uses: aws-actions/amazon-ecs-render-task-definition@v1
        with:
          task-definition: task-definition.json
          container-name: ${{ matrix.apps.container }}
          image: ${{ inputs.IMAGE_NAME }}

      - name: Update Task Definition
        uses: aws-actions/amazon-ecs-deploy-task-definition@v1
        with:
          task-definition: ${{ steps.task-def.outputs.task-definition }}
          service: ${{ matrix.apps.service }}
          cluster: cmiml-dev
          wait-for-service-stability: true

#      - name: change image and register task definitions
#        run: |
#          for app in api worker scheduler; do
#            export NEW_TASK_DEFINITION=$(aws ecs describe-task-definition --task-definition ${TASK_FAMILY_PREFIX}_${app} --region ${AWS_REGION} | jq --arg IMAGE "$IMAGE_NAME" '.taskDefinition | .containerDefinitions[0].image = $IMAGE | del(.taskDefinitionArn) | del(.revision) | del(.status) | del(.requiresAttributes) | del(.compatibilities) | del(.registeredAt) | del(.registeredBy)')
#            aws ecs register-task-definition --region ${AWS_REGION} --cli-input-json "$NEW_TASK_DEFINITION"
#          done
#
#      - name: update services
#        run: |
#          for app in scheduler worker; do
#            aws ecs update-service --cluster ${ECS_CLUSTER_NAME} --service ${ECS_SERVICE_NAME}-${app} --task-definition ${TASK_FAMILY_PREFIX}_${app}
#          done
#
#          #this step is separate because api service and task definition names are different, need to be changed
#          aws ecs update-service --cluster ${ECS_CLUSTER_NAME} --service ${ECS_SERVICE_NAME} --task-definition ${TASK_FAMILY_PREFIX}_api


  on-failure:
    runs-on: ubuntu-latest
    if: ${{ !cancelled() && (needs.deploy_to_ecs.result == 'failure' || needs.deploy_to_ecs.result == 'timed_out') }}
    needs:
      - deploy_to_ecs
    steps:
      - uses: actions/checkout@v4
      - name: "Send Slack message on failure"
        uses: rtCamp/action-slack-notify@v2
        env:
          SLACK_COLOR: failure
          SLACK_WEBHOOK: ${{ secrets.DEV_SLACK_WEBHOOK }}
          SLACK_CHANNEL: gha-deploy-to-dev
          SLACK_TOKEN: ${{ secrets.SLACK_BOT_TOKEN }}
          SLACK_TITLE: Deployment to DEV environment
          SLACK_MESSAGE: 'Error when executing deployment!'

  on-success:
    runs-on: ubuntu-latest
    if: ${{ !cancelled() && (needs.deploy_to_ecs.result == 'success') }}
    needs:
      - deploy_to_ecs
    steps:
      - uses: actions/checkout@v4
      - name: "Send Slack message on success"
        uses: rtCamp/action-slack-notify@v2
        env:
          SLACK_COLOR: success
          SLACK_WEBHOOK: ${{ secrets.DEV_SLACK_WEBHOOK }}
          SLACK_CHANNEL: gha-deploy-to-dev
          SLACK_TOKEN: ${{ secrets.SLACK_BOT_TOKEN }}
          SLACK_TITLE: Deployment to DEV environment
          SLACK_MESSAGE: 'Deployment is successfull!'<|MERGE_RESOLUTION|>--- conflicted
+++ resolved
@@ -24,59 +24,6 @@
   IMAGE_NAME: ${{ inputs.IMAGE_NAME }}
 
 jobs:
-<<<<<<< HEAD
-#  run_migration:
-#    environment: dev
-#    name: Run Database Migrations
-#    runs-on: ubuntu-latest
-#    env:
-#      TASK_DEFINITION: migration
-#      ECS_SERVICE_NAME: migration
-#
-#    steps:
-#    - name: echo IMAGE_NAME
-#      run: |
-#        echo $IMAGE_NAME
-#
-#    - name: configure aws credentials
-#      uses: aws-actions/configure-aws-credentials@v3
-#      with:
-#        role-to-assume: arn:aws:iam::017925157769:role/cmiml-dev-oidc-github-role
-#        role-session-name: OIDC-GHA-session
-#        aws-region: ${{ env.AWS_REGION }}
-#
-#    - name: Download task definition
-#      run: |
-#        aws ecs describe-task-definition --task-definition ${{ env.TASK_DEFINITION }} --query taskDefinition > task-definition.json
-#
-#    - name: Render Amazon ECS task definition
-#      id: task-def
-#      uses: aws-actions/amazon-ecs-render-task-definition@v1
-#      with:
-#        task-definition: task-definition.json
-#        container-name: mind_logger
-#        image: ${{ inputs.IMAGE_NAME }}
-#
-#    - name: Update Task Definition
-#      uses: aws-actions/amazon-ecs-deploy-task-definition@v1
-#      with:
-#        task-definition: ${{ steps.task-def.outputs.task-definition }}
-#
-#    - name: Run migration container
-#      id: run-task
-#      uses: geekcell/github-action-aws-ecs-run-task@v4
-#      with:
-#        cluster: ${{ env.ECS_CLUSTER_NAME }}
-#        task-definition: ${{ env.TASK_DEFINITION }}
-#        subnet-ids: subnet-02b7cfd48947b31ef
-#        security-group-ids: sg-0976f7b2b2b5bf411
-#        override-container-command: |
-#          /bin/sh
-#          -c
-#          /fastapi-migrate all
-=======
-
->>>>>>> da6e8cba
 
   deploy_to_ecs:
     runs-on: ubuntu-latest
