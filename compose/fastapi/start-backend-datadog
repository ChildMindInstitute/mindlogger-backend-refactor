#!/bin/bash

if [ "${DD_TRACE_ENABLED}" == "true" ]; then
  export LOG_JSON_FORMAT=true
  TOKEN=$(curl -X PUT "http://169.254.169.254/latest/api/token" -H "X-aws-ec2-metadata-token-ttl-seconds: 21600" --connect-timeout 10 --no-progress-meter) && \
    export DD_AGENT_HOST=$(curl http://169.254.169.254/latest/meta-data/local-ipv4 -H "X-aws-ec2-metadata-token: $TOKEN" --connect-timeout 10 --no-progress-meter)
fi

echo "STARTING APP..."

set -o errexit
set -o pipefail
set -o nounset


<<<<<<< HEAD
NUM_WORKERS=1
if command -v nproc >/dev/null 2>&1; then
  NUM_WORKERS=$(nproc)
  echo "Starting app with $NUM_WORKERS workers..."
else
  echo "No nproc, defaulting to 1 worker..."
fi
=======
#NUM_WORKERS=1
#if command -v nproc >/dev/null 2>&1; then
#  NUM_WORKERS=$(nproc)
#  echo "Starting app with $NUM_WORKERS workers..."
#else
#  echo "No nproc, defaulting to 1 worker..."
#fi

NUM_WORKERS=2
>>>>>>> b42147bb

# https://www.uvicorn.org/settings/
export UVICORN_HOST="0.0.0.0"
export UVICORN_PORT=80

uvicorn main:app \
  --host ${UVICORN_HOST} --port ${UVICORN_PORT} \
  --reload --proxy-headers \
  --log-config uvicorn_disable_logging.json --workers ${NUM_WORKERS}<|MERGE_RESOLUTION|>--- conflicted
+++ resolved
@@ -13,15 +13,6 @@
 set -o nounset
 
 
-<<<<<<< HEAD
-NUM_WORKERS=1
-if command -v nproc >/dev/null 2>&1; then
-  NUM_WORKERS=$(nproc)
-  echo "Starting app with $NUM_WORKERS workers..."
-else
-  echo "No nproc, defaulting to 1 worker..."
-fi
-=======
 #NUM_WORKERS=1
 #if command -v nproc >/dev/null 2>&1; then
 #  NUM_WORKERS=$(nproc)
@@ -31,7 +22,6 @@
 #fi
 
 NUM_WORKERS=2
->>>>>>> b42147bb
 
 # https://www.uvicorn.org/settings/
 export UVICORN_HOST="0.0.0.0"
