# Child Mind Institute - MindLogger Backend API

This repository is used for the backend of the [MindLogger](https://mindlogger.org/) application stack.

[![Automated tests](https://github.com/ChildMindInstitute/mindlogger-backend-refactor/actions/workflows/tests.yaml/badge.svg)](https://github.com/ChildMindInstitute/mindlogger-backend-refactor/actions/workflows/tests.yaml)
<a href="https://coverage-badge.samuelcolvin.workers.dev/redirect/ChildMindInstitute/mindlogger-backend-refactor" target="_blank">
    <img src="https://coverage-badge.samuelcolvin.workers.dev/ChildMindInstitute/mindlogger-backend-refactor.svg" alt="Coverage">
</a>

## Getting Started

* MindLogger Admin - [GitHub Repo](https://github.com/ChildMindInstitute/mindlogger-admin)
* MindLogger Backend - **This Repo**
* MindLogger Mobile App - [GitHub Repo](https://github.com/ChildMindInstitute/mindlogger-app-refactor)
* MindLogger Web App - [GitHub Repo](https://github.com/ChildMindInstitute/mindlogger-web-refactor)


## Contents
- [Features](#features)
- [Technologies](#technologies)
- [Application](#application-stack)
  - [Prerequisites](#prerequisites)
  - [Environment Variables](#environment-variables)
- [Installation](#installation)
- [Running the app](#running-the-app)
  - [Running locally](#running-locally)
  - [Running via docker](#running-via-docker)
  - [Running using Makefile](#running-using-makefile)
  - [Docker development](#docker-development)
- [Testing](#testing)
- [Scripts](#scripts)
- [Arbitrary setup](#arbitrary-setup)
- [License](#license)

## Features

See MindLogger's [Knowledge Base article](https://mindlogger.atlassian.net/servicedesk/customer/portal/3/topic/4d9a9ad4-c663-443b-b7fc-be9faf5d9383/article/337444910) to discover the MindLogger application stack's features.

## Technologies

- ✅ [Python3.11+](https://www.python.org/downloads/release/python-31110/)
- ✅ [Pipenv](https://pipenv.pypa.io/en/latest/)
- ✅ [FastAPI](https://fastapi.tiangolo.com)
- ✅ [Postgresql](https://www.postgresql.org/docs/14/index.html)
- ✅ [Redis](https://redis.io)
- ✅ [Docker](https://docs.docker.com/get-docker/)
- ✅ [Pydantic](https://pydantic-docs.helpmanual.io)
- ✅ [SQLAlchemy](https://www.sqlalchemy.org/)

And

- ✅ [The 12-Factor App](https://12factor.net)

**Code quality tools:**

- ✅ [ruff](https://github.com/astral-sh/ruff)
- ✅ [mypy](https://github.com/python/mypy)
- ✅ [pytest](https://github.com/pytest-dev/pytest)

## Application

### Prerequisites

<<<<<<< HEAD
- Python 3.10
=======
- Python 3.11
>>>>>>> da6e8cba
- [Docker](https://docs.docker.com/get-docker/)

#### Recommended Extras

Installing [pyenv](https://github.com/pyenv/pyenv) is recommended to automatically manage Python version in the virtual environment specified in the `Pipfile`

Alternatively, on macOS you can use a tool like [Homebrew](https://brew.sh/) to install multiple versions and specify when creating the virtual environment:

```bash
pipenv --python /opt/homebrew/bin/python3.11
```

### Environment Variables

| Key                                                          | Default value              | Description                                                                                                                                                                                                                                                                                                                            |
|--------------------------------------------------------------|----------------------------|----------------------------------------------------------------------------------------------------------------------------------------------------------------------------------------------------------------------------------------------------------------------------------------------------------------------------------------|
| DATABASE\_\_HOST                                             | postgres                   | Database Host                                                                                                                                                                                                                                                                                                                          |
| DATABASE\_\_USER                                             | postgres                   | User name for Postgresql Database user                                                                                                                                                                                                                                                                                                 |
| DATABASE\_\_PASSWORD                                         | postgres                   | Password for Postgresql Database user                                                                                                                                                                                                                                                                                                  |
| DATABASE\_\_DB                                               | mindlogger_backend         | Database name                                                                                                                                                                                                                                                                                                                          |
| CORS\_\_ALLOW\_ORIGINS                                       | `*`                        | Represents the list of allowed origins. Set the `Access-Control-Allow-Origin` header. Example: `https://dev.com,http://localohst:8000`                                                                                                                                                                                                 |
| CORS\_\_ALLOW\_ORIGINS\_REGEX                                | -                          | Regex pattern of allowed origins.                                                                                                                                                                                                                                                                                                      |
| CORS\_\_ALLOW\_CREDENTIALS                                   | true                       | Set the `Access-Control-Allow-Credentials` header                                                                                                                                                                                                                                                                                      |
| CORS\_\_ALLOW_METHODS                                        | `*`                        | Set the `Access-Control-Allow-Methods` header                                                                                                                                                                                                                                                                                          |
| CORS\_\_ALLOW_HEADERS                                        | `*`                        | Set the `Access-Control-Allow-Headers` header                                                                                                                                                                                                                                                                                          |
| AUTHENTICATION\_\_ACCESS\_TOKEN\_\_SECRET\_KEY               | secret1                    | Access token's salt                                                                                                                                                                                                                                                                                                                    |
| AUTHENTICATION\_\_REFRESH\_TOKEN\_\_SECRET\_KEY              | secret2                    | Refresh token salt                                                                                                                                                                                                                                                                                                                     |
| AUTHENTICATION\_\_REFRESH\_TOKEN\_\_TRANSITION\_KEY          | transition secret          | Transition refresh token salt. Used for changing refresh token key (generate new key for AUTHENTICATION\_\_REFRESH\_TOKEN\_\_SECRET\_KEY and use previous value as transition token key for accepting previously generated refresh tokens during transition period (see AUTHENTICATION\_\_REFRESH\_TOKEN\_\_TRANSITION\_EXPIRE\_DATE)) |
| AUTHENTICATION\_\_REFRESH\_TOKEN\_\_TRANSITION\_EXPIRE\_DATE | transition expiration date | Transition expiration date. After this date transition token ignored                                                                                                                                                                                                                                                                   |
| AUTHENTICATION\_\_ALGORITHM                                  | HS256                      | The JWT's algorithm                                                                                                                                                                                                                                                                                                                    |
| AUTHENTICATION\_\_ACCESS\_TOKEN\_\_EXPIRATION                | 30                         | Time in minutes after which the access token will stop working                                                                                                                                                                                                                                                                         |
| AUTHENTICATION\_\_REFRESH\_TOKEN\_\_EXPIRATION               | 30                         | Time in minutes after which the refresh token will stop working                                                                                                                                                                                                                                                                        |
| ADMIN_DOMAIN                                                 | -                          | Admin panel domain                                                                                                                                                                                                                                                                                                                     |
| RABBITMQ\_\_URL                                              | rabbitmq                   | Rabbitmq service URL                                                                                                                                                                                                                                                                                                                   |
| RABBITMQ\_\_USE_SSL                                          | True                       | Rabbitmq ssl setting, turn false to local development                                                                                                                                                                                                                                                                                  |
| MAILING\_\_MAIL\_\_USERNAME                                  | mailhog                    | Mail service username                                                                                                                                                                                                                                                                                                                  |
| MAILING\_\_MAIL\_\_PASSWORD                                  | mailhog                    | Mail service password                                                                                                                                                                                                                                                                                                                  |
| MAILING\_\_MAIL\_\_SERVER                                    | mailhog                    | Mail service URL                                                                                                                                                                                                                                                                                                                       |
| MULTI\_INFORMANT\_\_TEMP\_RELATION\_EXPIRY\_SECS             | 86400                      | Expiry (sec) of temporary multi-informant participant take now relation                                                                                                                                                                                                                                                                |
| SECRETS\_\_SECRET\_KEY                                       | -                          | Secret key for data encryption. Use this key only for local development                                                                                                                                                                                                                                                                |

##### ✋ Mandatory:

> You can see that some environment variables have double underscore (`__`) instead of `_`.
>
> As far as `pydantic` supports [nested settings models](https://pydantic-docs.helpmanual.io/usage/settings/) it uses to have cleaner code

## Installation

### Create `.env` file for future needs

It is highly recommended to create an `.env` file as far as it is needed for setting up the project with Local and Docker approaches.
Use `.env.default` to get started:\
```bash
cp .env.default .env
```

> 🛑 **NOTE:** Make sure to set `RABBITMQ__USE_SSL=False` for local development

### Generate secret keys, update .env with values

```bash
openssl rand -hex 32
```

Generate a key and update `.env` values:

* `AUTHENTICATION__ACCESS_TOKEN__SECRET_KEY`
* `AUTHENTICATION__REFRESH_TOKEN__SECRET_KEY`

### Required Services

- Postgres
- Redis
- RabbitMQ
- Mailhog - Only used for running mail services locally

Running required services using Docker is **highly** recommended even if you intend to run the app locally.

> 🛑 **NOTE:** Make sure to update your environment variables to point to the correct hostname and port for each service.

#### Run services using Docker

- Run Postgres
  ```bash
  docker-compose up -d postgres
  ```

- Run Redis
  ```bash
  docker-compose up -d redis
  ```

- Run RabbitMQ
  ```bash
  docker-compose up -d rabbitmq
  ```

- Alternatively, you can run all required services:
  ```bash
  docker-compose up
  ```

#### Run services manually

For manual installation refer to each service's documentation:

- [PostgreSQL Downloads](https://www.postgresql.org/download/)
- [Redis: Install Redis](https://redis.io/docs/install/install-redis/)
- [RabbitMQ documentation](https://rabbitmq-website.pages.dev/docs/download)


### Install all project dependencies

Pipenv used as a default dependencies manager
Create your virtual environment:

> **NOTE:**
> Pipenv used as a default dependencies manager.
> When developing on the API be sure to work from within an active shell.
> If using VScode, open the terminal from w/in the active shell. Ideally, avoid using the integrated terminal during this process.

```bash
# Activate your environment
pipenv shell
```

If `pyenv` is installed Python 3.11 should automatically be installed in the virtual environment, you can check the
correct version of Python is active by running:
```bash
python --version
```

If the active version is **not** 3.11, you can manually specify a version while creating your virtual environment:
```bash
pipenv --python /opt/homebrew/bin/python3.11
```

Install all dependencies
```bash
# Install all deps from Pipfile.lock
# to install venv to current directory use `export PIPENV_VENV_IN_PROJECT=1`
pipenv sync --dev --system
```

> 🛑 **NOTE:** if you don't use `pipenv` for some reason remember that you will not have automatically exported variables from your `.env` file.
>
> 🔗 [Pipenv docs](https://docs.pipenv.org/advanced/#automatic-loading-of-env)

So then you have to do it by your own manually

```bash
# Manual exporting in Unix (like this)
export PYTHONPATH=src/
export BASIC_AUTH__PASSWORD=1234
...
```

...or using a Bash-script

```bash
set -o allexport; source .env; set +o allexport
```


> 🛑 **NOTE 2:** Please do not forget about environment variables! Now all environment variables for the Postgres Database which runs in docker are already passed to docker-compose.yaml from the .env file.

> 🛑 **NOTE 3:** If you get an error running `pipenv sync --dev` related to the dependency `greenlet`, install it by running:
```bash
pipenv install greenlet
```
> 🛑 **NOTE 4:** If the application can't find the `RabbitMQ` service even though it's running normally, change your `RABBITMQ__URL` to your local ip address instead of `localhost`

## Run the migrations
```bash
alembic upgrade head
```

> 🛑 **NOTE:** If you run into role based errors e.g. `role "postgres" does not exist`, check to see if that program is running anywhere else (e.g. Homebrew), run... `ps -ef | grep {program-that-errored}`
> You can attempt to kill the process with the following command `kill -9 {PID-to-program-that-errored}`, followed by rerunning the previous check to confirm if the program has stopped.

## Running the app

### Running locally

This option allows you to run the app for development purposes without having to manually build the Docker image (i.e. When developing on the Web or Admin project).

- Make sure all [required services](#required-services) are properly setup
- If you're running required services using Docker, disable the `app` service from `docker-compose` before running:
  ```bash
  docker-compose up -d
  ```

  Alternatively, you may run these services using [make](#running-using-makefile) (i.e. When developing the API):

   - You'll need to sudo into `/etc/hosts` and append the following changes.

  ```
  #mindlogger
  127.0.0.1 postgres
  127.0.0.1 rabbitmq
  127.0.0.1 redis
  127.0.0.1 mailhog
  ```

  Then run the following command from within the active virtual environment shell...

  ```bash
  make run_local
  ```

> 🛑 **NOTE:** Don't forget to set the `PYTHONPATH` environment variable, e.g: export PYTHONPATH=src/
- To test that the API is up and running navigate to `http://localhost:8000/docs` in a browser.

In project we use simplified version of imports: `from apps.application_name import class_name, function_name, module_nanme`.

To do this we must have `src/` folder specified in a **PATH**.

P.S. You don't need to do this additional step if you run application via Docker container 🤫

```bash
uvicorn src.main:app --proxy-headers --port {PORT} --reload
```

Alternatively, you may run the application using [make](#running-using-makefile):
```bash
make run
```
### Running via docker

- [Build the application](#build-application-images)
- Run the app using Docker:
```bash
docker-compose up
```

Additional `docker-compose up` flags that might be useful for development

```bash
-d  # Run docker containers as deamons (in background)
--no-recreate  # If containers already exist, don't recreate them
```

#### Stop the application 🛑

```bash
docker-compose down
```

Additional `docker-compose down` flags that might be useful for development

```bash
-v  # Remove with all volumes
```
### Running using Makefile

You can use the `Makefile` to work with project (run the application / code quality tools / tests ...)

For local usage:

```bash
# Run the application
make run

# Check the code quality
make cq

# Check tests passing
make test

# Check everything in one hop
make check
```
### Docker development

#### Build application images

```bash
docker-compose build
```

✅ Make sure that you completed `.env` file. It is using by default in `docker-compose.yaml` file for buildnig.

✅ Check building with `docker images` command. You should see the record with `fastapi_service`.

💡 If you would like to debug the application insode Docker comtainer make sure that you use `COMPOSE_FILE=docker-compose.dev.yaml` in `.env`. It has opened stdin and tty.

## Testing

The `pytest` framework is using in order to write unit tests.
Currently postgresql is used as a database for tests with running configurations that are defined in `pyproject.toml`

```toml
DATABASE__HOST=postgres
DATABASE__PORT=5432
DATABASE__PASSWORD=postgres
DATABASE__USER=postgres
DATABASE__DB=test
```

> 🛑 **NOTE:** To run tests localy without changing DATABASE_HOST please add row below to the `/etc/hosts` file (macOS, Linux). It will automatically redirect postgres to the localhost.

```
127.0.0.1       postgres
```

### Adjust your database for using with tests

⚠️️ Remember that you have to do this only once before the first test.

```base
# Connect to the database with Docker
docker-compose exec postgres psql -U postgres postgres

# Or connect to the database locally
psql -U postgres postgres


# Create user's database
psql# create database test;

# Create arbitrary database
psql# create database test_arbitrary;

# Create user test
psql# create user test;

# Set password for the user
psql# alter user test with password 'test';
```

### Test coverage

To correctly calculate test coverage, you need to run the coverage with the `--concurrency=thread,gevent` parameter:

```bash
coverage run --branch --concurrency=thread,gevent -m pytest
coverage report -m
```

### Running test via docker

(This is how tests are running on CI)

```bash
# Check the code quality
make dcq

# Check tests passing
make dtest

# Check everything in one hop
make dcheck
```

## Scripts

### Using pre-commit hooks

It is a good practice to use Git hooks to provide better commits.

For increased security during development, install `git-secrets` to scan code for aws keys.

Please use this link for that: https://github.com/awslabs/git-secrets#installing-git-secrets

`.pre-commit-config.yaml` is placed in the root of the repository.

👉 Once you have installed `git-secrets` and `pre-commit` simply run the following command.

```bash
make aws-scan
```

👉 Then all your staged cahnges will be checked via git hooks on every `git commit`

### Alembic (migration)

#### Add a new migrations file 🔨

```bash
alembic revision --autogenerate -m "Add a new field"
```

#### Upgrade to the latest migration 🔨

```bash
alembic upgrade head
```

#### Downgrade to the specific one 🔨

```bash
alembic downgrade 0e43c346b90d
```

✅ This hash is taken from the generated file in the migrations folder

#### Downgrade to the specific one 🔨

```bash
alembic downgrade 0e43c346b90d
```

#### Removing the migration 🔨

💡 Do not forget that alembic saves the migration version into the database.

```bash
delete from alembic_version;
```

#### Upgrade arbitrary servers

```bash
alembic -c alembic_arbitrary.ini upgrade head
```

#### Database relation structure

```mermaid

erDiagram

User_applet_accesses ||--o{ Applets: ""

    User_applet_accesses {
        int id
        datetime created_at
        datetime updated_at
        int user_id FK
        int applet_id FK
        string role
    }

    Users {
        int id
        datetime created_at
        datetime updated_at
        boolean is_deleted
        string email
        string full_name
        string hashed_password
    }

 Users||--o{ Applets : ""

    Applets {
        int id
        datetime created_at
        datetime updated_at
        boolean is_deleted
        string display_name
        jsonb description
        jsonb about
        string image
        string watermark
        int theme_id
        string version
        int creator_id FK
        text report_server_id
        text report_public_key
        jsonb report_recipients
        boolean report_include_user_id
        boolean report_include_case_id
        text report_email_body
    }

Applet_histories }o--|| Users: ""

    Applet_histories {
        int id
        datetime created_at
        datetime updated_at
        boolean is_deleted
        jsonb description
        jsonb about
        string image
        string watermark
        int theme_id
        string version
        int account_id
        text report_server_id
        text report_public_key
        jsonb report_recipients
        boolean report_include_user_id
        boolean report_include_case_id
        text report_email_body
        string id_version
        string display_name
        int creator_id FK
    }

Answers_activity_items }o--|| Applets: ""
Answers_activity_items }o--|| Users: ""
Answers_activity_items }o--|| Activity_item_histories: ""

    Answers_activity_items {
        int id
        datetime created_at
        datetime updated_at
        jsonb answer
        int applet_id FK
        int respondent_id FK
        int activity_item_history_id_version FK
    }

Answers_flow_items }o--|| Applets: ""
Answers_flow_items }o--|| Users: ""
Answers_flow_items ||--o{ Flow_item_histories: ""

    Answers_flow_items {
        int id
        datetime created_at
        datetime updated_at
        jsonb answer
        int applet_id FK
        int respondent_id FK
        int flow_item_history_id_version FK
    }

Activities }o--|| Applets: ""

    Activities {
        int id
        datetime created_at
        datetime updated_at
        boolean is_deleted
        UUID guid
        string name
        jsonb description
        text splash_screen
        text image
        boolean show_all_at_once
        boolean is_skippable
        boolean is_reviewable
        boolean response_is_editable
        int ordering
        int applet_id FK
    }

Activity_histories }o--|| Applets: ""

    Activity_histories {
        int id
        datetime created_at
        datetime updated_at
        boolean is_deleted
        UUID guid
        string name
        jsonb description
        text splash_screen
        text image
        boolean show_all_at_once
        boolean is_skippable
        boolean is_reviewable
        boolean response_is_editable
        int ordering
        int applet_id FK
    }

Activity_item_histories }o--|| Activity_histories: ""

    Activity_item_histories {
        int id
        datetime created_at
        datetime updated_at
        boolean is_deleted
        jsonb question
        string response_type
        jsonb answers
        text color_palette
        int timer
        boolean has_token_value
        boolean is_skippable
        boolean has_alert
        boolean has_score
        boolean is_random
        boolean is_able_to_move_to_previous
        boolean has_text_response
        int ordering
        string id_version
        int activity_id FK
    }

Activity_items }o--|| Activities: ""

    Activity_items {
        int id
        datetime created_at
        datetime updated_at
        jsonb question
        string response_type
        jsonb answers
        text color_palette
        int timer
        boolean has_token_value
        boolean is_skippable
        boolean has_alert
        boolean has_score
        boolean is_random
        boolean is_able_to_move_to_previous
        boolean has_text_response
        int ordering
        int activity_id FK
    }



Flows }o--|| Applets: ""

    Flows {
        int id
        datetime created_at
        datetime updated_at
        boolean is_deleted
        string name
        UUID guid
        jsonb description
        boolean is_single_report
        boolean hide_badge
        int ordering
        int applet_id FK
    }

Flow_items }o--|| Flows: ""
Flow_items }o--|| Activities: ""

    Flow_items {
        int id
        datetime created_at
        datetime updated_at
        boolean is_deleted
        int ordering
        int activity_flow_id FK
        int activity_id FK
    }

Flow_item_histories }o--|| Flow_histories: ""
Flow_item_histories }o--|| Activity_histories: ""

    Flow_item_histories {
        int id
        datetime created_at
        datetime updated_at
        boolean is_deleted
        string id_version
        int activity_flow_id FK
        int activity_id FK
    }

Flow_histories }o--|| Applet_histories: ""

    Flow_histories {
        int id
        datetime created_at
        datetime updated_at
        boolean is_deleted
        string name
        UUID guid
        jsonb description
        boolean is_single_report
        boolean hide_badge
        int ordering
        string id_version
        int applet_id FK
    }


```

## Arbitrary setup

You can connect arbitrary file storage and database by filling special fields in table `user_workspaces`.

### PostgreSQL

Add your database connection string into `database_uri`
In next format:

```
postgresql+asyncpg://<username>:<password>@<hostname>:port/database
```

### AWS S3 and GCP S3

For AWS S3 bucket next fields are required:
`storage_region`,`storage_bucket`, `storage_access_key`,`storage_secret_key`.

### Azure Blob

In case of Azure blob, specify your connection string into field `storage_secret_key`

## License
Common Public Attribution License Version 1.0 (CPAL-1.0)

Refer to [LICENSE.md](./LICENSE.MD)

## Opentelemtry
### If app is running in docker
- Make sure that `OTEL_EXPORTER_OTLP_TRACES_ENDPOINT=http://opentelemetry:4317` endpoint has been already set in `.env`. Run docker container with opentelemetry:
```bash
docker-compose up -d opentelemetry
```
### If app is running locally
- Make sure that `OTEL_EXPORTER_OTLP_TRACES_ENDPOINT=http://localhost:4317` is exported in environment.
```bash
export OTEL_EXPORTER_OTLP_TRACES_ENDPOINT=http://localhost:4317
```
or if you use pipenv for autoloading envs - make sure that `OTEL_EXPORTER_OTLP_TRACES_ENDPOINT=http://localhost:4317` is added to `.env` file.
- The same as for containerized app - up container with opentelemetry
```
```bash
docker-compose up -d opentelemetry
```
- Start you app<|MERGE_RESOLUTION|>--- conflicted
+++ resolved
@@ -61,11 +61,7 @@
 
 ### Prerequisites
 
-<<<<<<< HEAD
-- Python 3.10
-=======
 - Python 3.11
->>>>>>> da6e8cba
 - [Docker](https://docs.docker.com/get-docker/)
 
 #### Recommended Extras
