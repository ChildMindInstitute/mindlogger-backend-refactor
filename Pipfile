[[source]]
url = "https://pypi.org/simple"
verify_ssl = true
name = "pypi"

[packages]
<<<<<<< HEAD
redis = "==5.0.8"
alembic = "==1.13.2"
asyncpg = "==0.29.0"
boto3 = "==1.35.16"
=======
aio-pika = "==9.4.3"
aiofiles = "==24.1.0"
aiohttp = "==3.10.9"
alembic = "==1.13.3"
asyncpg = "==0.29.0"
azure-storage-blob = "==12.22.0"
bcrypt = "==4.2.0"
boto3 = "==1.26.10"
>>>>>>> da6e8cba
fastapi = "==0.110.3"
# The latest version of the fastapi is not taken because of the issue
# starlette version for those deps ==0.21.0
<<<<<<< HEAD
fastapi-mail = "==1.2.9"
httpx = "==0.27.2"
jinja2 = "==3.1.4"
bcrypt = "==4.2.0"
passlib = { version = "==1.7.4", extras = ["bcrypt"] }
pyOpenSSL = "==24.2.1"
pydantic = { extras = ["email"], version = "==1.10.18" }
python-jose = { version = "==3.3.0", extras = ["cryptography"] }
python-multipart = "==0.0.9"
sentry-sdk = "~=2.13"
sqlalchemy = { extras = ["asyncio"], version = "==1.4.53" }
uvicorn = { extras = ["standard"], version = "==0.30.6" }
taskiq = { extras = ["reload"], version = "==0.11.7" }
aiohttp = "==3.10.5"
firebase-admin = "==6.5.0"
aio-pika = "==9.4.3"
azure-storage-blob = "==12.22.0"
taskiq-fastapi = "==0.3.2"
taskiq-redis = "==1.0.0"
taskiq-aio-pika = "==0.4.1"
sqlalchemy-utils = "==0.41.2"
typer = "==0.12.5"
aiofiles = "==24.1.0"
opentelemetry-api = "==1.27.0"
opentelemetry-sdk = "==1.27.0"
opentelemetry-exporter-otlp = "==1.27.0"
opentelemetry-distro = "==0.48b0"
=======
# with fastapi-mail that requires 0.21 < starlette < 0.22

fastapi-mail = "==1.2.9"
firebase-admin = "==6.5.0"
httpx = "==0.27.2"
jinja2 = "==3.1.4"
nh3 = "==0.2.18"
opentelemetry-api = "==1.27.0"
opentelemetry-distro = "==0.48b0"
opentelemetry-exporter-otlp = "==1.27.0"
>>>>>>> da6e8cba
opentelemetry-instrumentation = "==0.48b0"
opentelemetry-instrumentation-asgi = "==0.48b0"
opentelemetry-instrumentation-asyncio = "==0.48b0"
opentelemetry-instrumentation-dbapi = "==0.48b0"
opentelemetry-instrumentation-fastapi = "==0.48b0"
opentelemetry-instrumentation-logging = "==0.48b0"
opentelemetry-instrumentation-sqlite3 = "==0.48b0"
opentelemetry-instrumentation-tortoiseorm = "==0.48b0"
opentelemetry-instrumentation-urllib = "==0.48b0"
opentelemetry-instrumentation-wsgi = "==0.48b0"
<<<<<<< HEAD
opentelemetry-semantic-conventions = "==0.48b0"
opentelemetry-test-utils = "==0.48b0"
opentelemetry-util-http = "==0.48b0"
opentelemetry-propagator-aws-xray = "==1.0.2"
opentelemetry-sdk-extension-aws = "==2.0.2"
nh3 = "==0.2.18"
=======
opentelemetry-propagator-aws-xray = "==1.0.2"
opentelemetry-sdk = "==1.27.0"
opentelemetry-sdk-extension-aws = "==2.0.2"
opentelemetry-semantic-conventions = "==0.48b0"
opentelemetry-test-utils = "==0.48b0"
opentelemetry-util-http = "==0.48b0"
pyOpenSSL = "==24.2.1"
pydantic = { extras = ["email"], version = "==1.10.18" }
>>>>>>> da6e8cba
pymongo = "*"
python-multipart = "==0.0.12"
redis = "==5.1.0"
sentry-sdk = "~=2.13"
sqlalchemy = { extras = ["asyncio"], version = "==1.4.53" }
sqlalchemy-utils = "==0.41.2"
taskiq = { extras = ["reload"], version = "==0.11.7" }
taskiq-aio-pika = "==0.4.1"
taskiq-fastapi = "==0.3.2"
taskiq-redis = "==1.0.2"
typer = "==0.12.5"
uvicorn = { extras = ["standard"], version = "==0.30.6" }
pyjwt = "==2.9.0"

[dev-packages]
<<<<<<< HEAD
# Nobody knows for what its needed
ipdb = "==0.13.13"
pudb = "==2024.1.2"
# Linters and Formatters
pre-commit = "==3.8.0"
ruff = "==0.6.4"
# Tests
=======
ipdb = "==0.13.13"
pudb = "==2024.1.2"
pre-commit = "==3.8.0"
ruff = "==0.6.8"
>>>>>>> da6e8cba
allure-pytest = "==2.13.5"
pydantic-factories = "==1.17.3"
pytest = "==8.3.3"
pytest-asyncio = "~=0.19"
pytest-cov = "==5.0.0"
<<<<<<< HEAD
pytest-env = "==1.1.4"
=======
pytest-env = "==1.1.5"
>>>>>>> da6e8cba
pytest-lazy-fixtures = "==1.1.1"
pytest-mock = "==3.14.0"
nest-asyncio = "==1.6.0"
gevent = "==24.2.1"
<<<<<<< HEAD
# MyPy
mypy = "==1.11.2"
types-passlib = "==1.7.7.20240819"
types-python-dateutil = "==2.9.0.20240906"
types-python-jose = "==3.3.4.20240106"
=======
mypy = "==1.11.2"
types-python-dateutil = "==2.9.0.20240906"
>>>>>>> da6e8cba
typing-extensions = "==4.12.2"
types-requests = "==2.32.0.20240914"
types-pytz = "==2024.2.0.20240913"
types-aiofiles = "==24.1.0.20240626"
types-cachetools = "==5.5.0.20240820"
<<<<<<< HEAD
# https://github.com/sqlalchemy/sqlalchemy/issues/7714
greenlet = "==3.1.0"
# JSONLD deps only for dev
=======
greenlet = "==3.1.0"
>>>>>>> da6e8cba
reproschema = "*"
cachetools = "==5.3.0"
pyld = "==2.0.4"

[requires]
python_version = "3.11"

[scripts]
cli = "python src/cli.py"<|MERGE_RESOLUTION|>--- conflicted
+++ resolved
@@ -4,12 +4,6 @@
 name = "pypi"
 
 [packages]
-<<<<<<< HEAD
-redis = "==5.0.8"
-alembic = "==1.13.2"
-asyncpg = "==0.29.0"
-boto3 = "==1.35.16"
-=======
 aio-pika = "==9.4.3"
 aiofiles = "==24.1.0"
 aiohttp = "==3.10.9"
@@ -17,40 +11,10 @@
 asyncpg = "==0.29.0"
 azure-storage-blob = "==12.22.0"
 bcrypt = "==4.2.0"
-boto3 = "==1.26.10"
->>>>>>> da6e8cba
+boto3 = "==1.35.16"
 fastapi = "==0.110.3"
 # The latest version of the fastapi is not taken because of the issue
 # starlette version for those deps ==0.21.0
-<<<<<<< HEAD
-fastapi-mail = "==1.2.9"
-httpx = "==0.27.2"
-jinja2 = "==3.1.4"
-bcrypt = "==4.2.0"
-passlib = { version = "==1.7.4", extras = ["bcrypt"] }
-pyOpenSSL = "==24.2.1"
-pydantic = { extras = ["email"], version = "==1.10.18" }
-python-jose = { version = "==3.3.0", extras = ["cryptography"] }
-python-multipart = "==0.0.9"
-sentry-sdk = "~=2.13"
-sqlalchemy = { extras = ["asyncio"], version = "==1.4.53" }
-uvicorn = { extras = ["standard"], version = "==0.30.6" }
-taskiq = { extras = ["reload"], version = "==0.11.7" }
-aiohttp = "==3.10.5"
-firebase-admin = "==6.5.0"
-aio-pika = "==9.4.3"
-azure-storage-blob = "==12.22.0"
-taskiq-fastapi = "==0.3.2"
-taskiq-redis = "==1.0.0"
-taskiq-aio-pika = "==0.4.1"
-sqlalchemy-utils = "==0.41.2"
-typer = "==0.12.5"
-aiofiles = "==24.1.0"
-opentelemetry-api = "==1.27.0"
-opentelemetry-sdk = "==1.27.0"
-opentelemetry-exporter-otlp = "==1.27.0"
-opentelemetry-distro = "==0.48b0"
-=======
 # with fastapi-mail that requires 0.21 < starlette < 0.22
 
 fastapi-mail = "==1.2.9"
@@ -61,7 +25,6 @@
 opentelemetry-api = "==1.27.0"
 opentelemetry-distro = "==0.48b0"
 opentelemetry-exporter-otlp = "==1.27.0"
->>>>>>> da6e8cba
 opentelemetry-instrumentation = "==0.48b0"
 opentelemetry-instrumentation-asgi = "==0.48b0"
 opentelemetry-instrumentation-asyncio = "==0.48b0"
@@ -72,14 +35,6 @@
 opentelemetry-instrumentation-tortoiseorm = "==0.48b0"
 opentelemetry-instrumentation-urllib = "==0.48b0"
 opentelemetry-instrumentation-wsgi = "==0.48b0"
-<<<<<<< HEAD
-opentelemetry-semantic-conventions = "==0.48b0"
-opentelemetry-test-utils = "==0.48b0"
-opentelemetry-util-http = "==0.48b0"
-opentelemetry-propagator-aws-xray = "==1.0.2"
-opentelemetry-sdk-extension-aws = "==2.0.2"
-nh3 = "==0.2.18"
-=======
 opentelemetry-propagator-aws-xray = "==1.0.2"
 opentelemetry-sdk = "==1.27.0"
 opentelemetry-sdk-extension-aws = "==2.0.2"
@@ -88,7 +43,6 @@
 opentelemetry-util-http = "==0.48b0"
 pyOpenSSL = "==24.2.1"
 pydantic = { extras = ["email"], version = "==1.10.18" }
->>>>>>> da6e8cba
 pymongo = "*"
 python-multipart = "==0.0.12"
 redis = "==5.1.0"
@@ -104,56 +58,28 @@
 pyjwt = "==2.9.0"
 
 [dev-packages]
-<<<<<<< HEAD
-# Nobody knows for what its needed
-ipdb = "==0.13.13"
-pudb = "==2024.1.2"
-# Linters and Formatters
-pre-commit = "==3.8.0"
-ruff = "==0.6.4"
-# Tests
-=======
 ipdb = "==0.13.13"
 pudb = "==2024.1.2"
 pre-commit = "==3.8.0"
 ruff = "==0.6.8"
->>>>>>> da6e8cba
 allure-pytest = "==2.13.5"
 pydantic-factories = "==1.17.3"
 pytest = "==8.3.3"
 pytest-asyncio = "~=0.19"
 pytest-cov = "==5.0.0"
-<<<<<<< HEAD
-pytest-env = "==1.1.4"
-=======
 pytest-env = "==1.1.5"
->>>>>>> da6e8cba
 pytest-lazy-fixtures = "==1.1.1"
 pytest-mock = "==3.14.0"
 nest-asyncio = "==1.6.0"
 gevent = "==24.2.1"
-<<<<<<< HEAD
-# MyPy
-mypy = "==1.11.2"
-types-passlib = "==1.7.7.20240819"
-types-python-dateutil = "==2.9.0.20240906"
-types-python-jose = "==3.3.4.20240106"
-=======
 mypy = "==1.11.2"
 types-python-dateutil = "==2.9.0.20240906"
->>>>>>> da6e8cba
 typing-extensions = "==4.12.2"
 types-requests = "==2.32.0.20240914"
 types-pytz = "==2024.2.0.20240913"
 types-aiofiles = "==24.1.0.20240626"
 types-cachetools = "==5.5.0.20240820"
-<<<<<<< HEAD
-# https://github.com/sqlalchemy/sqlalchemy/issues/7714
 greenlet = "==3.1.0"
-# JSONLD deps only for dev
-=======
-greenlet = "==3.1.0"
->>>>>>> da6e8cba
 reproschema = "*"
 cachetools = "==5.3.0"
 pyld = "==2.0.4"
