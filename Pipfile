--- conflicted
+++ resolved
@@ -44,10 +44,6 @@
 pyOpenSSL = "==24.2.1"
 pydantic = { extras = ["email"], version = "==1.10.18" }
 pymongo = "*"
-<<<<<<< HEAD
-ddtrace = "*"
-json-log-formatter = "*"
-=======
 python-multipart = "==0.0.12"
 redis = "==5.1.1"
 sentry-sdk = "~=2.13"
@@ -60,7 +56,8 @@
 typer = "==0.12.5"
 uvicorn = { extras = ["standard"], version = "==0.32.0" }
 pyjwt = "==2.9.0"
->>>>>>> f06f2a2b
+ddtrace = "*"
+json-log-formatter = "*"
 
 [dev-packages]
 ipdb = "==0.13.13"
