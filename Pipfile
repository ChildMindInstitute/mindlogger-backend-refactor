--- conflicted
+++ resolved
@@ -42,11 +42,8 @@
 types-passlib = "==1.7.7.1"
 types-python-jose = "==3.3.4"
 uvicorn = {extras = ["standard"], version = "==0.19"}
-<<<<<<< HEAD
 python-multipart = "==0.0.5"
-=======
 pytest-env = "*"
->>>>>>> 66c427ba
 
 [dev-packages]
 black = "~=22.6"
